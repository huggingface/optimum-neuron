name: Install Neuronx SDK
description: install system and python packages for an AWS Neuronx SDK version
runs:
    using: "composite"
    steps:
      - name: Install Neuronx system packages
        shell: bash
        run: |
          . /etc/os-release
          sudo tee /etc/apt/sources.list.d/neuron.list > /dev/null <<EOF
          deb https://apt.repos.neuron.amazonaws.com ${VERSION_CODENAME} main
          EOF
          wget -qO - https://apt.repos.neuron.amazonaws.com/GPG-PUB-KEY-AMAZON-AWS-NEURON.PUB | sudo apt-key add -
          sudo apt-get update -y
<<<<<<< HEAD
          sudo apt-get install aws-neuronx-tools=2.24.54.0 aws-neuronx-runtime-lib=2.26.42.0-2ff3b5c7d aws-neuronx-collectives=2.26.43.0-47cc904ea -y
=======
          sudo apt-get install aws-neuronx-tools=2.24.54.0 aws-neuronx-runtime-lib=2.26.42.0-2ff3b5c7d aws-neuronx-collectives=2.26.43.0-47cc904ea  -y
>>>>>>> e1725df0
          export PATH=/opt/aws/neuron/bin:$PATH<|MERGE_RESOLUTION|>--- conflicted
+++ resolved
@@ -12,9 +12,5 @@
           EOF
           wget -qO - https://apt.repos.neuron.amazonaws.com/GPG-PUB-KEY-AMAZON-AWS-NEURON.PUB | sudo apt-key add -
           sudo apt-get update -y
-<<<<<<< HEAD
-          sudo apt-get install aws-neuronx-tools=2.24.54.0 aws-neuronx-runtime-lib=2.26.42.0-2ff3b5c7d aws-neuronx-collectives=2.26.43.0-47cc904ea -y
-=======
           sudo apt-get install aws-neuronx-tools=2.24.54.0 aws-neuronx-runtime-lib=2.26.42.0-2ff3b5c7d aws-neuronx-collectives=2.26.43.0-47cc904ea  -y
->>>>>>> e1725df0
           export PATH=/opt/aws/neuron/bin:$PATH