name: Build PR Documentation

on:
  pull_request:
    branches: [ main ]
    paths:
      - 'docs/source/**'
      - 'docs/assets/**'
      - 'optimum/**'
      - '.github/workflows/doc-pr-build.yml'

concurrency:
  group: ${{ github.workflow }}-${{ github.head_ref || github.run_id }}
  cancel-in-progress: true

jobs:
  build_documentation:
    runs-on: ubuntu-22.04
    env:
      COMMIT_SHA: ${{ github.event.pull_request.head.sha }}
      PR_NUMBER: ${{ github.event.number }}
      EVENT_CONTEXT: ${{ toJSON(github.event) }}
      PR_CLONE_URL: ${{ github.event.pull_request.head.repo.clone_url }}

    steps:
      - uses: actions/checkout@v3
      - uses: actions/setup-node@v3
        with:
          node-version: '18'
          cache-dependency-path: "kit/package-lock.json"
      - name: Set up Python
        uses: actions/setup-python@v4
        with:
          python-version: '3.11'
      - name: Install Neuronx runtime
        uses: ./.github/actions/install_neuronx_runtime
      - name: Prepare virtual environment
        uses: ./.github/actions/prepare_venv
      - name: Install optimum-neuron
        uses: ./.github/actions/install_optimum_neuron
      - name: Setup PATH
        run: echo "/home/ubuntu/.local/bin" >> $GITHUB_PATH
      - name: Setup environment
        run: |
          source aws_neuron_venv_pytorch/bin/activate
          pip install --upgrade pip
<<<<<<< HEAD
          pip install ".[quality, tests, diffusers]"

=======
          pip install ".[quality, diffusers]"
>>>>>>> 95a7e0ff
      - name: Make documentation
        shell: bash
        run: |
          # Set the target to Trainium, it is required for the neuron libraries to work properly on CPU. 
          export NEURON_PLATFORM_TARGET_OVERRIDE="trn1"
          source aws_neuron_venv_pytorch/bin/activate
          doc-builder notebook-to-mdx notebooks/sagemaker/deploy-llama-3-3-70b.ipynb --output_dir docs/source/inference_tutorials/
          doc-builder notebook-to-mdx notebooks/text-classification/fine_tune_bert.ipynb --output_dir docs/source/training_tutorials/
          doc-builder notebook-to-mdx notebooks/text-generation/qwen3-fine-tuning.ipynb --output_dir docs/source/training_tutorials/
          doc-builder notebook-to-mdx notebooks/sagemaker/deploy-mixtral-8x7b.ipynb --output_dir docs/source/inference_tutorials/
          doc-builder build optimum.neuron docs/source/ \
            --repo_name optimum-neuron \
            --build_dir neuron-doc-build/ \
            --version pr_${{ env.PR_NUMBER }} \
            --version_tag_suffix "" \
            --html \
            --clean \
            --notebook_dir docs/notebooks/

      - name: Save commit_sha & pr_number
        run: |
          cd  neuron-doc-build/
          mv optimum.neuron optimum-neuron
          echo ${{ env.COMMIT_SHA }} > ./commit_sha
          echo ${{ env.PR_NUMBER }} > ./pr_number

      - uses: actions/upload-artifact@v4
        with:
          name: doc-build-artifact
          path: neuron-doc-build/<|MERGE_RESOLUTION|>--- conflicted
+++ resolved
@@ -44,12 +44,8 @@
         run: |
           source aws_neuron_venv_pytorch/bin/activate
           pip install --upgrade pip
-<<<<<<< HEAD
           pip install ".[quality, tests, diffusers]"
 
-=======
-          pip install ".[quality, diffusers]"
->>>>>>> 95a7e0ff
       - name: Make documentation
         shell: bash
         run: |
