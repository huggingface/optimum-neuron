# coding=utf-8
# Copyright 2023 The HuggingFace Inc. team. All rights reserved.
#
# Licensed under the Apache License, Version 2.0 (the "License");
# you may not use this file except in compliance with the License.
# You may obtain a copy of the License at
#
#     http://www.apache.org/licenses/LICENSE-2.0
#
# Unless required by applicable law or agreed to in writing, software
# distributed under the License is distributed on an "AS IS" BASIS,
# WITHOUT WARRANTIES OR CONDITIONS OF ANY KIND, either express or implied.
# See the License for the specific language governing permissions and
# limitations under the License.
"""Base class related to `neuronx_distributed` to perform parallelism."""

import contextlib
import shutil
from abc import ABC, abstractclassmethod
from dataclasses import asdict
from pathlib import Path
from tempfile import TemporaryDirectory
from typing import TYPE_CHECKING, Any, Dict, List, Mapping, Optional, Tuple, Union

import torch
from transformers.utils import WEIGHTS_NAME

from ...utils import logging
from ..utils import is_neuronx_distributed_available, is_torch_xla_available
from .parallel_layers import (
    IOSequenceParallelizer,
    LayerNormSequenceParallelizer,
    LayerNormType,
    SequenceCollectiveOpInfo,
)
from .utils import TENSOR_PARALLEL_SHARDS_DIR_NAME, ParameterMetadata, WeightInformation, load_tensor_for_weight


if is_neuronx_distributed_available():
    import neuronx_distributed
    from neuronx_distributed import parallel_layers

if is_torch_xla_available():
    import torch_xla.core.xla_model as xm


if TYPE_CHECKING:
    from transformers import PreTrainedModel


logger = logging.get_logger()


class SavedModelInTemporaryDirectory:
    def __init__(self, model: "PreTrainedModel"):
        self.tmpdir = TemporaryDirectory()
        self.model = model

    def __enter__(self):
        self.model.save_pretrained(self.tmpdir.name)
        return self.tmpdir.name

    def __exit__(self, *exc):
        self.tmpdir.cleanup()


class Parallelizer(ABC):
    """
    Base abstract class that handles model parallelism.
    """

    SEQUENCE_PARALLEL_LAYERNORM_PATTERNS: Optional[List[str]] = None
    LAYERNORM_TYPE: LayerNormType = LayerNormType.REGULAR
    SEQUENCE_COLLECTIVE_OPS_INFOS: Optional[List[SequenceCollectiveOpInfo]] = None

    def __init__(self):
        self._validate_required_libaries_are_available()

    def _validate_required_libaries_are_available(self):
        if not is_neuronx_distributed_available():
            raise RuntimeError(
                "Parallelizer requires the `neuronx_distributed` package. You can install it by running: pip install "
                "neuronx_distributed"
            )
        if not is_torch_xla_available():
            raise RuntimeError(
                "Parallelizer requires the `torch_xla` package. You can install it by running: pip install torch_xla"
            )

    @classmethod
    @contextlib.contextmanager
    def saved_model_in_temporary_directory(cls, model: "PreTrainedModel"):
        tmpdir = TemporaryDirectory()
        path = Path(tmpdir.name) / "pytorch_model.bin"
        torch.save({"model": model.state_dict()}, path.as_posix())
        try:
            yield path
        finally:
            tmpdir.cleanup()

    @abstractclassmethod
    def _parallelize(
        cls,
        model: "PreTrainedModel",
        device: Optional["torch.device"] = None,
        parallelize_embeddings: bool = True,
        sequence_parallel_enabled: bool = False,
    ) -> "PreTrainedModel":
        """
        Parallelizes the model by transforming regular layer into their parallel counterparts.
        Each concrete class must implement it.

        Args:
            model (`PreTrainedModel`):
                The model to parallelize.
            device (`Optional[torch.device]`, defaults to `None`):
                The device where the new parallel layers should be put.
            parallelize_embeddings (`bool`, defaults to `True`):
                Whether or not the embeddings should be parallelized.
                This can be disabled in the case when the TP size does not divide the vocabulary size.
            sequence_parallel_enabled (`bool`, defaults to `False`):
                Whether or not sequence parallelism is enabled.
        Returns:
            `PreTrainedModel`: The parallelized model.
        """

    @classmethod
    def patch_for_sequence_paralelism(cls, model: "PreTrainedModel", sequence_parallel_enabled: bool):
        """
        This method needs to be overriden. It must patch anything model-specfic to make the model compatible with
        sequence parallelism.
        """
        if sequence_parallel_enabled:
            raise NotImplementedError(
                f"No patching for the attention mechansim for sequence parallelism was implemented for {model.__class__}"
            )

    @classmethod
    def parallelize(
        cls,
        model: "PreTrainedModel",
        device: Optional["torch.device"] = None,
        parallelize_embeddings: bool = True,
        sequence_parallel_enabled: bool = False,
    ) -> "PreTrainedModel":
        """
        Parallelizes the model by transforming regular layer into their parallel counterparts using
        `cls._parallelize()`.

        It also makes sure that each parameter has loaded its weights or has been initialized if there is no pre-trained
        weights associated to it.

        Args:
            model (`PreTrainedModel`):
                The model to parallelize.
            device (`Optional[torch.device]`, defaults to `None`):
                The device where the new parallel layers should be put.
            parallelize_embeddings (`bool`, defaults to `True`):
                Whether or not the embeddings should be parallelized.
                This can be disabled in the case when the TP size does not divide the vocabulary size.
            sequence_parallel_enabled (`bool`, defaults to `False`):
                Whether or not sequence parallelism is enabled.

        Returns:
            `PreTrainedModel`: The parallelized model.
        """
        if sequence_parallel_enabled and cls.SEQUENCE_PARALLEL_LAYERNORM_PATTERNS is None:
            raise NotImplementedError(f"Sequence parallelism is not supported for {model.__class__}.")

        # Preparing the model for sequence parallelism:
        # 1. Transforming the LayerNorms.
        layer_norm_qualified_name_patterns = (
            cls.SEQUENCE_PARALLEL_LAYERNORM_PATTERNS if cls.SEQUENCE_PARALLEL_LAYERNORM_PATTERNS is not None else []
        )
        layer_norm_sequence_parallelizer = LayerNormSequenceParallelizer(
            sequence_parallel_enabled, layer_norm_qualified_name_patterns
        )
        layer_norm_sequence_parallelizer.sequence_parallelize(model, cls.LAYERNORM_TYPE)

        # 2. Taking care of scattering / gathering on the sequence axis in the model via the IOSequenceParallelizer.
        io_sequence_parallelizer = IOSequenceParallelizer(
            sequence_parallel_enabled,
            sequence_collective_op_infos=cls.SEQUENCE_COLLECTIVE_OPS_INFOS,
        )
        io_sequence_parallelizer.sequence_parallelize(model)

        # 3. Applying model specific patching for sequence parallelism.
        if sequence_parallel_enabled:
            cls.patch_for_sequence_paralelism(model, sequence_parallel_enabled)

        model = cls._parallelize(
            model,
            device=device,
            parallelize_embeddings=parallelize_embeddings,
            sequence_parallel_enabled=sequence_parallel_enabled,
        )
<<<<<<< HEAD

        weight_map = getattr(model, "_weight_map", {})
=======
        weight_map = getattr(model, "_weight_map", None)

        # The model was not loaded lazily, it is already ready.
        if weight_map is None:
            return model

>>>>>>> f07a5c01
        with torch.no_grad():
            modules_to_initialize = []
            for name, parameter in model.named_parameters():
                split = name.rsplit(".", maxsplit=1)
                module = model.get_submodule(split[0])
                attribute_name = split[1]
                current_weight = getattr(module, attribute_name)
                try:
                    weight_info = WeightInformation(weight_map[name], name, device=device)
                except KeyError:
                    weight_info = None

                if weight_info is not None:
                    if getattr(current_weight, "tensor_model_parallel", False):
                        if parameter.device == torch.device("meta"):
                            # This must either be a torch.nn.Embedding or a torch.nn.Linear that was not handled during
                            # parallelization since those are the only classes that we initialize on the `meta` device.
                            num_dims = current_weight.dim()
                            partition_dim = getattr(current_weight, "partition_dim")
                            tp_rank = parallel_layers.parallel_state.get_tensor_model_parallel_rank()
                            size_per_rank = current_weight.size(partition_dim)
                            slices = [
                                None
                                if idx != partition_dim
                                else (size_per_rank * tp_rank, size_per_rank * (tp_rank + 1))
                                for idx in range(num_dims)
                            ]
                        else:
                            # The parameter is not on the `meta` device, it has been loaded from a checkpoint during
                            # parallelization, we can skip.
                            continue
                    else:
                        slices = None

                    setattr(
                        module,
                        attribute_name,
                        torch.nn.Parameter(load_tensor_for_weight(weight_info, tensor_slices=slices)),
                    )
                else:
                    # This means that there is no information about where to find the weights for this parameter.
                    device = torch.device("cpu") if device is None else device
                    setattr(
                        module,
                        attribute_name,
                        torch.nn.Parameter(torch.empty_like(current_weight, device=device)),
                    )
                    modules_to_initialize.append(module)
            for mod in modules_to_initialize:
                # This module has not pre-trained weights, it must be fine-tuned, we initialize it with the
                # `reset_parameters()` method.
                mod.reset_parameters()
        return model

    @classmethod
    def deparallelize(cls, model: "PreTrainedModel") -> "PreTrainedModel":
        raise NotImplementedError

    @classmethod
    def was_parallelized(cls, model: "PreTrainedModel") -> bool:
        parallel_layer_classes = (
            parallel_layers.ParallelEmbedding,
            parallel_layers.ColumnParallelLinear,
            parallel_layers.RowParallelLinear,
        )
        return any(isinstance(mod, parallel_layer_classes) for mod in model.modules())

    @classmethod
    def _check_model_was_parallelized(cls, model: "PreTrainedModel"):
        if not cls.was_parallelized(model):
            raise ValueError("The model needs to be parallelized first.")

    @classmethod
    def optimizer_cpu_params_to_xla_params(
        cls,
        optimizer: "torch.optim.Optimizer",
        orig_param_to_parallel_param_on_xla: Mapping[int, "torch.nn.Parameter"],
    ) -> Tuple[List[Dict[str, Any]], bool]:
        parameters_on_xla = []
        need_to_create_new_optimizer = False
        if hasattr(optimizer, "_args_to_recreate"):
            args, _ = optimizer._args_to_recreate
            parameters = args[0]
            for param in parameters:
                if isinstance(param, dict):
                    new_param = {k: v for k, v in param.items() if k != "params"}
                    params = []
                    for p in param["params"]:
                        params.append(orig_param_to_parallel_param_on_xla[id(p)])
                    new_param["params"] = params
                else:
                    new_param = []
                    for p in param:
                        new_param.append(orig_param_to_parallel_param_on_xla[id(p)])
                parameters_on_xla.append(new_param)
        else:
            for param_group in optimizer.param_groups:
                new_params = []
                params = param_group["params"]
                for idx in range(len(params)):
                    param_on_xla = orig_param_to_parallel_param_on_xla[id(params[idx])]
                    if params[idx] != param_on_xla:
                        need_to_create_new_optimizer = True
                    new_params.append(param_on_xla)
                new_group = {k: v for k, v in param_group.items() if k != "params"}
                new_group["params"] = new_params
                parameters_on_xla.append(new_group)
        return parameters_on_xla, need_to_create_new_optimizer

    @classmethod
    def optimizer_for_tp(
        cls,
        optimizer: "torch.optim.Optimizer",
        orig_param_to_parallel_param_on_xla: Mapping[int, "torch.nn.Parameter"],
    ) -> "torch.optim.Optimizer":
        """
        Creates an optimizer ready for a parallelized model from an existing optimizer.

        There are two cases:
            1. The optimizer has been created via a lazy constructor from
            [`optimum.neuron.distributed.utils.make_optimizer_constructor_lazy`], it which case the exactly intended optimizer is
            created for tensor parallelism.
            2. The optimizer was created with a regular constructor. In this case the optimizer for tensor parallelism
            is created as close as possible to what was intended but that is not guaranteed.

        Args:
            optimizer (`torch.optim.Optimizer`):
                The original optimizer.
            orig_param_to_parallel_param_on_xla (`Mapping[int, torch.nn.Parameter]`):
                A mapping (e.g. dict-like) that maps the id of a parameter in `optimizer` to the id of its
                parallelized counterpart on an XLA device.

        Returns:
            `torch.optim.Optimizer`: The tensor parallelism ready optimizer.
        """
        parallel_parameters, need_to_create_new_optimizer = cls.optimizer_cpu_params_to_xla_params(
            optimizer, orig_param_to_parallel_param_on_xla
        )
        if hasattr(optimizer, "_args_to_recreate"):
            args, kwargs = optimizer._args_to_recreate
            optimizer_for_tp = optimizer.__class__(parallel_parameters, *args[1:], **kwargs)
            del optimizer
        elif need_to_create_new_optimizer:
            optimizer_for_tp = optimizer.__class__(parallel_parameters)
            del optimizer
        else:
            optimizer_for_tp = optimizer
        return optimizer_for_tp

    @classmethod
    def _get_parameters_tp_metadata(cls, named_parameters: Dict[str, "torch.nn.Parameter"]):
        tp_metadata = {}
        for name, param in named_parameters.items():
            if getattr(param, "tensor_model_parallel", False):
                param_metadata = ParameterMetadata(
                    "sharded",
                    partition_dim=param.partition_dim,
                )
            else:
                param_metadata = ParameterMetadata("tied")
            tp_metadata[name] = param_metadata
        return tp_metadata

    @classmethod
    def save_model_checkpoint_as_regular(
        cls,
        model: "PreTrainedModel",
        output_dir: Union[str, Path],
        optimizer: Optional["torch.optim.Optimizer"] = None,
    ):
        cls._check_model_was_parallelized(model)
        data_parallel_rank = parallel_layers.parallel_state.get_data_parallel_rank()
        tensor_parallel_rank = parallel_layers.parallel_state.get_tensor_model_parallel_rank()

        if data_parallel_rank != 0:
            return

        if not isinstance(output_dir, Path):
            output_dir = Path(output_dir)

        if optimizer is not None:
            logger.warning(
                "Saving the optimizer state as a regular file under the tensor parallel setting is not supported yet."
            )

        state_dict = {}
        for name, param in model.named_parameters():
            if getattr(param, "tensor_model_parallel", False):
                if param.partition_dim == 1:
                    tensor = neuronx_distributed.utils.gather_from_tensor_model_parallel_region(param)
                else:
                    # Because the gather works only on last dim. Need to make it work for all dims.
                    tensor = neuronx_distributed.utils.gather_from_tensor_model_parallel_region(
                        param.transpose()
                    ).transpose()
            else:
                tensor = param
            state_dict[name] = tensor

        model_state_dict = {"model": state_dict}
        should_save = tensor_parallel_rank == 0
        xm._maybe_convert_to_cpu(model_state_dict, convert=should_save)
        if should_save:
            output_path = output_dir / WEIGHTS_NAME
            torch.save(model_state_dict["model"], output_path.as_posix())
        xm.rendezvous("saving regular checkpoint")

    @classmethod
    def save_model_checkpoint_as_sharded(
        cls,
        model: "PreTrainedModel",
        output_dir: Union[str, Path],
        optimizer: Optional["torch.optim.Optimizer"] = None,
    ):
        cls._check_model_was_parallelized(model)
        if not isinstance(output_dir, Path):
            output_dir = Path(output_dir)

        state_dict = {"model": model.state_dict()}
        state_dict["sharded_metadata"] = {
            k: asdict(v) for k, v in cls._get_parameters_tp_metadata(dict(model.named_parameters())).items()
        }

        if optimizer is not None:
            # TODO: have metadata working for the optimizer.
            state_dict["optimizer_state_dict"] = optimizer.state_dict()

        output_path = output_dir / TENSOR_PARALLEL_SHARDS_DIR_NAME
        from neuronx_distributed.parallel_layers.parallel_state import (
            get_data_parallel_rank,
            get_tensor_model_parallel_rank,
        )

        if get_data_parallel_rank() == 0 and get_tensor_model_parallel_rank() == 0:
            if output_path.is_dir():
                shutil.rmtree(output_path, ignore_errors=True)
            output_path.mkdir()
        xm.rendezvous("waiting before saving")
        parallel_layers.save(state_dict, output_path.as_posix())

    @classmethod
    def save_model_checkpoint(
        cls,
        model: "PreTrainedModel",
        output_dir: Union[str, Path],
        as_regular: bool = False,
        as_sharded: bool = True,
        optimizer: Optional["torch.optim.Optimizer"] = None,
    ):
        if not as_regular and not as_sharded:
            raise ValueError("At least as_regular or as_sharded must be True.")
        if as_regular:
            cls.save_model_checkpoint_as_regular(model, output_dir, optimizer=optimizer)
        if as_sharded:
            cls.save_model_checkpoint_as_sharded(model, output_dir, optimizer=optimizer)

    @classmethod
    def load_model_regular_checkpoint(cls, model: "PreTrainedModel", load_dir: Union[str, Path]):
        raise NotImplementedError("This requires being able to deparallelize the model.")

    @classmethod
    def load_model_sharded_checkpoint(cls, model: "PreTrainedModel", load_dir: Union[str, Path]):
        cls._check_model_was_parallelized(model)
        if not isinstance(load_dir, Path):
            load_dir = Path(load_dir)
        parallel_layers.load(load_dir / TENSOR_PARALLEL_SHARDS_DIR_NAME, model=model, sharded=True)

    @classmethod
    def load_model_checkpoint(cls, model: "PreTrainedModel", load_dir: Union[str, Path]):
        if not isinstance(load_dir, Path):
            load_dir = Path(load_dir)

        if (load_dir / TENSOR_PARALLEL_SHARDS_DIR_NAME).is_dir():
            cls.load_model_sharded_checkpoint(model, load_dir)
        elif (load_dir / WEIGHTS_NAME).is_file():
            cls.load_model_regular_checkpoint(model, load_dir)
        else:
            raise FileNotFoundError(f"Could not find a checkpoint file under {load_dir.as_posix()}.")<|MERGE_RESOLUTION|>--- conflicted
+++ resolved
@@ -194,17 +194,13 @@
             parallelize_embeddings=parallelize_embeddings,
             sequence_parallel_enabled=sequence_parallel_enabled,
         )
-<<<<<<< HEAD
-
-        weight_map = getattr(model, "_weight_map", {})
-=======
+
         weight_map = getattr(model, "_weight_map", None)
 
         # The model was not loaded lazily, it is already ready.
         if weight_map is None:
             return model
 
->>>>>>> f07a5c01
         with torch.no_grad():
             modules_to_initialize = []
             for name, parameter in model.named_parameters():
