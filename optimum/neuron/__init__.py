--- conflicted
+++ resolved
@@ -32,15 +32,12 @@
         "NeuronModelForMultipleChoice",
         "NeuronModelForCausalLM",
     ],
-<<<<<<< HEAD
     "modeling_diffusion":[
         "NeuronStableDiffusionPipeline",
         "NeuronStableDiffusionImg2ImgPipeline",
         "NeuronStableDiffusionInpaintPipeline",
     ],
-=======
     "modeling_decoder": ["NeuronDecoderModel"],
->>>>>>> eeea7404
     "accelerate": [
         "NeuronAccelerator",
         "NeuronAcceleratorState",
@@ -65,17 +62,13 @@
         NeuronModelForSequenceClassification,
         NeuronModelForTokenClassification,
     )
-<<<<<<< HEAD
     from .modeling_diffusion import (
         NeuronStableDiffusionPipeline,
         NeuronStableDiffusionImg2ImgPipeline,
         NeuronStableDiffusionInpaintPipeline,
     )
+    from .modeling_decoder import NeuronDecoderModel
     from .accelerate import NeuronAccelerator, NeuronAcceleratorState, NeuronPartialState
-=======
-    from .modeling_base import NeuronBaseModel
-    from .modeling_decoder import NeuronDecoderModel
->>>>>>> eeea7404
     from .pipelines import pipeline
     
 else:
