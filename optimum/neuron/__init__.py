# coding=utf-8
# Copyright 2023 The HuggingFace Team. All rights reserved.
#
# Licensed under the Apache License, Version 2.0 (the "License");
# you may not use this file except in compliance with the License.
# You may obtain a copy of the License at
#
#     http://www.apache.org/licenses/LICENSE-2.0
#
# Unless required by applicable law or agreed to in writing, software
# distributed under the License is distributed on an "AS IS" BASIS,
# WITHOUT WARRANTIES OR CONDITIONS OF ANY KIND, either express or implied.
# See the License for the specific language governing permissions and
# limitations under the License.

from typing import TYPE_CHECKING

from transformers.utils import _LazyModule


_import_structure = {
    "hf_argparser": ["NeuronHfArgumentParser"],
    "trainers": ["NeuronTrainer", "Seq2SeqNeuronTrainer"],
    "training_args": ["NeuronTrainingArguments", "Seq2SeqNeuronTrainingArguments"],
    "modeling_base": ["NeuronBaseModel"],
    "modeling": [
        "NeuronModelForFeatureExtraction",
        "NeuronModelForMaskedLM",
        "NeuronModelForQuestionAnswering",
        "NeuronModelForSequenceClassification",
        "NeuronModelForTokenClassification",
        "NeuronModelForMultipleChoice",
        "NeuronModelForCausalLM",
    ],
    "modeling_diffusion": [
        "NeuronStableDiffusionPipeline",
<<<<<<< HEAD
        "NeuronStableDiffusionImg2ImgPipeline",
        "NeuronStableDiffusionInpaintPipeline",
=======
>>>>>>> fd29acd2
        "NeuronStableDiffusionXLPipeline",
    ],
    "modeling_decoder": ["NeuronDecoderModel"],
    "accelerate": [
        "NeuronAccelerator",
        "NeuronAcceleratorState",
        "NeuronPartialState",
    ],
    "pipelines": ["pipeline"],
}

if TYPE_CHECKING:
    from .accelerate import NeuronAccelerator, NeuronAcceleratorState, NeuronPartialState
    from .hf_argparser import NeuronHfArgumentParser
    from .modeling import (
        NeuronModelForCausalLM,
        NeuronModelForFeatureExtraction,
        NeuronModelForMaskedLM,
        NeuronModelForMultipleChoice,
        NeuronModelForQuestionAnswering,
        NeuronModelForSequenceClassification,
        NeuronModelForTokenClassification,
    )
    from .modeling_base import NeuronBaseModel
    from .modeling_decoder import NeuronDecoderModel
    from .modeling_diffusion import (
        NeuronStableDiffusionPipeline,
        NeuronStableDiffusionXLPipeline,
    )
    from .pipelines import pipeline
    from .trainers import NeuronTrainer, Seq2SeqNeuronTrainer
    from .training_args import NeuronTrainingArguments, Seq2SeqNeuronTrainingArguments

else:
    import sys

    sys.modules[__name__] = _LazyModule(
        __name__,
        globals()["__file__"],
        _import_structure,
        module_spec=__spec__,
    )


import os

from .utils import is_neuron_available, is_neuronx_available, patch_transformers_for_neuron_sdk
from .version import __version__


if not os.environ.get("DISABLE_TRANSFORMERS_PATCHING", False):
    patch_transformers_for_neuron_sdk()<|MERGE_RESOLUTION|>--- conflicted
+++ resolved
@@ -34,11 +34,8 @@
     ],
     "modeling_diffusion": [
         "NeuronStableDiffusionPipeline",
-<<<<<<< HEAD
         "NeuronStableDiffusionImg2ImgPipeline",
         "NeuronStableDiffusionInpaintPipeline",
-=======
->>>>>>> fd29acd2
         "NeuronStableDiffusionXLPipeline",
     ],
     "modeling_decoder": ["NeuronDecoderModel"],
@@ -66,6 +63,8 @@
     from .modeling_decoder import NeuronDecoderModel
     from .modeling_diffusion import (
         NeuronStableDiffusionPipeline,
+        NeuronStableDiffusionImg2ImgPipeline,
+        NeuronStableDiffusionInpaintPipeline,
         NeuronStableDiffusionXLPipeline,
     )
     from .pipelines import pipeline
