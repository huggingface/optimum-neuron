--- conflicted
+++ resolved
@@ -18,8 +18,6 @@
 from typing import TYPE_CHECKING
 
 from transformers.utils import _LazyModule
-<<<<<<< HEAD
-=======
 
 from .utils.system import get_neuron_major
 
@@ -31,7 +29,6 @@
         " be errors when importing torch_neuronx."
     )
     os.environ["NEURON_PLATFORM_TARGET_OVERRIDE"] = "trn1"
->>>>>>> 0ccc7c6e
 
 
 _import_structure = {
@@ -88,7 +85,6 @@
         "NeuronPartialState",
     ],
     "pipelines": ["pipeline"],
-    "utils": ["is_neuron_available", "is_neuronx_available"],
 }
 
 # Model structures
@@ -177,8 +173,5 @@
     )
 
 
-<<<<<<< HEAD
-=======
 from .utils import is_neuron_available, is_neuronx_available
->>>>>>> 0ccc7c6e
 from .version import __version__