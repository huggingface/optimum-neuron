--- conflicted
+++ resolved
@@ -99,14 +99,11 @@
 )
 from ..utils.import_utils import is_peft_available
 from ..utils.misc import is_main_worker, is_precompilation
-<<<<<<< HEAD
 from ..utils.training_utils import (
     get_model_param_count,
     is_logging_process,
 )
 from .metrics import TrainingMetricsCollector
-=======
->>>>>>> 031adaed
 from .training_args import NeuronTrainingArguments
 from .utils import XLAPrefetchIterator
 
