# coding=utf-8
# Copyright 2025 The HuggingFace Inc. team. All rights reserved.
#
# Licensed under the Apache License, Version 2.0 (the "License");
# you may not use this file except in compliance with the License.
# You may obtain a copy of the License at
#
#     http://www.apache.org/licenses/LICENSE-2.0
#
# Unless required by applicable law or agreed to in writing, software
# distributed under the License is distributed on an "AS IS" BASIS,
# WITHOUT WARRANTIES OR CONDITIONS OF ANY KIND, either express or implied.
# See the License for the specific language governing permissions and
# limitations under the License.

import inspect
import json
import math
import os
import re
import sys
from datetime import datetime
from functools import partial
from pathlib import Path
from typing import Any, Callable, Iterator, Type

import torch
import torch.nn as nn
import torch_xla.core.xla_model as xm
from accelerate.utils import AutocastKwargs, DataLoaderConfiguration
from neuronx_distributed.parallel_layers.parallel_state import (
    get_data_parallel_replica_groups,
    get_data_parallel_size,
    get_pipeline_model_parallel_rank,
)
from neuronx_distributed.pipeline import NxDPPModel
from optimum.utils import logging
from packaging import version
from torch.utils.data import DataLoader, Dataset, IterableDataset, RandomSampler
from transformers import (
    PreTrainedModel,
    TrainingArguments,
)
from transformers.data.data_collator import DataCollator, DataCollatorWithPadding, default_data_collator
from transformers.feature_extraction_sequence_utils import SequenceFeatureExtractor
from transformers.feature_extraction_utils import FeatureExtractionMixin
from transformers.image_processing_utils import BaseImageProcessor
from transformers.integrations import get_reporting_integration_callbacks
from transformers.models.auto.modeling_auto import MODEL_MAPPING_NAMES
from transformers.optimization import get_scheduler
from transformers.processing_utils import ProcessorMixin
from transformers.pytorch_utils import ALL_LAYERNORM_LAYERS
from transformers.tokenization_utils import PreTrainedTokenizerBase
from transformers.trainer import (
    OPTIMIZER_NAME,
    SCHEDULER_NAME,
    TRAINER_STATE_NAME,
    TRAINING_ARGS_NAME,
)
from transformers.trainer_callback import (
    CallbackHandler,
    DefaultFlowCallback,
    ExportableState,
    PrinterCallback,
    ProgressCallback,
    TrainerCallback,
    TrainerControl,
    TrainerState,
)
from transformers.trainer_pt_utils import (
    IterableDatasetShard,
    LabelSmoother,
    get_parameter_names,
)
from transformers.trainer_utils import (
    PREFIX_CHECKPOINT_DIR,
    RemoveColumnsCollator,
    has_length,
    seed_worker,
)
from transformers.training_args import OptimizerNames
from transformers.utils import (
    can_return_loss,
    find_labels,
    is_datasets_available,
)

from ..accelerate import NeuronAccelerator
from ..accelerate.utils.dataclasses import MixedPrecisionConfig
from ..cache.hub_cache import hub_neuronx_cache
from ..cache.training import patch_neuron_cc_wrapper
from ..models.training.training_utils import (
    get_model_param_count,
    is_logging_process,
)
from ..peft import NeuronPeftModel
from ..utils.cache_utils import (
    get_neuron_cache_path,
)
from ..utils.import_utils import is_peft_available
from ..utils.misc import is_main_worker, is_precompilation
from .metrics import TrainingMetricsCollector
from .training_args import NeuronTrainingArguments
from .utils import XLAPrefetchIterator


logger = logging.get_logger()

if is_datasets_available():
    import datasets


DEFAULT_CALLBACKS = [DefaultFlowCallback]
DEFAULT_PROGRESS_CALLBACK = ProgressCallback


class NeuronTrainer:
    def __init__(
        self,
        model: PreTrainedModel | nn.Module,
        args: NeuronTrainingArguments,
        data_collator: DataCollator | None = None,
        train_dataset: "Dataset | IterableDataset | datasets.Dataset | None" = None,
        eval_dataset: "Dataset | dict[str, Dataset] | datasets.Dataset | None" = None,
        processing_class: PreTrainedTokenizerBase
        | BaseImageProcessor
        | FeatureExtractionMixin
        | ProcessorMixin
        | None = None,
        callbacks: list[TrainerCallback] | None = None,
        optimizers: tuple[torch.optim.Optimizer | None, torch.optim.lr_scheduler.LambdaLR | None] = (None, None),
        optimizer_cls_and_kwargs: tuple[type[torch.optim.Optimizer], dict[str, Any]] | None = None,
        tokenizer: PreTrainedTokenizerBase | None = None,  # deprecated
    ):
        if eval_dataset is not None:
            raise RuntimeError("Evaluation is not supported in NeuronTrainer.")

        if tokenizer is not None and processing_class is not None:
            logger.warning(
                "The `tokenizer` argument is deprecated and will be removed in a future version. Please use `processing_class` instead."
            )
            processing_class = tokenizer
        self.processing_class = processing_class

        if args is None:
            output_dir = "tmp_trainer"
            logger.info(f"No `TrainingArguments` passed, using `output_dir={output_dir}`.")
            args = NeuronTrainingArguments(output_dir=output_dir)

        self.args = args
        self.trn_config = self.args.trn_config

        # Distributed training useful attributes
        self.dp_size = self.trn_config.data_parallel_size
        self.tp_size = self.trn_config.tensor_parallel_size
        self.pp_size = self.trn_config.pipeline_parallel_size
        self.pp_rank = get_pipeline_model_parallel_rank()
        self._is_logging_process = is_logging_process()

        # Set the correct log level depending on the node
        log_level = args.get_process_log_level()
        logging.set_verbosity(log_level)

        if model is None:
            raise ValueError("A model must be provided to the NeuronTrainer.")

        if model.__class__.__name__ in MODEL_MAPPING_NAMES:
            raise ValueError(
                f"The model you have picked ({model.__class__.__name__}) cannot be used as is for training: it only "
                "computes hidden states and does not accept any labels. You should choose a model with a head "
                "suitable for your task like any of the `AutoModelForXxx` listed at "
                "https://huggingface.co/docs/transformers/model_doc/auto"
            )

        self.model = model
        self.create_accelerator_and_postprocess()

        if self.args.use_liger_kernel:
            raise RuntimeError("Liger kernel is not supported in NeuronTrainer.")

        default_collator = (
            DataCollatorWithPadding(processing_class)
            if processing_class is not None
            and isinstance(processing_class, (PreTrainedTokenizerBase, SequenceFeatureExtractor))
            else default_data_collator
        )
        self.data_collator = data_collator if data_collator is not None else default_collator
        self.train_dataset = train_dataset
        self.eval_dataset = eval_dataset

        model_forward = model.forward if not isinstance(model, NeuronPeftModel) else model.get_base_model().forward
        forward_params = inspect.signature(model_forward).parameters

        # Check if the model has explicit setup for loss kwargs,
        # if not, check if `**kwargs` are in model.forward
        if hasattr(model, "accepts_loss_kwargs"):
            self.model_accepts_loss_kwargs = model.accepts_loss_kwargs
        else:
            self.model_accepts_loss_kwargs = any(
                k.kind == inspect.Parameter.VAR_KEYWORD for k in forward_params.values()
            )

        self.optimizer, self.lr_scheduler = optimizers
        self.optimizer_cls_and_kwargs = optimizer_cls_and_kwargs

        if self.optimizer_cls_and_kwargs is not None and self.optimizer is not None:
            raise RuntimeError("Passing both `optimizers` and `optimizer_cls_and_kwargs` arguments is incompatible.")

        if self.optimizer is not None:
            model_device = optimizer_device = None
            for param in self.model.parameters():
                model_device = param.device
                break
            for param_group in self.optimizer.param_groups:
                if len(param_group["params"]) > 0:
                    optimizer_device = param_group["params"][0].device
                    break
            if model_device != optimizer_device:
                raise ValueError(
                    "The model and the optimizer parameters are not on the same device, which probably means you"
                    " created an optimizer around your model **before** putting on the device and passing it to the"
                    " `NeuronTrainer`. Make sure the lines `import torch_xla.core.xla_model as xm` and"
                    " `model.to(xm.xla_device())` is performed before the optimizer creation in your script."
                )

        default_callbacks = DEFAULT_CALLBACKS + get_reporting_integration_callbacks(self.args.report_to)
        callbacks = default_callbacks if callbacks is None else default_callbacks + callbacks
        self.callback_handler = CallbackHandler(
            callbacks, self.model, self.processing_class, self.optimizer, self.lr_scheduler
        )
        self.add_callback(PrinterCallback if self.args.disable_tqdm else DEFAULT_PROGRESS_CALLBACK)

        if self.args.should_save:
            os.makedirs(self.args.output_dir, exist_ok=True)

        if not callable(self.data_collator) and callable(getattr(self.data_collator, "collate_batch", None)):
            raise ValueError("The `data_collator` should be a simple callable (function, class with `__call__`).")

        if args.max_steps > 0 and args.num_train_epochs > 0:
            logger.info("max_steps is given, it will override any value given in num_train_epochs")

        if train_dataset is not None and not has_length(train_dataset) and args.max_steps <= 0:
            raise ValueError(
                "The train_dataset does not implement __len__, max_steps has to be specified. "
                "The number of steps needs to be known in advance for the learning rate scheduler."
            )

        self._signature_columns = None

        # Label smoothing
        if self.args.label_smoothing_factor != 0:
            self.label_smoother = LabelSmoother(epsilon=self.args.label_smoothing_factor)
        else:
            self.label_smoother = None

        self.control = TrainerControl()

        self.state = TrainerState(
            is_local_process_zero=self.is_local_process_zero(),
            is_world_process_zero=self.is_logging_process(),
            stateful_callbacks=[
                cb for cb in self.callback_handler.callbacks + [self.control] if isinstance(cb, ExportableState)
            ],
        )

        # Initialize training metrics collector - auto-detects if metrics are enabled
        self.metrics_collector = TrainingMetricsCollector(self.model, args)

        if isinstance(self.model, NeuronPeftModel) and self.args.label_names is None:
            logger.warning(
                f"No label_names provided for model class `{self.model.__class__.__name__}`."
                " Since `NeuronPeftModel` hides base models input arguments, if label_names is not given, label_names "
                "can't be set automatically within `NeuronTrainer`."
                " Note that empty label_names list will be used instead."
            )
        default_label_names = find_labels(self.model.__class__)
        self.label_names = default_label_names if self.args.label_names is None else self.args.label_names
        self.can_return_loss = can_return_loss(self.model.__class__)
        self.control = self.callback_handler.on_init_end(self.args, self.state, self.control)

    @property
    def tokenizer(self) -> PreTrainedTokenizerBase | None:
        """Deprecated: Returns the processing class (tokenizer). Use processing_class instead."""
        logger.warning(
            "NeuronTrainer.tokenizer is now deprecated. You should use NeuronTrainer.processing_class instead."
        )
        return self.processing_class

    def create_accelerator_and_postprocess(self):
        """Creates NeuronAccelerator instance and prepares model for distributed training."""
        # We explicitly don't rely on the `Accelerator` to do gradient accumulation
        grad_acc_kwargs = {}
        if self.args.accelerator_config.gradient_accumulation_kwargs is not None:
            grad_acc_kwargs = self.args.accelerator_config.gradient_accumulation_kwargs

        # check if num_steps is attempted to be passed in gradient_accumulation_kwargs
        if "num_steps" in grad_acc_kwargs:
            if self.args.gradient_accumulation_steps > 1:
                # raise because we do not know which setting is intended.
                raise ValueError(
                    "The `AcceleratorConfig`'s `num_steps` is set but `gradient_accumulation_steps` is greater than 1 in the passed `TrainingArguments`"
                    "If using the passed `AcceleratorConfig` is desired, do not set the `TrainingArguments` `gradient_accumulation_steps`."
                )
            else:
                self.args.gradient_accumulation_steps = grad_acc_kwargs["num_steps"]

        accelerator_config = self.args.accelerator_config.to_dict()

        split_batches = accelerator_config.pop("split_batches", False)
        dispatch_batches = accelerator_config.pop("dispatch_batches", None)
        even_batches = accelerator_config.pop("even_batches", False)
        use_seedable_sampler = accelerator_config.pop("use_seedable_sampler", False)
        if split_batches:
            logger.warning(
                "`split_batches` in `AcceleratorConfig` is not supported in NeuronTrainer and will be ignored. Batches "
                "are already split across data parallel workers."
            )
            split_batches = False
        if dispatch_batches is not None:
            logger.warning(
                "`dispatch_batches` in `AcceleratorConfig` is not supported in NeuronTrainer and will be ignored."
            )
            dispatch_batches = None
        if even_batches:
            logger.warning(
                "`even_batches` in `AcceleratorConfig` is not supported in NeuronTrainer and will be ignored. "
                "Make sure that your dataset size is divisible by the train batch size x gradient accumulation steps x data parallel size."
            )
            even_batches = False
        if use_seedable_sampler:
            logger.warning(
                "`use_seedable_sampler` in `AcceleratorConfig` is not supported in NeuronTrainer and will be ignored."
            )
            use_seedable_sampler = False

        dataloader_config = DataLoaderConfiguration(
            split_batches=split_batches,
            dispatch_batches=dispatch_batches,
            even_batches=even_batches,
            use_seedable_sampler=use_seedable_sampler,
        )

        args = {
            "deepspeed_plugin": None,  # We don't use deepspeed plugin in NeuronTrainer
            "dataloader_config": dataloader_config,
        }

        if self.args.bf16 and self.args.use_autocast:
            mode = "AUTOCAST_BF16"
        elif self.args.bf16:
            mode = "FULL_BF16"
        else:
            mode = "NO"
        self.mixed_precision_config = MixedPrecisionConfig(
            mode=mode,
            stochastic_rounding=self.args.stochastic_rounding_enabled,
            optimizer_use_master_weights=self.args.optimizer_use_master_weights,
            optimizer_use_fp32_grad_acc=self.args.optimizer_use_fp32_grad_acc,
            optimizer_save_master_weights_in_ckpt=self.args.optimizer_save_master_weights_in_ckpt,
        )

        # create accelerator object
        self.accelerator = NeuronAccelerator(
            *args,
            trn_config=self.trn_config,
            zero_1=self.args.zero_1,
            mixed_precision_config=self.mixed_precision_config,
        )

        # some Trainer classes need to use `gather` instead of `gather_for_metrics`, thus we store a flag
        self.gather_function = self.accelerator.gather_for_metrics

    def add_callback(self, callback: Type[TrainerCallback] | TrainerCallback):
        """
        Add a callback to the current list of `TrainerCallback`.

        Args:
           callback (`Type[TrainerCallback] | TrainerCallback`):
               A `TrainerCallback` class or an instance of a `TrainerCallback`. In the
               first case, will instantiate a member of that class.
        """
        self.callback_handler.add_callback(callback)

    def pop_callback(self, callback: Type[TrainerCallback] | TrainerCallback) -> TrainerCallback | None:
        """
        Remove a callback from the current list of `TrainerCallback` and returns it.

        If the callback is not found, returns `None` (and no error is raised).

        Args:
           callback (`Type[TrainerCallback] | TrainerCallback`):
               A `TrainerCallback` class or an instance of a `TrainerCallback`. In the
               first case, will pop the first member of that class found in the list of callbacks.

        Returns:
            `TrainerCallback | None`: The callback removed, if found.
        """
        return self.callback_handler.pop_callback(callback)

    def remove_callback(self, callback: Type[TrainerCallback] | TrainerCallback):
        """
        Remove a callback from the current list of `TrainerCallback`.

        Args:
           callback (`Type[TrainerCallback] | TrainerCallback`):
               A `TrainerCallback` class or an instance of a `TrainerCallback`. In the
               first case, will remove the first member of that class found in the list of callbacks.
        """
        self.callback_handler.remove_callback(callback)

    def _set_signature_columns_if_needed(self):
        if self._signature_columns is None:
            # Inspect model forward signature to keep only the arguments it accepts.
            model_to_inspect = self.model
            if isinstance(self.model, NeuronPeftModel):
                if hasattr(self.model, "get_base_model"):
                    model_to_inspect = self.model.get_base_model()
                else:
                    # PeftMixedModel do not provide a `get_base_model` method
                    model_to_inspect = self.model.base_model.model
            signature = inspect.signature(model_to_inspect.forward)
            self._signature_columns = list(signature.parameters.keys())
            # Labels may be named label or label_ids, the default data collator handles that.
            self._signature_columns += list(set(["label", "label_ids"] + self.label_names))

    def _remove_unused_columns(self, dataset: "datasets.Dataset", description: str | None = None):
        if not is_datasets_available() or not self.args.remove_unused_columns:
            return dataset

        import datasets

        self._set_signature_columns_if_needed()
        # At this point self._signature_columns is guaranteed to be not None
        signature_columns: list = self._signature_columns

        ignored_columns = list(set(dataset.column_names) - set(signature_columns))
        if len(ignored_columns) > 0:
            dset_description = "" if description is None else f"in the {description} set"
            logger.info(
                f"The following columns {dset_description} don't have a corresponding argument in "
                f"`{self.model.__class__.__name__}.forward` and have been ignored: {', '.join(ignored_columns)}."
                f" If {', '.join(ignored_columns)} are not expected by `{self.model.__class__.__name__}.forward`, "
                " you can safely ignore this message."
            )

        columns = [k for k in signature_columns if k in dataset.column_names]
        if len(columns) == 0:
            raise ValueError(
                "No columns in the dataset match the model's forward method signature: ({', '.join(signature_columns)}). "
                f"The following columns have been ignored: [{', '.join(ignored_columns)}]. "
                "Please check the dataset and model. You may need to set `remove_unused_columns=False` in `TrainingArguments`."
            )

        if version.parse(datasets.__version__) < version.parse("1.4.0"):
            dataset.set_format(
                type=dataset.format["type"], columns=columns, format_kwargs=dataset.format["format_kwargs"]
            )
            return dataset
        else:
            return dataset.remove_columns(ignored_columns)

    def _get_collator_with_removed_columns(self, data_collator: Callable, description: str | None = None) -> Callable:
        """Wrap the data collator in a callable removing unused columns."""
        if not self.args.remove_unused_columns:
            return data_collator
        self._set_signature_columns_if_needed()
        signature_columns = self._signature_columns

        remove_columns_collator = RemoveColumnsCollator(
            data_collator=data_collator,
            signature_columns=signature_columns,
            logger=logger,
            description=description,
            model_name=self.model.__class__.__name__,
        )
        return remove_columns_collator

    def _get_train_sampler(self, train_dataset: Dataset | None = None) -> torch.utils.data.Sampler | None:
        if train_dataset is None:
            train_dataset = self.train_dataset
        if train_dataset is None or not has_length(train_dataset):
            return None
        return RandomSampler(train_dataset)

    def _get_dataloader(
        self,
        dataset: Dataset,
        description: str,
        batch_size: int,
        sampler_fn: Callable[[Dataset], torch.utils.data.Sampler] | None = None,
        is_training: bool = False,
        dataloader_key: str | None = None,
    ) -> DataLoader:
        data_collator = self.data_collator
        if is_datasets_available() and isinstance(dataset, datasets.Dataset):
            dataset = self._remove_unused_columns(dataset, description=description)
        else:
            data_collator = self._get_collator_with_removed_columns(self.data_collator, description=description)

        dataloader_params = {
            "batch_size": batch_size,
            "collate_fn": data_collator,
            "num_workers": self.args.dataloader_num_workers,
            "pin_memory": False,
            "persistent_workers": False,
        }

        if not isinstance(dataset, torch.utils.data.IterableDataset):
            if sampler_fn is not None:
                dataloader_params["sampler"] = sampler_fn(dataset)
            dataloader_params["drop_last"] = self.args.dataloader_drop_last
            dataloader_params["prefetch_factor"] = self.args.dataloader_prefetch_factor
            if is_training:
                dataloader_params["worker_init_fn"] = partial(
                    seed_worker, num_workers=self.args.dataloader_num_workers, rank=self.args.process_index
                )

        dataloader = DataLoader(dataset, **dataloader_params)

        # The NeuronAccelerator will take care of preparing the dataloader, transforming the sampler for distributed
        # training.
        return self.accelerator.prepare_data_loader(
            dataloader, use_mp_device_loader=False, batches_per_execution=self.args.gradient_accumulation_steps
        )

    def get_train_dataloader(self) -> DataLoader:
        """Returns the training DataLoader with appropriate sampler and batch size."""
        if self.train_dataset is None:
            raise ValueError("NeuronTrainer: training requires a train_dataset.")

        return self._get_dataloader(
            dataset=self.train_dataset,
            description="Training",
            batch_size=self.args.per_device_train_batch_size,
            sampler_fn=self._get_train_sampler,
            is_training=True,
        )

    def get_eval_dataloader(self) -> DataLoader:
        raise RuntimeError("Evaluation is not supported in NeuronTrainer.")

    def get_test_dataloader(self) -> DataLoader:
        raise RuntimeError("Testing is not supported in NeuronTrainer.")

    def create_optimizer_and_scheduler(self, num_training_steps: int):
        """
        Setup the optimizer and the learning rate scheduler.

        We provide a reasonable default that works well. If you want to use something else, you can pass a tuple in the
        NeuronTrainer's init through `optimizers`, or subclass and override this method (or `create_optimizer` and/or
        `create_scheduler`) in a subclass.
        """
        self.create_optimizer()
        self.create_scheduler(num_training_steps=num_training_steps, optimizer=self.optimizer)

    def get_decay_parameter_names(self, model) -> list[str]:
        """
        Get all parameter names that weight decay will be applied to.

        This function filters out parameters in two ways:
        1. By layer type (instances of layers specified in ALL_LAYERNORM_LAYERS)
        2. By parameter name patterns (containing 'bias', 'layernorm', or 'rmsnorm')
        """
        decay_parameters = get_parameter_names(model, ALL_LAYERNORM_LAYERS, ["bias", "layernorm", "rmsnorm"])
        return decay_parameters

    def create_optimizer(self):
        """
        Setup the optimizer.

        We provide a reasonable default that works well. If you want to use something else, you can pass a tuple in the
        NeuronTrainer's init through `optimizers`, or subclass and override this method in a subclass.
        """
        if isinstance(self.model, NxDPPModel):
            opt_model = self.model.original_torch_module
            named_parameters = list(self.model.local_named_parameters())
        else:
            opt_model = self.model
            named_parameters = list(self.model.named_parameters())

        if self.optimizer is None:
            decay_parameters = self.get_decay_parameter_names(opt_model)
            optimizer_grouped_parameters = [
                {
                    "params": [p for n, p in named_parameters if (n in decay_parameters and p.requires_grad)],
                    "weight_decay": self.args.weight_decay,
                },
                {
                    "params": [p for n, p in named_parameters if (n not in decay_parameters and p.requires_grad)],
                    "weight_decay": 0.0,
                },
            ]

            if self.optimizer_cls_and_kwargs is not None:
                optimizer_cls, optimizer_kwargs = self.optimizer_cls_and_kwargs
            else:
                optimizer_cls, optimizer_kwargs = self.get_optimizer_cls_and_kwargs(self.args, opt_model)

            # Overwrite `params` in case it's created by `get_optimizer_cls_and_kwargs`
            # e.g. for GaLore optimizer.
            if "params" in optimizer_kwargs:
                optimizer_grouped_parameters = optimizer_kwargs.pop("params")

            # Overwrite `model` in case it's created by `get_optimizer_cls_and_kwargs`
            # e.g. for LOMO optimizer.
            if "model" in optimizer_kwargs:
                optimizer_grouped_parameters = optimizer_kwargs.pop("model")

            # For layer-wise dummy optimizers we overwrite optimizer_grouped_parameters with `optimizer_dict`
            # to avoid arguments conflicts.
            if "optimizer_dict" in optimizer_kwargs:
                optimizer_grouped_parameters = optimizer_kwargs.pop("optimizer_dict")

            self.optimizer = optimizer_cls(optimizer_grouped_parameters, **optimizer_kwargs)

        return self.optimizer

    def get_num_trainable_parameters(self):
        """
        Get the number of trainable parameters.
        """
        return get_model_param_count(self.model, trainable_only=True)

    def get_learning_rates(self):
        """
        Returns the learning rate of each parameter from self.optimizer.
        """
        if self.optimizer is None:
            raise ValueError("NeuronTrainer optimizer is None, please make sure you have setup the optimizer before.")
        return [group["lr"] for group in self.optimizer.param_groups]

    def get_optimizer_group(self, param: str | torch.nn.parameter.Parameter | None = None):
        """
        Returns optimizer group for a parameter if given, else returns all optimizer groups for params.

        Args:
            param (`str | torch.nn.parameter.Parameter | None`, defaults to `None`):
                The parameter for which optimizer group needs to be returned.
        """
        if self.optimizer is None:
            raise ValueError("NeuronTrainer optimizer is None, please make sure you have setup the optimizer before.")
        if param is not None:
            for group in self.optimizer.param_groups:
                if param in group["params"]:
                    return group
        return [group["params"] for group in self.optimizer.param_groups]

    @staticmethod
    def get_optimizer_cls_and_kwargs(args: TrainingArguments, model: PreTrainedModel | None = None) -> tuple[Any, Any]:
        """
        Returns the optimizer class and optimizer parameters based on the training arguments.

        Args:
            args (`transformers.training_args.TrainingArguments`):
                The training arguments for the training session.

        """

        # parse args.optim_args
        optim_args = {}
        if args.optim_args:
            for mapping in args.optim_args.replace(" ", "").split(","):
                key, value = mapping.split("=")
                optim_args[key] = value

        optimizer_kwargs = {"lr": args.learning_rate}

        adam_kwargs = {
            "betas": (args.adam_beta1, args.adam_beta2),
            "eps": args.adam_epsilon,
        }
        if args.optim == OptimizerNames.ADAMW_TORCH:
            optimizer_cls = torch.optim.AdamW
            optimizer_kwargs.update(adam_kwargs)
        elif args.optim == OptimizerNames.SGD:
            optimizer_cls = torch.optim.SGD
        else:
            raise ValueError(f"NeuronTrainer cannot instantiate unsupported optimizer: {args.optim}")
        return optimizer_cls, optimizer_kwargs

    def create_scheduler(self, num_training_steps: int, optimizer: torch.optim.Optimizer | None = None):
        """
        Setup the scheduler. The optimizer of the trainer must have been set up either before this method is called or
        passed as an argument.

        Args:
            num_training_steps (int): The number of training steps to do.

        """
        if self.lr_scheduler is None:
            self.lr_scheduler = get_scheduler(
                self.args.lr_scheduler_type,
                optimizer=self.optimizer if optimizer is None else optimizer,
                num_warmup_steps=self.args.get_warmup_steps(num_training_steps),
                num_training_steps=num_training_steps,
                scheduler_specific_kwargs=self.args.lr_scheduler_kwargs,
            )
            self._created_lr_scheduler = True
        return self.lr_scheduler

    def num_examples(self, dataloader: DataLoader) -> int:
        """
        Helper to get number of samples in a [`~torch.utils.data.DataLoader`] by accessing its dataset. When
        dataloader.dataset does not exist or has no length, estimates as best it can
        """
        try:
            dataset = dataloader.dataset
            # Special case for IterableDatasetShard, we need to dig deeper
            if isinstance(dataset, IterableDatasetShard):
                return len(dataloader.dataset.dataset)
            return len(dataloader.dataset)
        except (NameError, AttributeError, TypeError):  # no dataset or length, estimate by length of dataloader
            return len(dataloader) * self.args.train_batch_size

    @staticmethod
    def num_tokens(train_dl: DataLoader, max_steps: int | None = None) -> int:
        """
        Helper to get number of tokens in a [`~torch.utils.data.DataLoader`] by enumerating dataloader.
        """
        train_tokens = 0
        dp_size = get_data_parallel_size()
        try:
            for batch in train_dl:
                tokens = batch["input_ids"].numel()
                if max_steps is not None:
                    return tokens * max_steps * dp_size
                train_tokens += tokens
        except KeyError:
            logger.warning("Cannot get num_tokens from dataloader")
        train_tokens = train_tokens * dp_size
        return train_tokens

    def autocast_smart_context_manager(self, cache_enabled: bool | None = True):
        """
        A helper wrapper that creates an appropriate context manager for `autocast` while feeding it the desired
        arguments, depending on the situation.
        """
        autocast_handler = AutocastKwargs(
            enabled=self.accelerator.autocast_handler.enabled,
            cache_enabled=cache_enabled,
        )
        return self.accelerator.autocast(autocast_handler=autocast_handler)

    def set_initial_training_values(
        self, args: NeuronTrainingArguments, dataloader: DataLoader, total_train_batch_size: int
    ):
        """
        Calculates and returns the following values:
        - `num_train_epochs`
        - `num_update_steps_per_epoch`
        - `num_examples`
        - `num_train_samples`
        - `epoch_based`
        - `len_dataloader`
        - `max_steps`
        """
        # Case 1: we rely on `args.max_steps` first
        max_steps = args.max_steps
        # If max_steps is negative, we use the number of epochs to determine the number of total steps later
        epoch_based = max_steps < 0
        len_dataloader = len(dataloader) if has_length(dataloader) else None

        # Case 2: We have a dataloader length and can extrapolate
        if len_dataloader is not None:
            num_update_steps_per_epoch = max(
                len_dataloader // args.gradient_accumulation_steps
                + int(len_dataloader % args.gradient_accumulation_steps > 0),
                1,
            )
            # Case 3: We have a length but are using epochs, we can extrapolate the number of steps
            if epoch_based:
                max_steps = math.ceil(args.num_train_epochs * num_update_steps_per_epoch)

        # Now we figure out `num_examples`, `num_train_epochs`, and `train_samples`
        if len_dataloader:
            num_examples = self.num_examples(dataloader)
            if args.max_steps > 0:
                num_train_epochs = max_steps // num_update_steps_per_epoch + int(
                    max_steps % num_update_steps_per_epoch > 0
                )
                # May be slightly incorrect if the last batch in the training dataloader has a smaller size but it's
                # the best we can do.
                num_train_samples = max_steps * total_train_batch_size
            else:
                num_train_epochs = math.ceil(args.num_train_epochs)
                num_train_samples = self.num_examples(dataloader) * args.num_train_epochs
        elif args.max_steps > 0:  # Rely on max_steps when dataloader does not have a working size
            # Setting a very large number of epochs so we go as many times as necessary over the iterator.
            num_train_epochs = sys.maxsize
            num_update_steps_per_epoch = max_steps
            num_examples = total_train_batch_size * args.max_steps
            num_train_samples = args.max_steps * total_train_batch_size
        else:
            raise ValueError(
                "args.max_steps must be set to a positive value if dataloader does not have a length, was"
                f" {args.max_steps}"
            )
        return (
            num_train_epochs,
            num_update_steps_per_epoch,
            num_examples,
            num_train_samples,
            epoch_based,
            len_dataloader,
            max_steps,
        )

    def setup_training(
        self,
        train_dataloader: DataLoader,
        max_steps: int,
        num_train_epochs: int,
        num_examples: int,
        total_train_batch_size: int,
    ):
        """
        Setup everything to prepare for the training loop.
        This methods does not return anything but initializes many attributes of the class for training.
        """
        args = self.args

        # Initialize the Trainer state
        self.state = TrainerState()

        # Compute absolute values for logging, eval, and save if given as ratio
        if args.logging_steps is not None:
            if args.logging_steps < 1:
                self.state.logging_steps = math.ceil(max_steps * args.logging_steps)
            else:
                self.state.logging_steps = args.logging_steps
        if args.save_steps is not None:
            if args.save_steps < 1:
                self.state.save_steps = math.ceil(max_steps * args.save_steps)
            else:
                self.state.save_steps = args.save_steps

        # Activate gradient checkpointing if needed
        # It is handled differently if pipeline parallelism is enabled.
        if args.gradient_checkpointing and args.pipeline_parallel_size == 1:
            if args.gradient_checkpointing_kwargs is None:
                gradient_checkpointing_kwargs = {}
            else:
                gradient_checkpointing_kwargs = args.gradient_checkpointing_kwargs

            self.model.gradient_checkpointing_enable(gradient_checkpointing_kwargs=gradient_checkpointing_kwargs)

        self.model = self.accelerator.prepare_model(self.model)
        self.create_optimizer_and_scheduler(num_training_steps=max_steps)

        if not isinstance(self.model, NxDPPModel):
            self.model.train()

        if hasattr(self.lr_scheduler, "step"):
            self.optimizer = self.accelerator.prepare(self.optimizer)
        else:
            # to handle cases wherein we pass "DummyScheduler" such as when it is specified in DeepSpeed config.
            self.optimizer, self.lr_scheduler = self.accelerator.prepare(self.optimizer, self.lr_scheduler)

        # Enable gradient clipping
        if args.max_grad_norm is not None and args.max_grad_norm > 0:
            self.optimizer.set_permanent_clip_grad_norm(args.max_grad_norm)

        # Train!
        parameter_count = self.get_num_trainable_parameters()
        logger.info("***** Running training *****")
        logger.info(f"  Num examples = {num_examples:,}")
        logger.info(f"  Num Epochs = {num_train_epochs:,}")
        logger.info(f"  Data Parallel Size: {args.trn_config.data_parallel_size}")
        logger.info(f"  Tensor Parallel Size: {args.trn_config.tensor_parallel_size}")
        logger.info(f"  Pipeline Parallel Size: {args.trn_config.pipeline_parallel_size}")
        logger.info(f"  Instantaneous batch size per data parallel rank = {args.per_device_train_batch_size:,}")
        logger.info(f"  Gradient Accumulation steps = {args.gradient_accumulation_steps}")
        logger.info(f"  Total train batch size (w. parallel, distributed & accumulation) = {total_train_batch_size:,}")
        logger.info(f"  Total optimization steps = {max_steps:,}")
        logger.info(f"  Num trainable parameters = {parameter_count:,}")

        self.state.epoch = 0

        # Update the references
        self.callback_handler.model = self.model
        self.callback_handler.optimizer = self.optimizer
        self.callback_handler.lr_scheduler = self.lr_scheduler
        self.callback_handler.train_dataloader = train_dataloader

        # This should be the same if the state has been saved but in case the training arguments changed, it's safer
        # to set this after the load.
        self.state.max_steps = max_steps
        self.state.num_train_epochs = num_train_epochs

        self.state.is_local_process_zero = self.is_local_process_zero()
        self.state.is_world_process_zero = self.is_logging_process()

        self.global_step_last_logged = 0

        self.optimizer.zero_grad()
        self.control = self.callback_handler.on_train_begin(args, self.state, self.control)

        self.running_loss = torch.zeros(1, dtype=torch.double, device=xm.xla_device())
        self.grad_norm = None
        xm.mark_step()

    def get_batch_samples(
        self,
        epoch_iterator: Iterator,
        num_batches: int,
        device: torch.device | None = None,
        prefetch_size: int | None = None,
    ) -> tuple[list[dict[str, Any]] | Iterator[dict[str, Any]], int | torch.Tensor | None]:
        batch_samples = []
        num_items_in_batch = None

        for _ in range(num_batches):
            try:
                batch_samples.append(next(epoch_iterator))
            except StopIteration:
                break

        count_num_items_in_batch = (
            len(batch_samples) > 0 and "labels" in batch_samples[0] and self.model_accepts_loss_kwargs
        )

        if count_num_items_in_batch:
            # For now we don't support object detection
            try:
                num_items_in_batch = sum([(batch["labels"].ne(-100)).sum() for batch in batch_samples])
            except (TypeError, AttributeError):
                pass

        # At this point num_items_in_batch is on the host if it's a tensor so calling `.item()` will not trigger
        # compilation.
        if isinstance(num_items_in_batch, torch.Tensor):
            num_items_in_batch = num_items_in_batch.item()

        if self.pp_size == 1 and device is not None and device.type == "xla":
            if prefetch_size is None:
                for idx, batch in enumerate(batch_samples):
                    batch_samples[idx] = {
                        k: v.to(device) if isinstance(v, torch.Tensor) else v for k, v in batch.items()
                    }
            else:
                batch_samples = XLAPrefetchIterator(batch_samples, prefetch_size)

        return batch_samples, num_items_in_batch

    def compute_loss(
        self,
        model: nn.Module,
        inputs: dict[str, torch.Tensor | Any],
        return_outputs: bool = False,
        num_items_in_batch: torch.Tensor | None = None,
    ):
        manager = self.autocast_smart_context_manager()

        if isinstance(model, NxDPPModel):
            # Time forward pass for pipeline parallel models (run_train includes both forward and backward for PP)
            with self.metrics_collector.time_metric("forward_pass", inputs=inputs):
                with manager:
                    loss = model.run_train(**inputs)

            # When using pipeline parallelism, the loss is only computed on the last stage.
            # So we set the loss to zero on other stages.
            if self.pp_rank != self.pp_size - 1:
                dtype = torch.bfloat16 if self.args.bf16 else torch.float32
                loss = torch.tensor(0, dtype=dtype).to(xm.xla_device())

            # PP does not return any outputs except the loss
            outputs = {"loss": loss}
        else:
            if num_items_in_batch is not None:
                inputs = dict(**inputs, reduction="sum")

            # Time forward pass
            with self.metrics_collector.time_metric("forward_pass", inputs=inputs):
                with manager:
                    outputs = model(**inputs)

            if isinstance(outputs, dict) and "loss" not in outputs:
                raise ValueError(
                    "The model did not return a loss from the inputs, only the following keys: "
                    f"{','.join(outputs.keys())}. For reference, the inputs it received are {','.join(inputs.keys())}."
                )
            # We don't use .loss here since the model may return tuples instead of ModelOutput.
            loss = outputs["loss"] if isinstance(outputs, dict) else outputs[0]

            if num_items_in_batch is not None:
                loss = loss / num_items_in_batch
            else:
                loss = loss / self.args.gradient_accumulation_steps

        return (loss, outputs) if return_outputs else loss

    def training_step(
        self, model: nn.Module, inputs: dict[str, Any], num_items_in_batch: int | torch.Tensor | None = None
    ) -> torch.Tensor:
        manager = self.autocast_smart_context_manager()
        with manager:
            loss = self.compute_loss(model, inputs, num_items_in_batch=num_items_in_batch)

<<<<<<< HEAD
        # Time backward pass.
        with self.metrics_collector.time_metric("backward_pass", inputs=inputs):
            self.accelerator.backward(loss)
=======
        # Backward pass is only done on non-pipeline parallel models, otherwise it's done inside run_train.
        if self.pp_size == 1:
            # Time backward pass.
            with self.metrics_collector.time_metric("backward_pass", inputs=inputs):
                self.accelerator.backward(loss)
>>>>>>> ab8a3509

        return loss

    def _get_last_learning_rate(self):
        if isinstance(self.lr_scheduler, torch.optim.lr_scheduler.ReduceLROnPlateau):
            last_lr = self.optimizer.param_groups[0]["lr"]
        else:
            last_lr = self.lr_scheduler.get_last_lr()[0]

        if isinstance(last_lr, torch.Tensor):
            last_lr = last_lr.item()

        return last_lr

    def maybe_log_train_step_metrics(self):
        """Log training step metrics if logging is due."""
        if self.global_step_last_logged >= self.state.global_step:
            return

        if self.control.should_log:
            xm.mark_step()
            running_loss_div = self.running_loss / self.dp_size
            reduced_loss = xm.all_reduce(xm.REDUCE_SUM, running_loss_div, groups=get_data_parallel_replica_groups())
            reduced_loss = reduced_loss.detach()
            self.running_loss.zero_()

            # Calculate metrics here to avoid complications with closure execution
            metrics = {}
            if self.metrics_collector.enabled:
                try:
                    metrics = self.metrics_collector.calculate_metric("all")
                    # Reset the metrics window after calculation
                    self.metrics_collector.reset_window()
                except Exception as e:
                    # Log error but don't fail training
                    logger.warning(f"Failed to calculate training metrics: {e}")
                    metrics = {}

            def log_closure():
                # We need to check that self.state.global_step > self._globalstep_last_logged because if two
                # closures are added in a row (which can happen at the end of the training), then it will fail the
                # second time because at this point we will have:
                # self.state.global_step = self._globalstep_last_logged
                if self.state.global_step > self.global_step_last_logged:
                    logs: dict[str, float] = {}

                    loss_scalar = reduced_loss.to("cpu").item()
                    logs["loss"] = round(loss_scalar / (self.state.global_step - self.global_step_last_logged), 4)
                    logs["learning_rate"] = self._get_last_learning_rate()

                    if self.grad_norm is not None:
                        logs["grad_norm"] = (
                            self.grad_norm.detach().to("cpu").item()
                            if isinstance(self.grad_norm, torch.Tensor)
                            else self.grad_norm
                        )

                    # Add metrics to the logs
                    logs.update(metrics)

                    self.log(logs)

                self.global_step_last_logged = self.state.global_step

            xm.add_step_closure(log_closure)

    def maybe_save_checkpoint(self):
        """Save checkpoint if saving is due."""
        if self.control.should_save:
            xm.mark_step()

            def save_closure(self):
                self._save_checkpoint()
                self.control = self.callback_handler.on_save(self.args, self.state, self.control)

            xm.add_step_closure(save_closure, (self,))

    def train(
        self,
        resume_from_checkpoint: str | bool | None = None,
    ):
        if resume_from_checkpoint not in [False, None]:
            raise ValueError("`resume_from_checkpoint` is not supported by the NeuronTrainer.")

        args = self.args

        self.accelerator.free_memory()

        # Data loader and number of training steps
        train_dataloader = self.get_train_dataloader()

        total_train_batch_size = self.args.train_batch_size * args.gradient_accumulation_steps
        (
            num_train_epochs,
            _,
            num_examples,
            _,
            _,
            len_dataloader,
            max_steps,
        ) = self.set_initial_training_values(args, train_dataloader, total_train_batch_size)

        self.setup_training(train_dataloader, max_steps, num_train_epochs, num_examples, total_train_batch_size)

        is_distributed = isinstance(train_dataloader.sampler, torch.utils.data.distributed.DistributedSampler)
        for epoch in range(num_train_epochs):
            # We need to call set_epoch for distributed samplers to shuffle the ordering between epochs.
            # See: https://docs.pytorch.org/docs/stable/data.html#torch.utils.data.distributed.DistributedSampler
            if is_distributed:
                train_dataloader.sampler.set_epoch(epoch)

            steps_in_epoch = (
                len_dataloader if len_dataloader is not None else args.max_steps * args.gradient_accumulation_steps
            )

            self.control = self.callback_handler.on_epoch_begin(args, self.state, self.control)

            step = -1
            epoch_iterator = iter(train_dataloader)

            remainder = steps_in_epoch % args.gradient_accumulation_steps
            if remainder == 0:
                remainder = args.gradient_accumulation_steps
            update_step = -1

            total_updates = steps_in_epoch // args.gradient_accumulation_steps + int(
                remainder < args.gradient_accumulation_steps
            )

            for _ in range(total_updates):
                num_batches = args.gradient_accumulation_steps if update_step != (total_updates - 1) else remainder
                batch_samples, num_items_in_batch = self.get_batch_samples(
                    epoch_iterator,
                    num_batches,
                    device=xm.xla_device(),
                    prefetch_size=args.dataloader_prefetch_size,
                )

                # Start gradient accumulation cycle and cycle-level timing
                # Note: throughput and total_step span the entire gradient accumulation cycle,
                # so we use start/stop rather than context manager for better clarity
                self.metrics_collector.start_gradient_accumulation_cycle()
                self.metrics_collector.start_metric("throughput")
                self.metrics_collector.start_metric("total_step")

                for inputs in batch_samples:
                    xm.mark_step()
                    step += 1
                    do_sync_step = (step + 1) % args.gradient_accumulation_steps == 0 or (step + 1) == steps_in_epoch

                    if step % args.gradient_accumulation_steps == 0:
                        self.control = self.callback_handler.on_step_begin(args, self.state, self.control)

                    self.metrics_collector.update_metric_batch_data("throughput", inputs)

                    with self.metrics_collector.time_metric("mfu", inputs=inputs):
                        loss_step = self.training_step(self.model, inputs, num_items_in_batch=num_items_in_batch)

                    self.running_loss += loss_step.detach()

                    if do_sync_step:
                        self.accelerator.gradient_state.sync_gradients = True
                        xm.mark_step()
                        # Gradient clipping

                        self.control = self.callback_handler.on_pre_optimizer_step(args, self.state, self.control)

                        # Time optimizer step
                        with self.metrics_collector.time_metric("optimizer_step", inputs=inputs):
                            self.optimizer.step()
                            self.grad_norm = self.optimizer.grad_norm

                        self.control = self.callback_handler.on_optimizer_step(args, self.state, self.control)

                        # Delay optimizer scheduling until metrics are generated
                        if not isinstance(self.lr_scheduler, torch.optim.lr_scheduler.ReduceLROnPlateau):
                            self.lr_scheduler.step()

                        self.optimizer.zero_grad()

                        self.state.global_step += 1
                        self.state.epoch = epoch + (step + 1) / steps_in_epoch
                        self.control = self.callback_handler.on_step_end(args, self.state, self.control)
                        xm.mark_step()
                        self.metrics_collector.stop_metric("throughput")
                        self.metrics_collector.stop_metric("total_step")
                        self.metrics_collector.end_gradient_accumulation_cycle(step_number=self.state.global_step)
                    else:
                        self.accelerator.gradient_state.sync_gradients = False
                        self.control = self.callback_handler.on_substep_end(args, self.state, self.control)

                    self.maybe_log_train_step_metrics()
                    self.maybe_save_checkpoint()

                    if self.control.should_epoch_stop or self.control.should_training_stop:
                        # PyTorch/XLA relies on the data loader to insert the mark_step for
                        # each step. Since we are breaking the loop early, we need to manually
                        # insert the mark_step here.
                        xm.mark_step()
                        break

                # We also need to break out of the nested loop
                if self.control.should_epoch_stop or self.control.should_training_stop:
                    xm.mark_step()
                    break

            if step < 0:
                logger.warning(
                    "There seems to be not a single sample in your epoch_iterator, stopping training at step"
                    f" {self.state.global_step}! This is expected if you're using an IterableDataset and set"
                    f" num_steps ({max_steps}) higher than the number of available samples."
                )
                self.control.should_training_stop = True

            self.control = self.callback_handler.on_epoch_end(args, self.state, self.control)
            xm.mark_step()

            if self.control.should_training_stop:
                break

        # Report and save training summary metrics
        self.report_and_save_summary_metrics()

        logger.info("\n\nTraining completed. Do not forget to share your model on huggingface.co/models =)\n\n")
        self.control = self.callback_handler.on_train_end(args, self.state, self.control)

    def is_local_process_zero(self) -> bool:
        """
        Whether or not this process is the local (e.g., on one machine if training in a distributed fashion on several
        machines) main process.
        """
        return self.args.local_process_index == 0

    def is_world_process_zero(self) -> bool:
        """
        Whether or not this process is the global main process (when training in a distributed fashion on several
        machines, this is only going to be `True` for one process).
        """
        return self.args.process_index == 0

    def is_logging_process(self) -> bool:
        return self._is_logging_process

    def save_model(self, output_dir: str | None = None, _internal_call: bool = False):
        if not is_precompilation():  # Avoid unnecessary model saving during precompilation
            with patch_neuron_cc_wrapper():
                with hub_neuronx_cache(cache_dir=get_neuron_cache_path()):
                    if output_dir is None:
                        output_dir = self.args.output_dir

                    if is_main_worker():
                        logger.info(f"Saving model checkpoint to {output_dir}")
                        os.makedirs(output_dir, exist_ok=True)

                        # First we save the training args.
                        torch.save(self.args, os.path.join(output_dir, TRAINING_ARGS_NAME))

                    xm.rendezvous("saving_checkpoint")
                    if self.trn_config.model_parallelism_enabled:
                        # Case 1: model parallelism, we use the model's `save_pretrained` method which will save the sharded
                        # state dict.
                        logger.info(
                            "Model parallelism is enabled, saving the model sharded state dict instead of the full state dict."
                        )

                        self.model.save_pretrained(
                            output_dir,
                            optimizer=self.optimizer if not self.args.save_only_model else None,
                        )
                    else:
                        if is_peft_available():
                            from peft import PeftModel

                            supported_classes = (PreTrainedModel, PeftModel)
                        else:
                            supported_classes = (PreTrainedModel,)
                        if isinstance(self.model, supported_classes):
                            # Case 2: standard Hugging Face model
                            self.model.save_pretrained(
                                output_dir,
                                is_main_process=self.args.should_save,
                                save_function=xm.save,
                            )
                        else:
                            raise RuntimeError(
                                "NeuronTrainer.model is not a `PreTrainedModel`, saving this kind of model is not supported."
                            )

                    if self.processing_class is not None and self.args.should_save:
                        self.processing_class.save_pretrained(output_dir)
        else:
            logger.info("Skipping trainer.save_model() while running under neuron_parallel_compile")

    def log(self, logs: dict[str, float]) -> None:
        """Log training metrics to the state history and callbacks."""
        if self.state.epoch is not None:
            logs["epoch"] = self.state.epoch
        output = {**logs, **{"step": self.state.global_step}}
        self.state.log_history.append(output)
        self.control = self.callback_handler.on_log(self.args, self.state, self.control, logs)

    def report_and_save_summary_metrics(self):
        """Report and save comprehensive training summary metrics at the end of training."""
        try:
            summary_metrics = self.metrics_collector.calculate_summary_metrics()
            if not summary_metrics:
                return

            # Save summary metrics to file
            summary_file_path = os.path.join(self.args.output_dir, "training_summary_metrics.json")

            # Add metadata to the summary
            summary_with_metadata = {
                "metadata": {
                    "timestamp": datetime.now().isoformat(),
                    "total_training_steps": self.state.global_step,
                    "total_epochs": self.state.epoch,
                    "model_name": getattr(self.model, "_name_or_path", "unknown"),
                    "gradient_accumulation_steps": self.args.gradient_accumulation_steps,
                    "per_device_train_batch_size": self.args.per_device_train_batch_size,
                    "learning_rate": self.args.learning_rate,
                    "tensor_parallel_size": getattr(self.args, "tensor_parallel_size", 1),
                    "pipeline_parallel_size": getattr(self.args, "pipeline_parallel_size", 1),
                    "total_neuron_cores": self.metrics_collector.total_neuron_cores,
                },
                "metrics": summary_metrics,
            }

            with open(summary_file_path, "w") as f:
                json.dump(summary_with_metadata, f, indent=2)

            logger.info("=" * 80)
            logger.info("TRAINING SUMMARY METRICS")
            logger.info("=" * 80)

            # Group and format metrics for better readability
            for metric_name, value in summary_metrics.items():
                if isinstance(value, float):
                    if "time" in metric_name:
                        logger.info(f"{metric_name}: {value:.4f}s")
                    elif "per_sec" in metric_name:
                        logger.info(f"{metric_name}: {value:.2f}")
                    elif (
                        "mfu" in metric_name
                        or "efficiency" in metric_name
                        or "consistency" in metric_name
                        or "percent" in metric_name
                    ):
                        logger.info(f"{metric_name}: {value:.2f}%")
                    else:
                        logger.info(f"{metric_name}: {value:.2f}")
                else:
                    logger.info(f"{metric_name}: {value}")
            logger.info("=" * 80)
            logger.info(f"Summary metrics saved to: {summary_file_path}")
            logger.info("=" * 80)

        except Exception as e:
            logger.warning(f"Failed to calculate training summary metrics: {e}")

    def _save_checkpoint(self):
        # Save model checkpoint
        checkpoint_folder = f"{PREFIX_CHECKPOINT_DIR}-{self.state.global_step}"
        output_dir = os.path.join(self.args.output_dir, checkpoint_folder)

        if xm.is_master_ordinal():
            os.makedirs(output_dir, exist_ok=True)
        xm.rendezvous("output_dir_created")

        self.save_model(output_dir, _internal_call=True)

        if not self.args.save_only_model:
            # The optimizer state is saved in the shard alongside with the model parameters when doing model-parallelism.
            if not self.trn_config.model_parallelism_enabled:
                xm.rendezvous("saving_optimizer_states")
                xm.save(self.optimizer.state_dict(), os.path.join(output_dir, OPTIMIZER_NAME))

            xm.save(self.lr_scheduler.state_dict(), os.path.join(output_dir, SCHEDULER_NAME))

        if self.is_logging_process():
            # Save the Trainer state
            if self.args.should_save:
                self.state.save_to_json(os.path.join(output_dir, TRAINER_STATE_NAME))

            # Maybe delete some older checkpoints.
            if self.args.should_save:
                self._rotate_checkpoints(use_mtime=True, output_dir=self.args.output_dir)

        # Waiting for everyone to reach this point before moving on.
        xm.rendezvous("checkpoint_saved")

    def _sorted_checkpoints(
        self, output_dir=None, checkpoint_prefix=PREFIX_CHECKPOINT_DIR, use_mtime=False
    ) -> list[str]:
        ordering_and_checkpoint_path = []

        glob_checkpoints = [str(x) for x in Path(output_dir).glob(f"{checkpoint_prefix}-*") if os.path.isdir(x)]

        for path in glob_checkpoints:
            if use_mtime:
                ordering_and_checkpoint_path.append((os.path.getmtime(path), path))
            else:
                regex_match = re.match(f".*{checkpoint_prefix}-([0-9]+)", path)
                if regex_match is not None and regex_match.groups() is not None:
                    ordering_and_checkpoint_path.append((int(regex_match.groups()[0]), path))

        checkpoints_sorted = sorted(ordering_and_checkpoint_path)
        # mtime is not reliable on all filesystems, especially on some fuse fs in cloud environments
        # so we check if the mtime is fake and fallback to numerical ordering if needed
        if use_mtime and len(ordering_and_checkpoint_path) > 1:
            mtime_diff = checkpoints_sorted[-1][0] - checkpoints_sorted[0][0]
            if mtime_diff < 1.0:  # less than 1 second, which is almost impossible when mtime works fine
                logger.warning("mtime may not be reliable on this filesystem, falling back to numerical ordering")
                return self._sorted_checkpoints(
                    use_mtime=False, output_dir=output_dir, checkpoint_prefix=checkpoint_prefix
                )
        checkpoints_sorted = [checkpoint[1] for checkpoint in checkpoints_sorted]

        # Make sure we don't delete the best model.
        if (
            self.state.best_model_checkpoint is not None
            and str(Path(self.state.best_model_checkpoint)) in checkpoints_sorted
        ):
            best_model_index = checkpoints_sorted.index(str(Path(self.state.best_model_checkpoint)))
            for i in range(best_model_index, len(checkpoints_sorted) - 2):
                checkpoints_sorted[i], checkpoints_sorted[i + 1] = checkpoints_sorted[i + 1], checkpoints_sorted[i]
        return checkpoints_sorted

    def _rotate_checkpoints(self, use_mtime=False, output_dir=None) -> None:
        if self.args.save_total_limit is None or self.args.save_total_limit <= 0:
            return

        # Check if we should delete older checkpoint(s)
        checkpoints_sorted = self._sorted_checkpoints(use_mtime=use_mtime, output_dir=output_dir)
        if len(checkpoints_sorted) <= self.args.save_total_limit:
            return

        # If save_total_limit=1 with load_best_model_at_end=True, we could end up deleting the last checkpoint, which
        # we don't do to allow resuming.
        save_total_limit = self.args.save_total_limit
        if (
            self.state.best_model_checkpoint is not None
            and self.args.save_total_limit == 1
            and checkpoints_sorted[-1] != self.state.best_model_checkpoint
        ):
            save_total_limit = 2

        number_of_checkpoints_to_delete = max(0, len(checkpoints_sorted) - save_total_limit)
        checkpoints_to_be_deleted = checkpoints_sorted[:number_of_checkpoints_to_delete]
        for checkpoint in checkpoints_to_be_deleted:
            logger.info(f"Deleting older checkpoint [{checkpoint}] due to args.save_total_limit")<|MERGE_RESOLUTION|>--- conflicted
+++ resolved
@@ -996,17 +996,11 @@
         with manager:
             loss = self.compute_loss(model, inputs, num_items_in_batch=num_items_in_batch)
 
-<<<<<<< HEAD
-        # Time backward pass.
-        with self.metrics_collector.time_metric("backward_pass", inputs=inputs):
-            self.accelerator.backward(loss)
-=======
         # Backward pass is only done on non-pipeline parallel models, otherwise it's done inside run_train.
         if self.pp_size == 1:
             # Time backward pass.
             with self.metrics_collector.time_metric("backward_pass", inputs=inputs):
                 self.accelerator.backward(loss)
->>>>>>> ab8a3509
 
         return loss
 
