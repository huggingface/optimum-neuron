# coding=utf-8
# Copyright 2024 The HuggingFace Inc. team. All rights reserved.
#
# Licensed under the Apache License, Version 2.0 (the "License");
# you may not use this file except in compliance with the License.
# You may obtain a copy of the License at
#
#     http://www.apache.org/licenses/LICENSE-2.0
#
# Unless required by applicable law or agreed to in writing, software
# distributed under the License is distributed on an "AS IS" BASIS,
# WITHOUT WARRANTIES OR CONDITIONS OF ANY KIND, either express or implied.
# See the License for the specific language governing permissions and
# limitations under the License.

from typing import TYPE_CHECKING, Union

import torch

from ..modeling_base import OptimizedModel


if TYPE_CHECKING:
    from transformers import PretrainedConfig, PreTrainedModel


class NeuronModel(OptimizedModel):

    def __init__(self, model: "PreTrainedModel", config: "PretrainedConfig"):
        super().__init__(model, config)
<<<<<<< HEAD

        self.model = model
        self.model_file_name = model_file_name or NEURON_FILE_NAME
        self.config = config
        self.neuron_config = self._neuron_config_init(self.config) if neuron_config is None else neuron_config
        self.input_static_shapes = NeuronBaseModel.get_input_static_shapes(self.neuron_config)
        self._attributes_init(model_save_dir, preprocessors, **kwargs)

    @staticmethod
    def load_model(path: Union[str, Path]) -> torch.jit._script.ScriptModule:
        """
        Loads a TorchScript module compiled by neuron(x)-cc compiler. It will be first loaded onto CPU and then moved to
        one or multiple [NeuronCore](https://awsdocs-neuron.readthedocs-hosted.com/en/latest/general/arch/neuron-hardware/neuroncores-arch.html).

        Args:
            path (`Union[str, Path]`):
                Path of the compiled model.
        """
        if not isinstance(path, Path):
            path = Path(path)

        if path.is_file():
            model = torch.jit.load(path)
            return model

    def replace_weights(self, weights: Optional[Union[Dict[str, torch.Tensor], torch.nn.Module]] = None):
        check_if_weights_replacable(self.config, weights)
        if weights is not None:
            replace_weights(self.model, weights)

    def _save_pretrained(self, save_directory: Union[str, Path]):
        """
        Saves a model and its configuration file to a directory, so that it can be re-loaded using the
        [`~optimum.neuron.modeling_base.NeuronBaseModel.from_pretrained`] class method.

        Args:
            save_directory (`Union[str, Path]`):
                Directory where to save the model file.
        """
        src_path = self.model_save_dir / self.model_file_name
        dst_path = Path(save_directory) / self.model_file_name

        shutil.copyfile(src_path, dst_path)

    @classmethod
    def _from_pretrained(
        cls,
        model_id: Union[str, Path],
        config: "PretrainedConfig",
        use_auth_token: Optional[Union[bool, str]] = None,
        revision: Optional[str] = None,
        force_download: bool = False,
        cache_dir: Optional[str] = None,
        file_name: Optional[str] = None,
        subfolder: str = "",
        local_files_only: bool = False,
        model_save_dir: Optional[Union[str, Path, TemporaryDirectory]] = None,
        neuron_config: Optional["NeuronDefaultConfig"] = None,
        **kwargs,
    ) -> "NeuronBaseModel":
        model_path = Path(model_id)

        if file_name is None:
            if model_path.is_dir():
                neuron_files = list(model_path.glob("*.neuron"))
            else:
                if isinstance(use_auth_token, bool):
                    token = HfFolder().get_token()
                else:
                    token = use_auth_token
                repo_files = map(Path, HfApi().list_repo_files(model_id, revision=revision, token=token))
                pattern = "*.neuron" if subfolder == "" else f"{subfolder}/*.neuron"
                neuron_files = [p for p in repo_files if p.match(pattern)]

            if len(neuron_files) == 0:
                raise FileNotFoundError(f"Could not find any neuron model file in {model_path}")
            elif len(neuron_files) > 1:
                raise RuntimeError(
                    f"Too many neuron model files were found in {model_path}, specify which one to load by using the "
                    "file_name argument."
                )
            else:
                file_name = neuron_files[0].name

        # Check compiler compatibility(compiler type and version) of the saved model vs. system.
        if hasattr(config, "neuron") and "compiler_type" in config.neuron:
            model_compiler_type = config.neuron.get("compiler_type")
            model_compiler_version = config.neuron.get("compiler_version")
            check_compiler_compatibility(model_compiler_type, model_compiler_version)

        preprocessors = None
        if model_path.is_dir():
            model = NeuronBaseModel.load_model(model_path / file_name)
            new_model_save_dir = model_path
        else:
            model_cache_path = hf_hub_download(
                repo_id=model_id,
                filename=file_name,
                subfolder=subfolder,
                use_auth_token=use_auth_token,
                revision=revision,
                cache_dir=cache_dir,
                force_download=force_download,
                local_files_only=local_files_only,
            )

            model = NeuronBaseModel.load_model(model_cache_path)
            new_model_save_dir = Path(model_cache_path).parent

        preprocessors = maybe_load_preprocessors(model_id, subfolder=subfolder)

        # model_save_dir can be provided in kwargs as a TemporaryDirectory instance, in which case we want to keep it
        # instead of the path only.
        if model_save_dir is None:
            model_save_dir = new_model_save_dir

        return cls(
            model=model,
            config=config,
            model_save_dir=model_save_dir,
            model_file_name=file_name,
            preprocessors=preprocessors,
            neuron_config=neuron_config,
        )

    @classmethod
    def _from_transformers(cls, *args, **kwargs):
        # Deprecate it when optimum uses `_export` as from_pretrained_method in a stable release.
        return cls._export(*args, **kwargs)

    @classmethod
    def _export(
        cls,
        model_id: str,
        config: "PretrainedConfig",
        use_auth_token: Optional[Union[bool, str]] = None,
        revision: Optional[str] = None,
        library_name: Optional[str] = None,
        force_download: bool = False,
        cache_dir: Optional[str] = None,
        compiler_workdir: Optional[Union[str, Path]] = None,
        disable_neuron_cache: bool = False,
        inline_weights_to_neff: bool = True,
        optlevel: str = "2",
        subfolder: str = "",
        local_files_only: bool = False,
        trust_remote_code: bool = False,
        task: Optional[str] = None,
        auto_cast: Optional[str] = None,
        auto_cast_type: Optional[str] = None,
        disable_fast_relayout: Optional[bool] = False,
        disable_fallback: bool = False,
        dynamic_batch_size: bool = False,
        **kwargs_shapes,
    ) -> "NeuronBaseModel":
        """
        Exports a vanilla Transformers model into a neuron-compiled TorchScript Module using `optimum.exporters.neuron.export`.

        Args:
            kwargs_shapes (`Dict[str, int]`):
                Shapes to use during inference. This argument allows to override the default shapes used during the export.
        """
        if task is None:
            task = TasksManager.infer_task_from_model(cls.auto_model_class)
        task = TasksManager.map_from_synonym(task)
        library_name = TasksManager.infer_library_from_model(model_id, subfolder=subfolder, library_name=library_name)

        # Get compilation arguments
        if is_neuron_available() and dynamic_batch_size is True and "batch_size" in kwargs_shapes:
            kwargs_shapes["batch_size"] = 1
            disable_fallback = True  # Turn off the fallback for neuron, otherwise dynamic batching will still fail
        auto_cast_type = None if auto_cast is None else auto_cast_type
        compiler_kwargs = {
            "auto_cast": auto_cast,
            "auto_cast_type": auto_cast_type,
            "disable_fast_relayout": disable_fast_relayout,
            "disable_fallback": disable_fallback,
        }

        if not disable_neuron_cache and is_neuronx_available():  # TODO: support caching of Inf1 as well
            # Check if the cache exists
            compilation_config = store_compilation_config(
                config=config,
                input_shapes=kwargs_shapes,
                compiler_kwargs=compiler_kwargs,
                dynamic_batch_size=dynamic_batch_size,
                compiler_type=NEURON_COMPILER_TYPE,
                compiler_version=NEURON_COMPILER_VERSION,
                inline_weights_to_neff=inline_weights_to_neff,
                optlevel=optlevel,
                model_type=getattr(config, "model_type", None),
                task=task,
            )
            cache_config = build_cache_config(compilation_config)
            cache_entry = ModelCacheEntry(model_id=model_id, config=cache_config)
            compile_cache = create_hub_compile_cache_proxy()
            model_cache_dir = compile_cache.default_cache.get_cache_dir_with_cache_key(f"MODULE_{cache_entry.hash}")
            cache_available = compile_cache.download_folder(model_cache_dir, model_cache_dir)
        else:
            cache_available = False

        # load cache
        if cache_available:
            try:
                neuron_model = cls.from_pretrained(model_cache_dir)
                model = TasksManager.get_model_from_task(
                    task=task,
                    model_name_or_path=model_id,
                    subfolder=subfolder,
                    revision=revision,
                    framework="pt",
                    library_name=library_name,
                    cache_dir=cache_dir,
                    use_auth_token=use_auth_token,
                    local_files_only=local_files_only,
                    force_download=force_download,
                    trust_remote_code=trust_remote_code,
                )
                if not inline_weights_to_neff:
                    # replace weights
                    neuron_model.replace_weights(weights=model)
                return neuron_model
            except Exception as e:
                logger.warning(
                    f"Found the cached artifacts but failed to re-load them with error: {e}. \n Falling back to recompilation."
                )
                cache_available = False

        # compile
        if not cache_available:
            # compile
            save_dir = TemporaryDirectory()
            save_dir_path = Path(save_dir.name)
            main_export(
                model_name_or_path=model_id,
                output=save_dir_path,
                compiler_kwargs=compiler_kwargs,
                task=task,
                dynamic_batch_size=dynamic_batch_size,
                cache_dir=cache_dir,
                disable_neuron_cache=disable_neuron_cache,
                compiler_workdir=compiler_workdir,
                inline_weights_to_neff=inline_weights_to_neff,
                optlevel=optlevel,
                trust_remote_code=trust_remote_code,
                subfolder=subfolder,
                revision=revision,
                force_download=force_download,
                local_files_only=local_files_only,
                use_auth_token=use_auth_token,
                do_validation=False,
                library_name=library_name,
                **kwargs_shapes,
            )
            config = AutoConfig.from_pretrained(save_dir_path)

        return cls._from_pretrained(save_dir_path, config, model_save_dir=save_dir)

    def push_to_hub(
        self,
        save_directory: str,
        repository_id: str,
        private: Optional[bool] = None,
        revision: Optional[str] = None,
        use_auth_token: Union[bool, str] = True,
        endpoint: Optional[str] = None,
    ) -> str:
        if isinstance(use_auth_token, str):
            huggingface_token = use_auth_token
        elif use_auth_token:
            huggingface_token = HfFolder.get_token()
=======
        if hasattr(model, "device"):
            self.device = model.device
>>>>>>> 7d840f3a
        else:
            self.device = torch.device("cpu")

    def to(self, device: Union[str, torch.device]):
        if not isinstance(device, torch.device):
            device = torch.device(device)
        if device.type != self.device.type:
            raise ValueError(f"Neuron models cannot be moved to {device.type}.")<|MERGE_RESOLUTION|>--- conflicted
+++ resolved
@@ -28,282 +28,8 @@
 
     def __init__(self, model: "PreTrainedModel", config: "PretrainedConfig"):
         super().__init__(model, config)
-<<<<<<< HEAD
-
-        self.model = model
-        self.model_file_name = model_file_name or NEURON_FILE_NAME
-        self.config = config
-        self.neuron_config = self._neuron_config_init(self.config) if neuron_config is None else neuron_config
-        self.input_static_shapes = NeuronBaseModel.get_input_static_shapes(self.neuron_config)
-        self._attributes_init(model_save_dir, preprocessors, **kwargs)
-
-    @staticmethod
-    def load_model(path: Union[str, Path]) -> torch.jit._script.ScriptModule:
-        """
-        Loads a TorchScript module compiled by neuron(x)-cc compiler. It will be first loaded onto CPU and then moved to
-        one or multiple [NeuronCore](https://awsdocs-neuron.readthedocs-hosted.com/en/latest/general/arch/neuron-hardware/neuroncores-arch.html).
-
-        Args:
-            path (`Union[str, Path]`):
-                Path of the compiled model.
-        """
-        if not isinstance(path, Path):
-            path = Path(path)
-
-        if path.is_file():
-            model = torch.jit.load(path)
-            return model
-
-    def replace_weights(self, weights: Optional[Union[Dict[str, torch.Tensor], torch.nn.Module]] = None):
-        check_if_weights_replacable(self.config, weights)
-        if weights is not None:
-            replace_weights(self.model, weights)
-
-    def _save_pretrained(self, save_directory: Union[str, Path]):
-        """
-        Saves a model and its configuration file to a directory, so that it can be re-loaded using the
-        [`~optimum.neuron.modeling_base.NeuronBaseModel.from_pretrained`] class method.
-
-        Args:
-            save_directory (`Union[str, Path]`):
-                Directory where to save the model file.
-        """
-        src_path = self.model_save_dir / self.model_file_name
-        dst_path = Path(save_directory) / self.model_file_name
-
-        shutil.copyfile(src_path, dst_path)
-
-    @classmethod
-    def _from_pretrained(
-        cls,
-        model_id: Union[str, Path],
-        config: "PretrainedConfig",
-        use_auth_token: Optional[Union[bool, str]] = None,
-        revision: Optional[str] = None,
-        force_download: bool = False,
-        cache_dir: Optional[str] = None,
-        file_name: Optional[str] = None,
-        subfolder: str = "",
-        local_files_only: bool = False,
-        model_save_dir: Optional[Union[str, Path, TemporaryDirectory]] = None,
-        neuron_config: Optional["NeuronDefaultConfig"] = None,
-        **kwargs,
-    ) -> "NeuronBaseModel":
-        model_path = Path(model_id)
-
-        if file_name is None:
-            if model_path.is_dir():
-                neuron_files = list(model_path.glob("*.neuron"))
-            else:
-                if isinstance(use_auth_token, bool):
-                    token = HfFolder().get_token()
-                else:
-                    token = use_auth_token
-                repo_files = map(Path, HfApi().list_repo_files(model_id, revision=revision, token=token))
-                pattern = "*.neuron" if subfolder == "" else f"{subfolder}/*.neuron"
-                neuron_files = [p for p in repo_files if p.match(pattern)]
-
-            if len(neuron_files) == 0:
-                raise FileNotFoundError(f"Could not find any neuron model file in {model_path}")
-            elif len(neuron_files) > 1:
-                raise RuntimeError(
-                    f"Too many neuron model files were found in {model_path}, specify which one to load by using the "
-                    "file_name argument."
-                )
-            else:
-                file_name = neuron_files[0].name
-
-        # Check compiler compatibility(compiler type and version) of the saved model vs. system.
-        if hasattr(config, "neuron") and "compiler_type" in config.neuron:
-            model_compiler_type = config.neuron.get("compiler_type")
-            model_compiler_version = config.neuron.get("compiler_version")
-            check_compiler_compatibility(model_compiler_type, model_compiler_version)
-
-        preprocessors = None
-        if model_path.is_dir():
-            model = NeuronBaseModel.load_model(model_path / file_name)
-            new_model_save_dir = model_path
-        else:
-            model_cache_path = hf_hub_download(
-                repo_id=model_id,
-                filename=file_name,
-                subfolder=subfolder,
-                use_auth_token=use_auth_token,
-                revision=revision,
-                cache_dir=cache_dir,
-                force_download=force_download,
-                local_files_only=local_files_only,
-            )
-
-            model = NeuronBaseModel.load_model(model_cache_path)
-            new_model_save_dir = Path(model_cache_path).parent
-
-        preprocessors = maybe_load_preprocessors(model_id, subfolder=subfolder)
-
-        # model_save_dir can be provided in kwargs as a TemporaryDirectory instance, in which case we want to keep it
-        # instead of the path only.
-        if model_save_dir is None:
-            model_save_dir = new_model_save_dir
-
-        return cls(
-            model=model,
-            config=config,
-            model_save_dir=model_save_dir,
-            model_file_name=file_name,
-            preprocessors=preprocessors,
-            neuron_config=neuron_config,
-        )
-
-    @classmethod
-    def _from_transformers(cls, *args, **kwargs):
-        # Deprecate it when optimum uses `_export` as from_pretrained_method in a stable release.
-        return cls._export(*args, **kwargs)
-
-    @classmethod
-    def _export(
-        cls,
-        model_id: str,
-        config: "PretrainedConfig",
-        use_auth_token: Optional[Union[bool, str]] = None,
-        revision: Optional[str] = None,
-        library_name: Optional[str] = None,
-        force_download: bool = False,
-        cache_dir: Optional[str] = None,
-        compiler_workdir: Optional[Union[str, Path]] = None,
-        disable_neuron_cache: bool = False,
-        inline_weights_to_neff: bool = True,
-        optlevel: str = "2",
-        subfolder: str = "",
-        local_files_only: bool = False,
-        trust_remote_code: bool = False,
-        task: Optional[str] = None,
-        auto_cast: Optional[str] = None,
-        auto_cast_type: Optional[str] = None,
-        disable_fast_relayout: Optional[bool] = False,
-        disable_fallback: bool = False,
-        dynamic_batch_size: bool = False,
-        **kwargs_shapes,
-    ) -> "NeuronBaseModel":
-        """
-        Exports a vanilla Transformers model into a neuron-compiled TorchScript Module using `optimum.exporters.neuron.export`.
-
-        Args:
-            kwargs_shapes (`Dict[str, int]`):
-                Shapes to use during inference. This argument allows to override the default shapes used during the export.
-        """
-        if task is None:
-            task = TasksManager.infer_task_from_model(cls.auto_model_class)
-        task = TasksManager.map_from_synonym(task)
-        library_name = TasksManager.infer_library_from_model(model_id, subfolder=subfolder, library_name=library_name)
-
-        # Get compilation arguments
-        if is_neuron_available() and dynamic_batch_size is True and "batch_size" in kwargs_shapes:
-            kwargs_shapes["batch_size"] = 1
-            disable_fallback = True  # Turn off the fallback for neuron, otherwise dynamic batching will still fail
-        auto_cast_type = None if auto_cast is None else auto_cast_type
-        compiler_kwargs = {
-            "auto_cast": auto_cast,
-            "auto_cast_type": auto_cast_type,
-            "disable_fast_relayout": disable_fast_relayout,
-            "disable_fallback": disable_fallback,
-        }
-
-        if not disable_neuron_cache and is_neuronx_available():  # TODO: support caching of Inf1 as well
-            # Check if the cache exists
-            compilation_config = store_compilation_config(
-                config=config,
-                input_shapes=kwargs_shapes,
-                compiler_kwargs=compiler_kwargs,
-                dynamic_batch_size=dynamic_batch_size,
-                compiler_type=NEURON_COMPILER_TYPE,
-                compiler_version=NEURON_COMPILER_VERSION,
-                inline_weights_to_neff=inline_weights_to_neff,
-                optlevel=optlevel,
-                model_type=getattr(config, "model_type", None),
-                task=task,
-            )
-            cache_config = build_cache_config(compilation_config)
-            cache_entry = ModelCacheEntry(model_id=model_id, config=cache_config)
-            compile_cache = create_hub_compile_cache_proxy()
-            model_cache_dir = compile_cache.default_cache.get_cache_dir_with_cache_key(f"MODULE_{cache_entry.hash}")
-            cache_available = compile_cache.download_folder(model_cache_dir, model_cache_dir)
-        else:
-            cache_available = False
-
-        # load cache
-        if cache_available:
-            try:
-                neuron_model = cls.from_pretrained(model_cache_dir)
-                model = TasksManager.get_model_from_task(
-                    task=task,
-                    model_name_or_path=model_id,
-                    subfolder=subfolder,
-                    revision=revision,
-                    framework="pt",
-                    library_name=library_name,
-                    cache_dir=cache_dir,
-                    use_auth_token=use_auth_token,
-                    local_files_only=local_files_only,
-                    force_download=force_download,
-                    trust_remote_code=trust_remote_code,
-                )
-                if not inline_weights_to_neff:
-                    # replace weights
-                    neuron_model.replace_weights(weights=model)
-                return neuron_model
-            except Exception as e:
-                logger.warning(
-                    f"Found the cached artifacts but failed to re-load them with error: {e}. \n Falling back to recompilation."
-                )
-                cache_available = False
-
-        # compile
-        if not cache_available:
-            # compile
-            save_dir = TemporaryDirectory()
-            save_dir_path = Path(save_dir.name)
-            main_export(
-                model_name_or_path=model_id,
-                output=save_dir_path,
-                compiler_kwargs=compiler_kwargs,
-                task=task,
-                dynamic_batch_size=dynamic_batch_size,
-                cache_dir=cache_dir,
-                disable_neuron_cache=disable_neuron_cache,
-                compiler_workdir=compiler_workdir,
-                inline_weights_to_neff=inline_weights_to_neff,
-                optlevel=optlevel,
-                trust_remote_code=trust_remote_code,
-                subfolder=subfolder,
-                revision=revision,
-                force_download=force_download,
-                local_files_only=local_files_only,
-                use_auth_token=use_auth_token,
-                do_validation=False,
-                library_name=library_name,
-                **kwargs_shapes,
-            )
-            config = AutoConfig.from_pretrained(save_dir_path)
-
-        return cls._from_pretrained(save_dir_path, config, model_save_dir=save_dir)
-
-    def push_to_hub(
-        self,
-        save_directory: str,
-        repository_id: str,
-        private: Optional[bool] = None,
-        revision: Optional[str] = None,
-        use_auth_token: Union[bool, str] = True,
-        endpoint: Optional[str] = None,
-    ) -> str:
-        if isinstance(use_auth_token, str):
-            huggingface_token = use_auth_token
-        elif use_auth_token:
-            huggingface_token = HfFolder.get_token()
-=======
         if hasattr(model, "device"):
             self.device = model.device
->>>>>>> 7d840f3a
         else:
             self.device = torch.device("cpu")
 
