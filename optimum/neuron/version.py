#  Copyright 2022 The HuggingFace Team. All rights reserved.
#
#  Licensed under the Apache License, Version 2.0 (the "License");
#  you may not use this file except in compliance with the License.
#  You may obtain a copy of the License at
#
#      http://www.apache.org/licenses/LICENSE-2.0
#
#  Unless required by applicable law or agreed to in writing, software
#  distributed under the License is distributed on an "AS IS" BASIS,
#  WITHOUT WARRANTIES OR CONDITIONS OF ANY KIND, either express or implied.
#  See the License for the specific language governing permissions and
#  limitations under the License.

<<<<<<< HEAD
__version__ = "0.4.3.dev3"
=======
__version__ = "0.4.4.dev0"
>>>>>>> 4c32b430

__sdk_version__ = "2.26.1"<|MERGE_RESOLUTION|>--- conflicted
+++ resolved
@@ -12,10 +12,6 @@
 #  See the License for the specific language governing permissions and
 #  limitations under the License.
 
-<<<<<<< HEAD
-__version__ = "0.4.3.dev3"
-=======
-__version__ = "0.4.4.dev0"
->>>>>>> 4c32b430
+__version__ = "0.4.4.dev1"
 
 __sdk_version__ = "2.26.1"