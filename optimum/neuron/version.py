--- conflicted
+++ resolved
@@ -14,8 +14,4 @@
 
 __version__ = "0.3.0.dev3"
 
-<<<<<<< HEAD
-__sdk_version__ = "2.23.0"
-=======
-__sdk_version__ = "2.24.0"
->>>>>>> e1725df0
+__sdk_version__ = "2.24.0"