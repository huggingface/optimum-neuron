--- conflicted
+++ resolved
@@ -913,14 +913,7 @@
             input_ids = torch.cat([input_ids, next_tokens[:, None]], dim=-1)
             attention_mask = torch.cat([attention_mask, attention_mask.new_ones((attention_mask.shape[0], 1))], dim=-1)
 
-<<<<<<< HEAD
             unfinished_sequences = unfinished_sequences & ~selector.stopping_criteria(input_ids, None)
-=======
-            # if eos_token was found in one sentence, set sentence to finished
-            unfinished_sequences = unfinished_sequences * torch.isin(
-                next_tokens, torch.tensor(selector.eos_token_ids), invert=True
-            )
->>>>>>> 1e7d0f5a
 
             if unfinished_sequences.max() == 0:
                 break
