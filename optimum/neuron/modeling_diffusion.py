--- conflicted
+++ resolved
@@ -75,8 +75,8 @@
     from diffusers import (
         ControlNetModel,
         FluxInpaintPipeline,
+        FluxKontextPipeline,
         FluxPipeline,
-        FluxKontextPipeline,
         LatentConsistencyModelPipeline,
         LCMScheduler,
         PixArtAlphaPipeline,
@@ -1609,13 +1609,10 @@
     main_input_name = "prompt"
     auto_model_class = FluxPipeline
 
-<<<<<<< HEAD
 class NeuronFluxKontextPipeline(NeuronDiffusionPipelineBase, FluxKontextPipeline):
     main_input_name = "prompt"
     auto_model_class = FluxKontextPipeline
-=======
 
 class NeuronFluxInpaintPipeline(NeuronDiffusionPipelineBase, FluxInpaintPipeline):
     main_input_name = "prompt"
-    auto_model_class = FluxInpaintPipeline
->>>>>>> 8c5cb031
+    auto_model_class = FluxInpaintPipeline