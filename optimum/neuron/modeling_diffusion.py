--- conflicted
+++ resolved
@@ -1622,16 +1622,17 @@
     auto_model_class = FluxPipeline
 
 
-<<<<<<< HEAD
-class NeuronQwenImagePipeline(NeuronDiffusionPipelineBase, QwenImagePipeline):
-=======
 class NeuronFluxKontextPipeline(NeuronDiffusionPipelineBase, FluxKontextPipeline):
     main_input_name = "prompt"
     auto_model_class = FluxKontextPipeline
 
 
 class NeuronFluxInpaintPipeline(NeuronDiffusionPipelineBase, FluxInpaintPipeline):
->>>>>>> 1018b81e
+    main_input_name = "prompt"
+    auto_model_class = FluxInpaintPipeline
+
+
+class NeuronQwenImagePipeline(NeuronDiffusionPipelineBase, QwenImagePipeline):
     main_input_name = "prompt"
     auto_model_class = QwenImagePipeline
 
