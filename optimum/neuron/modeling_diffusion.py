# coding=utf-8
# Copyright 2023 The HuggingFace Inc. team. All rights reserved.
#
# Licensed under the Apache License, Version 2.0 (the "License");
# you may not use this file except in compliance with the License.
# You may obtain a copy of the License at
#
#     http://www.apache.org/licenses/LICENSE-2.0
#
# Unless required by applicable law or agreed to in writing, software
# distributed under the License is distributed on an "AS IS" BASIS,
# WITHOUT WARRANTIES OR CONDITIONS OF ANY KIND, either express or implied.
# See the License for the specific language governing permissions and
# limitations under the License.
"""NeuroStableDiffusionPipeline class for inference of diffusion models on neuron devices."""

import copy
import importlib
import logging
import os
import shutil
from abc import abstractmethod
from collections import OrderedDict
from pathlib import Path
from tempfile import TemporaryDirectory
from typing import TYPE_CHECKING, Any, Dict, List, Literal, Optional, Tuple, Union

import torch
from huggingface_hub import snapshot_download
from packaging.version import Version
from transformers import CLIPFeatureExtractor, CLIPTokenizer, PretrainedConfig
from transformers.modeling_outputs import ModelOutput

from ..exporters.neuron import (
    load_models_and_neuron_configs,
    main_export,
    normalize_stable_diffusion_input_shapes,
    replace_stable_diffusion_submodels,
)
from ..exporters.neuron.model_configs import *  # noqa: F403
from ..exporters.tasks import TasksManager
from ..utils import is_diffusers_available
from .modeling_traced import NeuronTracedModel
from .utils import (
    DIFFUSION_MODEL_CONTROLNET_NAME,
    DIFFUSION_MODEL_TEXT_ENCODER_2_NAME,
    DIFFUSION_MODEL_TEXT_ENCODER_NAME,
    DIFFUSION_MODEL_UNET_NAME,
    DIFFUSION_MODEL_VAE_DECODER_NAME,
    DIFFUSION_MODEL_VAE_ENCODER_NAME,
    NEURON_FILE_NAME,
    DiffusersPretrainedConfig,
    check_if_weights_replacable,
    is_neuronx_available,
    replace_weights,
    store_compilation_config,
)
from .utils.hub_cache_utils import (
    ModelCacheEntry,
    build_cache_config,
    create_hub_compile_cache_proxy,
)
from .utils.require_utils import requires_torch_neuronx
from .utils.version_utils import get_neuronxcc_version
from .version import __sdk_version__


if is_neuronx_available():
    import torch_neuronx

    NEURON_COMPILER_TYPE = "neuronx-cc"
    NEURON_COMPILER_VERSION = get_neuronxcc_version()


if is_diffusers_available():
    from diffusers import (
        ControlNetModel,
        DDIMScheduler,
        LCMScheduler,
        LMSDiscreteScheduler,
        PNDMScheduler,
        StableDiffusionPipeline,
        StableDiffusionXLImg2ImgPipeline,
    )
    from diffusers.configuration_utils import FrozenDict
    from diffusers.image_processor import VaeImageProcessor
    from diffusers.models.controlnet import ControlNetOutput
    from diffusers.pipelines.controlnet import MultiControlNetModel
    from diffusers.schedulers.scheduling_utils import SCHEDULER_CONFIG_NAME
    from diffusers.utils import CONFIG_NAME, is_invisible_watermark_available

    from .pipelines import (
        NeuronLatentConsistencyPipelineMixin,
        NeuronStableDiffusionControlNetPipelineMixin,
        NeuronStableDiffusionImg2ImgPipelineMixin,
        NeuronStableDiffusionInpaintPipelineMixin,
        NeuronStableDiffusionInstructPix2PixPipelineMixin,
        NeuronStableDiffusionPipelineMixin,
        NeuronStableDiffusionXLControlNetPipelineMixin,
        NeuronStableDiffusionXLImg2ImgPipelineMixin,
        NeuronStableDiffusionXLInpaintPipelineMixin,
        NeuronStableDiffusionXLPipelineMixin,
    )


if TYPE_CHECKING:
    from ..exporters.neuron import NeuronDefaultConfig


logger = logging.getLogger(__name__)


class NeuronStableDiffusionPipelineBase(NeuronTracedModel):
    auto_model_class = StableDiffusionPipeline
    library_name = "diffusers"
    base_model_prefix = "neuron_model"
    config_name = "model_index.json"
    sub_component_config_name = "config.json"

    def __init__(
        self,
        text_encoder: torch.jit._script.ScriptModule,
        unet: torch.jit._script.ScriptModule,
        vae_decoder: Union[torch.jit._script.ScriptModule, "NeuronModelVaeDecoder"],
        config: Dict[str, Any],
        configs: Dict[str, "PretrainedConfig"],
        neuron_configs: Dict[str, "NeuronDefaultConfig"],
        tokenizer: CLIPTokenizer,
        scheduler: Union[DDIMScheduler, PNDMScheduler, LMSDiscreteScheduler, LCMScheduler],
        data_parallel_mode: Literal["none", "unet", "all"],
        vae_encoder: Optional[Union[torch.jit._script.ScriptModule, "NeuronModelVaeEncoder"]] = None,
        text_encoder_2: Optional[Union[torch.jit._script.ScriptModule, "NeuronModelTextEncoder"]] = None,
        tokenizer_2: Optional[CLIPTokenizer] = None,
        feature_extractor: Optional[CLIPFeatureExtractor] = None,
        controlnet: Optional[
            Union[
                torch.jit._script.ScriptModule,
                List[torch.jit._script.ScriptModule],
                "NeuronControlNetModel",
                "NeuronMultiControlNetModel",
            ]
        ] = None,
        model_save_dir: Optional[Union[str, Path, TemporaryDirectory]] = None,
        model_and_config_save_paths: Optional[Dict[str, Tuple[str, Path]]] = None,
    ):
        """
        Args:
            text_encoder (`torch.jit._script.ScriptModule`):
                The Neuron TorchScript module associated to the text encoder.
            unet (`torch.jit._script.ScriptModule`):
                The Neuron TorchScript module associated to the U-NET.
            vae_decoder (`torch.jit._script.ScriptModule`):
                The Neuron TorchScript module associated to the VAE decoder.
            config (`Dict[str, Any]`):
                A config dictionary from which the model components will be instantiated. Make sure to only load
                configuration files of compatible classes.
            configs (Dict[str, "PretrainedConfig"], defaults to `None`):
                A dictionary configurations for components of the pipeline.
            neuron_configs (Dict[str, "NeuronDefaultConfig"], defaults to `None`):
                A list of Neuron configurations.
            tokenizer (`CLIPTokenizer`):
                Tokenizer of class
                [CLIPTokenizer](https://huggingface.co/docs/transformers/v4.21.0/en/model_doc/clip#transformers.CLIPTokenizer).
            scheduler (`Union[DDIMScheduler, PNDMScheduler, LMSDiscreteScheduler]`):
                A scheduler to be used in combination with the U-NET component to denoise the encoded image latents.
            data_parallel_mode (`Literal["none", "unet", "all"]`):
                Mode to decide what components to load into both NeuronCores of a Neuron device. Can be "none"(no data parallel), "unet"(only
                load unet into both cores of each device), "all"(load the whole pipeline into both cores).
            vae_encoder (`Optional[torch.jit._script.ScriptModule]`, defaults to `None`):
                The Neuron TorchScript module associated to the VAE encoder.
            text_encoder_2 (`Optional[torch.jit._script.ScriptModule]`, defaults to `None`):
                The Neuron TorchScript module associated to the second frozen text encoder. Stable Diffusion XL uses the text and pool portion of [CLIP](https://huggingface.co/docs/transformers/model_doc/clip#transformers.CLIPTextModelWithProjection), specifically the [laion/CLIP-ViT-bigG-14-laion2B-39B-b160k](https://huggingface.co/laion/CLIP-ViT-bigG-14-laion2B-39B-b160k) variant.
            controlnet (`Optional[Union[torch.jit._script.ScriptModule, List[torch.jit._script.ScriptModule], "NeuronControlNetModel", "NeuronMultiControlNetModel"]]`, defaults to `None`):
                The Neuron TorchScript module(s) associated to the ControlNet(s).
            tokenizer_2 (`Optional[CLIPTokenizer]`, defaults to `None`):
                Second tokenizer of class
                [CLIPTokenizer](https://huggingface.co/docs/transformers/v4.21.0/en/model_doc/clip#transformers.CLIPTokenizer).
            feature_extractor (`Optional[CLIPFeatureExtractor]`, defaults to `None`):
                A model extracting features from generated images to be used as inputs for the `safety_checker`
            model_save_dir (`Optional[Union[str, Path, TemporaryDirectory]]`, defaults to `None`):
                The directory under which the exported Neuron models were saved.
            model_and_config_save_paths (`Optional[Dict[str, Tuple[str, Path]]]`, defaults to `None`):
                The paths where exported Neuron models were saved.
        """

        self._internal_dict = config
        self.data_parallel_mode = data_parallel_mode
        self.configs = configs
        self.neuron_configs = neuron_configs
        self.dynamic_batch_size = all(
            neuron_config._config.neuron["dynamic_batch_size"] for neuron_config in self.neuron_configs.values()
        )

        self.text_encoder = (
            NeuronModelTextEncoder(
                text_encoder,
                self,
                self.configs[DIFFUSION_MODEL_TEXT_ENCODER_NAME],
                self.neuron_configs[DIFFUSION_MODEL_TEXT_ENCODER_NAME],
            )
            if text_encoder is not None
            else None
        )
        self.text_encoder_2 = (
            NeuronModelTextEncoder(
                text_encoder_2,
                self,
                self.configs[DIFFUSION_MODEL_TEXT_ENCODER_2_NAME],
                self.neuron_configs[DIFFUSION_MODEL_TEXT_ENCODER_2_NAME],
            )
            if text_encoder_2 is not None and not isinstance(text_encoder_2, NeuronModelTextEncoder)
            else text_encoder_2
        )
        self.unet = NeuronModelUnet(
            unet, self, self.configs[DIFFUSION_MODEL_UNET_NAME], self.neuron_configs[DIFFUSION_MODEL_UNET_NAME]
        )
        if vae_encoder is not None and not isinstance(vae_encoder, NeuronModelVaeEncoder):
            self.vae_encoder = NeuronModelVaeEncoder(
                vae_encoder,
                self,
                self.configs[DIFFUSION_MODEL_VAE_ENCODER_NAME],
                self.neuron_configs[DIFFUSION_MODEL_VAE_ENCODER_NAME],
            )
        else:
            self.vae_encoder = vae_encoder

        if vae_decoder is not None and not isinstance(vae_decoder, NeuronModelVaeDecoder):
            self.vae_decoder = NeuronModelVaeDecoder(
                vae_decoder,
                self,
                self.configs[DIFFUSION_MODEL_VAE_DECODER_NAME],
                self.neuron_configs[DIFFUSION_MODEL_VAE_DECODER_NAME],
            )
        else:
            self.vae_decoder = vae_decoder

        if (
            controlnet
            and not isinstance(controlnet, NeuronControlNetModel)
            and not isinstance(controlnet, NeuronMultiControlNetModel)
        ):
            controlnet_cls = (
                NeuronMultiControlNetModel
                if isinstance(controlnet, list) and len(controlnet) > 1
                else NeuronControlNetModel
            )
            self.controlnet = controlnet_cls(
                controlnet,
                self,
                self.configs[DIFFUSION_MODEL_CONTROLNET_NAME],
                self.neuron_configs[DIFFUSION_MODEL_CONTROLNET_NAME],
            )
        else:
            self.controlnet = controlnet

        self.tokenizer = tokenizer
        self.tokenizer_2 = tokenizer_2
        self.scheduler = scheduler
        self.is_lcm = False
        if NeuronStableDiffusionPipelineBase.is_lcm(self.unet.config):
            self.is_lcm = True
            self.scheduler = LCMScheduler.from_config(self.scheduler.config)
        self.feature_extractor = feature_extractor
        self.safety_checker = None
        sub_models = {
            DIFFUSION_MODEL_TEXT_ENCODER_NAME: self.text_encoder,
            DIFFUSION_MODEL_UNET_NAME: self.unet,
            DIFFUSION_MODEL_VAE_DECODER_NAME: self.vae_decoder,
        }
        if self.text_encoder_2 is not None:
            sub_models[DIFFUSION_MODEL_TEXT_ENCODER_2_NAME] = self.text_encoder_2
        if self.vae_encoder is not None:
            sub_models[DIFFUSION_MODEL_VAE_ENCODER_NAME] = self.vae_encoder

        for name in sub_models.keys():
            self._internal_dict[name] = ("optimum", sub_models[name].__class__.__name__)
        self._internal_dict.pop("vae", None)

        self._attributes_init(model_save_dir)
        self.model_and_config_save_paths = model_and_config_save_paths if model_and_config_save_paths else None

        if hasattr(self.vae_decoder.config, "block_out_channels"):
            self.vae_scale_factor = 2 ** (len(self.vae_decoder.config.block_out_channels) - 1)
        else:
            self.vae_scale_factor = 8

        unet_batch_size = self.neuron_configs["unet"].batch_size
        if "text_encoder" in self.neuron_configs:
            text_encoder_batch_size = self.neuron_configs["text_encoder"].batch_size
            self.num_images_per_prompt = unet_batch_size // text_encoder_batch_size
        elif "text_encoder_2" in self.neuron_configs:
            text_encoder_batch_size = self.neuron_configs["text_encoder_2"].batch_size
            self.num_images_per_prompt = unet_batch_size // text_encoder_batch_size
        else:
            self.num_images_per_prompt = 1

        self.image_processor = VaeImageProcessor(vae_scale_factor=self.vae_scale_factor)
        self.control_image_processor = VaeImageProcessor(
            vae_scale_factor=self.vae_scale_factor, do_convert_rgb=True, do_normalize=False
        )

    @staticmethod
    def is_lcm(unet_config):
        patterns = ["lcm", "latent-consistency"]
        unet_name_or_path = getattr(unet_config, "_name_or_path", "").lower()
        return any(pattern in unet_name_or_path for pattern in patterns)

    @staticmethod
    @requires_torch_neuronx
    def load_model(
        data_parallel_mode: Optional[Literal["none", "unet", "all"]],
        text_encoder_path: Union[str, Path],
        unet_path: Union[str, Path],
        vae_decoder_path: Optional[Union[str, Path]] = None,
        vae_encoder_path: Optional[Union[str, Path]] = None,
        text_encoder_2_path: Optional[Union[str, Path]] = None,
        controlnet_paths: Optional[List[Path]] = None,
        dynamic_batch_size: bool = False,
        to_neuron: bool = False,
    ):
        """
        Loads Stable Diffusion TorchScript modules compiled by neuron(x)-cc compiler. It will be first loaded onto CPU and then moved to
        one or multiple [NeuronCore](https://awsdocs-neuron.readthedocs-hosted.com/en/latest/general/arch/neuron-hardware/neuroncores-arch.html).

        Args:
            data_parallel_mode (`Optional[Literal["none", "unet", "all"]]`):
                Mode to decide what components to load into both NeuronCores of a Neuron device. Can be "none"(no data parallel), "unet"(only
                load unet into both cores of each device), "all"(load the whole pipeline into both cores).
            text_encoder_path (`Union[str, Path]`):
                Path of the compiled text encoder.
            unet_path (`Union[str, Path]`):
                Path of the compiled U-NET.
            vae_decoder_path (`Optional[Union[str, Path]]`, defaults to `None`):
                Path of the compiled VAE decoder.
            vae_encoder_path (`Optional[Union[str, Path]]`, defaults to `None`):
                Path of the compiled VAE encoder. It is optional, only used for tasks taking images as input.
            text_encoder_2_path (`Optional[Union[str, Path]]`, defaults to `None`):
                Path of the compiled second frozen text encoder. SDXL only.
            controlnet_paths (`Optional[List[Path]]`, defaults to `None`):
                Path of the compiled controlnets.
            dynamic_batch_size (`bool`, defaults to `False`):
                Whether enable dynamic batch size for neuron compiled model. If `True`, the input batch size can be a multiple of the batch size during the compilation.
            to_neuron (`bool`, defaults to `False`):
                Whether to move manually the traced model to NeuronCore. It's only needed when `inline_weights_to_neff=False`, otherwise it is loaded automatically to a Neuron device.
        """
        submodels = {
            "text_encoder": text_encoder_path,
            "unet": unet_path,
            "vae_decoder": vae_decoder_path,
            "vae_encoder": vae_encoder_path,
            "text_encoder_2": text_encoder_2_path,
            "controlnet": controlnet_paths,
        }
        # DataParallel class to use (to remove after neuron sdk 2.20)
        if to_neuron:
            if Version(__sdk_version__) >= Version("2.20.0"):
                raise NameError(
                    "`WeightSeparatedDataParallel` class should be deprecated when neuron sdk 2.20 is out. Please replace it with `torch_neuronx.DataParallel`."
                )
            dp_cls = WeightSeparatedDataParallel
        else:
            dp_cls = torch_neuronx.DataParallel

        if data_parallel_mode == "all":
            logger.info("Loading the whole pipeline into both Neuron Cores...")
            for submodel_name, submodel_paths in submodels.items():
                if not isinstance(submodel_paths, list):
                    submodel_paths = [submodel_paths]
                submodels_list = []
                for submodel_path in submodel_paths:
                    if submodel_path is not None and submodel_path.is_file():
                        submodel = NeuronTracedModel.load_model(
                            submodel_path, to_neuron=False
                        )  # No need to load to neuron manually when dp
                        submodel = dp_cls(
                            submodel,
                            [0, 1],
                            set_dynamic_batching=dynamic_batch_size,
                        )
                        submodels_list.append(submodel)
                if submodels_list:
                    submodels[submodel_name] = submodels_list if len(submodels_list) > 1 else submodels_list[0]
                else:
                    submodels[submodel_name] = None
        elif data_parallel_mode == "unet":
            logger.info("Loading only U-Net into both Neuron Cores...")
            submodels.pop("unet")
            submodels.pop("controlnet")  # controlnet takes inputs with the same batch_size as the unet
            for submodel_name, submodel_path in submodels.items():
                if submodel_path is not None and submodel_path.is_file():
                    submodels[submodel_name] = NeuronTracedModel.load_model(submodel_path, to_neuron=to_neuron)
                else:
                    submodels[submodel_name] = None
            # load unet
            unet = NeuronTracedModel.load_model(
                unet_path, to_neuron=False
            )  # No need to load to neuron manually when dp
            submodels["unet"] = dp_cls(
                unet,
                [0, 1],
                set_dynamic_batching=dynamic_batch_size,
            )
            # load controlnets
            if controlnet_paths:
                controlnets = []
                for controlnet_path in controlnet_paths:
                    if controlnet_path.is_file():
                        controlnet = NeuronTracedModel.load_model(
                            controlnet_path, to_neuron=False
                        )  # No need to load to neuron manually when dp
                        controlnets.append(dp_cls(controlnet, [0, 1], set_dynamic_batching=dynamic_batch_size))
                if controlnets:
                    submodels["controlnet"] = controlnets if len(controlnets) > 1 else controlnets[0]
                else:
                    submodels["controlnet"] = None
        elif data_parallel_mode == "none":
            logger.info("Loading the pipeline without any data parallelism...")
            for submodel_name, submodel_paths in submodels.items():
                if not isinstance(submodel_paths, list):
                    submodel_paths = [submodel_paths]
                submodels_list = []
                for submodel_path in submodel_paths:
                    if submodel_path is not None and submodel_path.is_file():
                        submodel = NeuronTracedModel.load_model(submodel_path, to_neuron=to_neuron)
                        submodels_list.append(submodel)
                if submodels_list:
                    submodels[submodel_name] = submodels_list if len(submodels_list) > 1 else submodels_list[0]
                else:
                    submodels[submodel_name] = None
        else:
            raise ValueError("You need to pass `data_parallel_mode` to define Neuron Core allocation.")

        return submodels

    def replace_weights(self, weights: Optional[Union[Dict[str, torch.Tensor], torch.nn.Module]] = None):
        check_if_weights_replacable(self.configs, weights)
        model_names = ["text_encoder", "text_encoder_2", "unet", "vae_decoder", "vae_encoder"]
        for name in model_names:
            model = getattr(self, name, None)
            weight = getattr(weights, name, None)
            if model is not None and weight is not None:
                model = replace_weights(model.model, weight)

    @staticmethod
    def set_default_dp_mode(unet_config):
        if NeuronStableDiffusionPipelineBase.is_lcm(unet_config) is True:
            # LCM applies guidance using guidance embeddings, so we can load the whole pipeline into both cores.
            return "all"
        else:
            # Load U-Net into both cores for classifier-free guidance which doubles batch size of inputs passed to the U-Net.
            return "unet"

    def _save_pretrained(
        self,
        save_directory: Union[str, Path],
        text_encoder_file_name: str = NEURON_FILE_NAME,
        text_encoder_2_file_name: str = NEURON_FILE_NAME,
        unet_file_name: str = NEURON_FILE_NAME,
        vae_encoder_file_name: str = NEURON_FILE_NAME,
        vae_decoder_file_name: str = NEURON_FILE_NAME,
        controlnet_file_name: str = NEURON_FILE_NAME,
    ):
        """
        Saves the model to the serialized format optimized for Neuron devices.
        """
        if self.model_and_config_save_paths is None:
            logger.warning(
                "`model_save_paths` is None which means that no path of Neuron model is defined. Nothing will be saved."
            )
            return

        save_directory = Path(save_directory)
        if not self.model_and_config_save_paths.get(DIFFUSION_MODEL_VAE_ENCODER_NAME)[0].is_file():
            self.model_and_config_save_paths.pop(DIFFUSION_MODEL_VAE_ENCODER_NAME)

        if not self.model_and_config_save_paths.get(DIFFUSION_MODEL_TEXT_ENCODER_NAME)[0].is_file():
            self.model_and_config_save_paths.pop(DIFFUSION_MODEL_TEXT_ENCODER_NAME)

        if not self.model_and_config_save_paths.get(DIFFUSION_MODEL_TEXT_ENCODER_2_NAME)[0].is_file():
            self.model_and_config_save_paths.pop(DIFFUSION_MODEL_TEXT_ENCODER_2_NAME)

        if not self.model_and_config_save_paths.get(DIFFUSION_MODEL_CONTROLNET_NAME)[0]:
            self.model_and_config_save_paths.pop(DIFFUSION_MODEL_CONTROLNET_NAME)
            num_controlnet = 0
        else:
            num_controlnet = len(self.model_and_config_save_paths.get(DIFFUSION_MODEL_CONTROLNET_NAME)[0])

        logger.info(f"Saving the {tuple(self.model_and_config_save_paths.keys())}...")

        dst_paths = {
            DIFFUSION_MODEL_TEXT_ENCODER_NAME: save_directory
            / DIFFUSION_MODEL_TEXT_ENCODER_NAME
            / text_encoder_file_name,
            DIFFUSION_MODEL_TEXT_ENCODER_2_NAME: save_directory
            / DIFFUSION_MODEL_TEXT_ENCODER_2_NAME
            / text_encoder_2_file_name,
            DIFFUSION_MODEL_UNET_NAME: save_directory / DIFFUSION_MODEL_UNET_NAME / unet_file_name,
            DIFFUSION_MODEL_VAE_ENCODER_NAME: save_directory
            / DIFFUSION_MODEL_VAE_ENCODER_NAME
            / vae_encoder_file_name,
            DIFFUSION_MODEL_VAE_DECODER_NAME: save_directory
            / DIFFUSION_MODEL_VAE_DECODER_NAME
            / vae_decoder_file_name,
        }
        dst_paths[DIFFUSION_MODEL_CONTROLNET_NAME] = [
            save_directory / (DIFFUSION_MODEL_CONTROLNET_NAME + f"_{str(idx)}") / controlnet_file_name
            for idx in range(num_controlnet)
        ]

        src_paths_list = []
        dst_paths_list = []
        for model_name in set(self.model_and_config_save_paths.keys()).intersection(dst_paths.keys()):
            model_src_path = self.model_and_config_save_paths[model_name][0]
            if isinstance(model_src_path, list):
                # neuron model
                src_paths_list += model_src_path
                dst_paths_list += dst_paths[model_name]

                # config
                src_paths_list += self.model_and_config_save_paths[model_name][1]
                dst_paths_list += [model_path.parent / CONFIG_NAME for model_path in dst_paths[model_name]]

            else:
                # neuron model
                src_paths_list.append(model_src_path)
                dst_paths_list.append(dst_paths[model_name])

                # config
                src_paths_list.append(self.model_and_config_save_paths[model_name][1])
                dst_paths_list.append(dst_paths[model_name].parent / CONFIG_NAME)

        for src_path, dst_path in zip(src_paths_list, dst_paths_list):
            dst_path.parent.mkdir(parents=True, exist_ok=True)
            if src_path.is_file():
                shutil.copyfile(src_path, dst_path)

        if self.tokenizer is not None:
            self.tokenizer.save_pretrained(save_directory.joinpath("tokenizer"))
        if self.tokenizer_2 is not None:
            self.tokenizer_2.save_pretrained(save_directory.joinpath("tokenizer_2"))
        self.scheduler.save_pretrained(save_directory.joinpath("scheduler"))
        if self.feature_extractor is not None:
            self.feature_extractor.save_pretrained(save_directory.joinpath("feature_extractor"))

    @classmethod
    @requires_torch_neuronx
    def _from_pretrained(
        cls,
        model_id: Union[str, Path],
        config: Dict[str, Any],
        token: Optional[Union[bool, str]] = None,
        revision: Optional[str] = None,
        force_download: bool = False,
        cache_dir: Optional[str] = None,
        text_encoder_file_name: Optional[str] = NEURON_FILE_NAME,
        text_encoder_2_file_name: Optional[str] = NEURON_FILE_NAME,
        unet_file_name: Optional[str] = NEURON_FILE_NAME,
        vae_encoder_file_name: Optional[str] = NEURON_FILE_NAME,
        vae_decoder_file_name: Optional[str] = NEURON_FILE_NAME,
        controlnet_file_name: Optional[str] = NEURON_FILE_NAME,
        text_encoder_2: Optional["NeuronModelTextEncoder"] = None,
        vae_encoder: Optional["NeuronModelVaeEncoder"] = None,
        vae_decoder: Optional["NeuronModelVaeDecoder"] = None,
        controlnet: Optional[Union["NeuronControlNetModel", "NeuronMultiControlNetModel"]] = None,
        local_files_only: bool = False,
        model_save_dir: Optional[Union[str, Path, TemporaryDirectory]] = None,
        data_parallel_mode: Optional[Literal["none", "unet", "all"]] = None,
        **kwargs,  # To share kwargs only available for `_from_transformers`
    ):
        model_id = str(model_id)
        patterns = set(config.keys())
        processors_to_load = patterns.intersection({"feature_extractor", "tokenizer", "tokenizer_2", "scheduler"})

        if not os.path.isdir(model_id):
            patterns.update({DIFFUSION_MODEL_VAE_ENCODER_NAME, DIFFUSION_MODEL_VAE_DECODER_NAME})
            allow_patterns = {os.path.join(k, "*") for k in patterns if not k.startswith("_")}
            allow_patterns.update(
                {
                    text_encoder_file_name,
                    text_encoder_2_file_name,
                    unet_file_name,
                    vae_encoder_file_name,
                    vae_decoder_file_name,
                    controlnet_file_name,
                    SCHEDULER_CONFIG_NAME,
                    CONFIG_NAME,
                    cls.config_name,
                }
            )
            # Downloads all repo's files matching the allowed patterns
            model_id = snapshot_download(
                model_id,
                cache_dir=cache_dir,
                local_files_only=local_files_only,
                token=token,
                revision=revision,
                force_download=force_download,
                allow_patterns=allow_patterns,
                ignore_patterns=["*.msgpack", "*.safetensors", "*.bin"],
            )

        new_model_save_dir = Path(model_id)
        sub_models = {}
        for name in processors_to_load:
            library_name, library_classes = config[name]
            if library_classes is not None:
                library = importlib.import_module(library_name)
                class_obj = getattr(library, library_classes)
                load_method = getattr(class_obj, "from_pretrained")
                # Check if the module is in a subdirectory
                if (new_model_save_dir / name).is_dir():
                    sub_models[name] = load_method(new_model_save_dir / name)
                else:
                    sub_models[name] = load_method(new_model_save_dir)

        model_and_config_save_paths = {
            "text_encoder": (
                new_model_save_dir / DIFFUSION_MODEL_TEXT_ENCODER_NAME / text_encoder_file_name,
                new_model_save_dir / DIFFUSION_MODEL_TEXT_ENCODER_NAME / cls.sub_component_config_name,
            ),
            "text_encoder_2": (
                new_model_save_dir / DIFFUSION_MODEL_TEXT_ENCODER_2_NAME / text_encoder_2_file_name,
                new_model_save_dir / DIFFUSION_MODEL_TEXT_ENCODER_2_NAME / cls.sub_component_config_name,
            ),
            "unet": (
                new_model_save_dir / DIFFUSION_MODEL_UNET_NAME / unet_file_name,
                new_model_save_dir / DIFFUSION_MODEL_UNET_NAME / cls.sub_component_config_name,
            ),
            "vae_encoder": (
                new_model_save_dir / DIFFUSION_MODEL_VAE_ENCODER_NAME / vae_encoder_file_name,
                new_model_save_dir / DIFFUSION_MODEL_VAE_ENCODER_NAME / cls.sub_component_config_name,
            ),
            "vae_decoder": (
                new_model_save_dir / DIFFUSION_MODEL_VAE_DECODER_NAME / vae_decoder_file_name,
                new_model_save_dir / DIFFUSION_MODEL_VAE_DECODER_NAME / cls.sub_component_config_name,
            ),
        }

        # Add ControlNet paths
        controlnet_model_paths = []
        controlnet_config_paths = []
        for path in new_model_save_dir.iterdir():
            if path.is_dir() and path.name.startswith("controlnet"):
                controlnet_model_paths.append(path / controlnet_file_name)
                controlnet_config_paths.append(path / cls.sub_component_config_name)
        model_and_config_save_paths["controlnet"] = (controlnet_model_paths, controlnet_config_paths)

        # Re-build pretrained configs and neuron configs
        configs, neuron_configs = {}, {}
        inline_weights_to_neff = True
        for name, (_, config_paths) in model_and_config_save_paths.items():
            if not isinstance(config_paths, list):
                config_paths = [config_paths]
            sub_model_configs = []
            sub_neuron_configs = []
            for config_path in config_paths:
                if config_path.is_file():
                    model_config = DiffusersPretrainedConfig.from_json_file(config_path)
                    neuron_config = cls._neuron_config_init(model_config)
                    inline_weights_to_neff = inline_weights_to_neff and neuron_config._config.neuron.get(
                        "inline_weights_to_neff", True
                    )
                    sub_model_configs.append(model_config)
                    sub_neuron_configs.append(neuron_config)
            if sub_model_configs and sub_neuron_configs:
                configs[name] = sub_model_configs if len(sub_model_configs) > 1 else sub_model_configs[0]
                neuron_configs[name] = sub_neuron_configs if len(sub_neuron_configs) > 1 else sub_neuron_configs[0]

        if data_parallel_mode is None:
            data_parallel_mode = cls.set_default_dp_mode(configs["unet"])

        pipe = cls.load_model(
            data_parallel_mode=data_parallel_mode,
            text_encoder_path=model_and_config_save_paths["text_encoder"][0],
            unet_path=model_and_config_save_paths["unet"][0],
            vae_decoder_path=model_and_config_save_paths["vae_decoder"][0] if vae_decoder is None else None,
            vae_encoder_path=model_and_config_save_paths["vae_encoder"][0] if vae_encoder is None else None,
            text_encoder_2_path=model_and_config_save_paths["text_encoder_2"][0] if text_encoder_2 is None else None,
            controlnet_paths=(
                model_and_config_save_paths["controlnet"][0]
                if controlnet is None and model_and_config_save_paths["controlnet"][0]
                else None
            ),
            dynamic_batch_size=neuron_configs[DIFFUSION_MODEL_UNET_NAME].dynamic_batch_size,
            to_neuron=not inline_weights_to_neff,
        )

        if model_save_dir is None:
            model_save_dir = new_model_save_dir

        return cls(
            text_encoder=pipe.get("text_encoder"),
            unet=pipe.get("unet"),
            vae_decoder=vae_decoder or pipe.get("vae_decoder"),
            config=config,
            tokenizer=sub_models.get("tokenizer", None),
            scheduler=sub_models.get("scheduler"),
            vae_encoder=vae_encoder or pipe.get("vae_encoder"),
            text_encoder_2=text_encoder_2 or pipe.get("text_encoder_2"),
            controlnet=controlnet or pipe.get("controlnet"),
            tokenizer_2=sub_models.get("tokenizer_2", None),
            feature_extractor=sub_models.get("feature_extractor", None),
            data_parallel_mode=data_parallel_mode,
            configs=configs,
            neuron_configs=neuron_configs,
            model_save_dir=model_save_dir,
            model_and_config_save_paths=model_and_config_save_paths,
        )

    @classmethod
    @requires_torch_neuronx
    def _from_transformers(cls, *args, **kwargs):
        # Deprecate it when optimum uses `_export` as from_pretrained_method in a stable release.
        return cls._export(*args, **kwargs)

    @classmethod
    @requires_torch_neuronx
    def _export(
        cls,
        model_id: Union[str, Path],
        config: Dict[str, Any],
        unet_id: Optional[Union[str, Path]] = None,
<<<<<<< HEAD
        use_auth_token: Optional[Union[bool, str]] = None,
=======
>>>>>>> f8b52594
        token: Optional[Union[bool, str]] = None,
        revision: str = "main",
        force_download: bool = True,
        cache_dir: Optional[str] = None,
        compiler_workdir: Optional[str] = None,
        disable_neuron_cache: bool = False,
        inline_weights_to_neff: bool = True,
        optlevel: str = "2",
        subfolder: str = "",
        local_files_only: bool = False,
        trust_remote_code: bool = False,
        task: Optional[str] = None,
        auto_cast: Optional[str] = "matmul",
        auto_cast_type: Optional[str] = "bf16",
        dynamic_batch_size: bool = False,
        output_hidden_states: bool = False,
        data_parallel_mode: Optional[Literal["none", "unet", "all"]] = None,
        lora_model_ids: Optional[Union[str, List[str]]] = None,
        lora_weight_names: Optional[Union[str, List[str]]] = None,
        lora_adapter_names: Optional[Union[str, List[str]]] = None,
        lora_scales: Optional[Union[float, List[float]]] = None,
        controlnet_ids: Optional[Union[str, List[str]]] = None,
        **kwargs_shapes,
    ) -> "NeuronStableDiffusionPipelineBase":
        """
        Args:
            model_id (`Union[str, Path]`):
                Can be either:
                - A string, the *model id* of a pretrained model hosted inside a model repo on huggingface.co.
                    Valid model ids can be located at the root-level, like `bert-base-uncased`, or namespaced under a
                    user or organization name, like `dbmdz/bert-base-german-cased`.
                - A path to a *directory* containing a model saved using [`~OptimizedModel.save_pretrained`],
                    e.g., `./my_model_directory/`.
            config (`Dict[str, Any]`):
                A config dictionary from which the model components will be instantiated. Make sure to only load
                configuration files of compatible classes.
            unet_id (`Optional[Union[str, Path]]`, defaults to `None`):
                A string or a path point to the U-NET model to replace the one in the original pipeline.
            token (`Optional[Union[bool, str]]`, defaults to `None`):
                The token to use as HTTP bearer authorization for remote files. If `True`, will use the token generated
                when running `huggingface-cli login` (stored in `huggingface_hub.constants.HF_TOKEN_PATH`).
            revision (`str`, defaults to `"main"`):
                The specific model version to use (can be a branch name, tag name or commit id).
            force_download (`bool`, defaults to `True`):
                Whether or not to force the (re-)download of the model weights and configuration files, overriding the
                cached versions if they exist.
            cache_dir (`Optional[str]`, defaults to `None`):
                Path to a directory in which a downloaded pretrained model configuration should be cached if the
                standard cache should not be used.
            compiler_workdir (`Optional[str]`, defaults to `None`):
                Path to a directory in which the neuron compiler will store all intermediary files during the compilation(neff, weight, hlo graph...).
            disable_neuron_cache (`bool`, defaults to `False`):
                Whether to disable automatic caching of compiled models. If set to True, will not load neuron cache nor cache the compiled artifacts.
            inline_weights_to_neff (`bool`, defaults to `True`):
                Whether to inline the weights to the neff graph. If set to False, weights will be seperated from the neff.
            optlevel (`str`, defaults to `"2"`):
            The level of optimization the compiler should perform. Can be `"1"`, `"2"` or `"3"`, defaults to "2".
                1: enables the core performance optimizations in the compiler, while also minimizing compile time.
                2: provides the best balance between model performance and compile time.
                3: may provide additional model execution performance but may incur longer compile times and higher host memory usage during model compilation.
            subfolder (`str`, defaults to `""`):
                In case the relevant files are located inside a subfolder of the model repo either locally or on huggingface.co, you can
                specify the folder name here.
            local_files_only (`bool`, defaults to `False`):
                Whether or not to only look at local files (i.e., do not try to download the model).
            trust_remote_code (`bool`, defaults to `False`):
                Whether or not to allow for custom code defined on the Hub in their own modeling. This option should only be set
                to `True` for repositories you trust and in which you have read the code, as it will execute code present on
                the Hub on your local machine.
            task (`Optional[str]`, defaults to `None`):
                The task to export the model for. If not specified, the task will be auto-inferred based on the model.
            auto_cast (`Optional[str]`, defaults to `"matmul"`):
                Whether to cast operations from FP32 to lower precision to speed up the inference. Can be `"none"`, `"matmul"` or `"all"`.
            auto_cast_type (`Optional[str]`, defaults to `"bf16"`):
                The data type to cast FP32 operations to when auto-cast mode is enabled. Can be `"bf16"`, `"fp16"` or `"tf32"`.
            dynamic_batch_size (`bool`, defaults to `False`):
                Whether to enable dynamic batch size for neuron compiled model. If this option is enabled, the input batch size can be a multiple of the
                batch size during the compilation, but it comes with a potential tradeoff in terms of latency.
            output_hidden_states (`bool`, defaults to `False`):
                Whether or not for the traced text encoders to return the hidden states of all layers.
            data_parallel_mode (`Optional[Literal["none", "unet", "all"]]`, defaults to `None`):
                Mode to decide what components to load into both NeuronCores of a Neuron device. Can be "none"(no data parallel), "unet"(only
                load unet into both cores of each device), "all"(load the whole pipeline into both cores).
            lora_model_ids (`Optional[Union[str, List[str]]]`, defaults to `None`):
                Lora model local paths or repo ids (eg. `ostris/super-cereal-sdxl-lora`) on the Hugginface Hub.
            lora_weight_names (`Optional[Union[str, List[str]]]`, defaults to `None`):
                Lora weights file names.
            lora_adapter_names (`Optional[Union[str, List[str]]]`, defaults to `None`):
                Adapter names to be used for referencing the loaded adapter models.
            lora_scales (`Optional[List[float]]`, defaults to `None`):
                Lora adapters scaling factors.
            controlnet_ids (`Optional[Union[str, List[str]]]`, defaults to `None`):
                List of ControlNet model ids (eg. `thibaud/controlnet-openpose-sdxl-1.0`)."
            kwargs_shapes (`Dict[str, int]`):
                Shapes to use during inference. This argument allows to override the default shapes used during the export.
        """
        if task is None:
            task = TasksManager.infer_task_from_model(cls.auto_model_class)

        # mandatory shapes
        input_shapes = normalize_stable_diffusion_input_shapes(kwargs_shapes)

        # Get compilation arguments
        auto_cast_type = None if auto_cast is None else auto_cast_type
        compiler_kwargs = {
            "auto_cast": auto_cast,
            "auto_cast_type": auto_cast_type,
        }

        pipe = TasksManager.get_model_from_task(
            task=task,
            model_name_or_path=model_id,
            subfolder=subfolder,
            revision=revision,
            framework="pt",
            library_name=cls.library_name,
            cache_dir=cache_dir,
            token=token,
            local_files_only=local_files_only,
            force_download=force_download,
            trust_remote_code=trust_remote_code,
        )
        submodels = {"unet": unet_id}
        pipe = replace_stable_diffusion_submodels(pipe, submodels)

        # Check if the cache exists
        if not disable_neuron_cache:
            save_dir = TemporaryDirectory()
            save_dir_path = Path(save_dir.name)
            # 1. Fetch all model configs
            input_shapes_copy = copy.deepcopy(input_shapes)
            models_and_neuron_configs, _ = load_models_and_neuron_configs(
                model_name_or_path=model_id,
                output=save_dir_path,
                model=pipe,
                task=task,
                dynamic_batch_size=dynamic_batch_size,
                cache_dir=cache_dir,
                trust_remote_code=trust_remote_code,
                subfolder=subfolder,
                revision=revision,
                library_name=cls.library_name,
                force_download=force_download,
                local_files_only=local_files_only,
<<<<<<< HEAD
                use_auth_token=use_auth_token,
=======
>>>>>>> f8b52594
                token=token,
                submodels=submodels,
                output_hidden_states=output_hidden_states,
                lora_model_ids=lora_model_ids,
                lora_weight_names=lora_weight_names,
                lora_adapter_names=lora_adapter_names,
                lora_scales=lora_scales,
                controlnet_ids=controlnet_ids,
                **input_shapes_copy,
            )

            # 2. Build compilation config
            compilation_configs = {}
            for name, (model, neuron_config) in models_and_neuron_configs.items():
                if "vae" in name:  # vae configs are not cached.
                    continue
                model_config = model.config
                if isinstance(model_config, FrozenDict):
                    model_config = OrderedDict(model_config)
                    model_config = DiffusersPretrainedConfig.from_dict(model_config)

                compilation_config = store_compilation_config(
                    config=model_config,
                    input_shapes=neuron_config.input_shapes,
                    compiler_kwargs=compiler_kwargs,
                    input_names=neuron_config.inputs,
                    output_names=neuron_config.outputs,
                    dynamic_batch_size=neuron_config.dynamic_batch_size,
                    compiler_type=NEURON_COMPILER_TYPE,
                    compiler_version=NEURON_COMPILER_VERSION,
                    inline_weights_to_neff=inline_weights_to_neff,
                    optlevel=optlevel,
                    model_type=getattr(neuron_config, "MODEL_TYPE", None),
                    task=getattr(neuron_config, "task", None),
                    output_hidden_states=getattr(neuron_config, "output_hidden_states", False),
                )
                compilation_configs[name] = compilation_config

            # 3. Lookup cached config
            cache_config = build_cache_config(compilation_configs)
            cache_entry = ModelCacheEntry(model_id=model_id, config=cache_config)
            compile_cache = create_hub_compile_cache_proxy()
            model_cache_dir = compile_cache.default_cache.get_cache_dir_with_cache_key(f"MODULE_{cache_entry.hash}")
            cache_exist = compile_cache.download_folder(model_cache_dir, model_cache_dir)
        else:
            cache_exist = False

        if cache_exist:
            # load cache
            neuron_model = cls.from_pretrained(model_cache_dir, data_parallel_mode=data_parallel_mode)
            # replace weights
            if not inline_weights_to_neff:
                neuron_model.replace_weights(weights=pipe)
            return neuron_model
        else:
            # compile
            save_dir = TemporaryDirectory()
            save_dir_path = Path(save_dir.name)

            main_export(
                model_name_or_path=model_id,
                output=save_dir_path,
                compiler_kwargs=compiler_kwargs,
                task=task,
                dynamic_batch_size=dynamic_batch_size,
                cache_dir=cache_dir,
                disable_neuron_cache=disable_neuron_cache,
                compiler_workdir=compiler_workdir,
                inline_weights_to_neff=inline_weights_to_neff,
                optlevel=optlevel,
                trust_remote_code=trust_remote_code,
                subfolder=subfolder,
                revision=revision,
                force_download=force_download,
                local_files_only=local_files_only,
                token=token,
                do_validation=False,
                submodels={"unet": unet_id},
                output_hidden_states=output_hidden_states,
                lora_model_ids=lora_model_ids,
                lora_weight_names=lora_weight_names,
                lora_adapter_names=lora_adapter_names,
                lora_scales=lora_scales,
                controlnet_ids=controlnet_ids,
                library_name=cls.library_name,
                **input_shapes,
            )

        return cls._from_pretrained(
            model_id=save_dir_path,
            config=config,
            model_save_dir=save_dir,
            data_parallel_mode=data_parallel_mode,
        )

    @classmethod
    def _load_config(cls, config_name_or_path: Union[str, os.PathLike], **kwargs):
        return cls.load_config(config_name_or_path, **kwargs)

    def _save_config(self, save_directory):
        self.save_config(save_directory)


class _NeuronDiffusionModelPart:
    """
    For multi-file Neuron models, represents a part of the model.
    """

    def __init__(
        self,
        model: torch.jit._script.ScriptModule,
        parent_model: NeuronTracedModel,
        config: Optional[Union[DiffusersPretrainedConfig, PretrainedConfig]] = None,
        neuron_config: Optional["NeuronDefaultConfig"] = None,
        model_type: str = "unet",
        device: Optional[int] = None,
    ):
        self.model = model
        self.parent_model = parent_model
        self.config = config
        self.neuron_config = neuron_config
        self.model_type = model_type
        self.device = device

    @abstractmethod
    def forward(self, *args, **kwargs):
        pass

    def __call__(self, *args, **kwargs):
        return self.forward(*args, **kwargs)


class NeuronModelTextEncoder(_NeuronDiffusionModelPart):
    def __init__(
        self,
        model: torch.jit._script.ScriptModule,
        parent_model: NeuronTracedModel,
        config: Optional[DiffusersPretrainedConfig] = None,
        neuron_config: Optional[Dict[str, str]] = None,
    ):
        super().__init__(model, parent_model, config, neuron_config, DIFFUSION_MODEL_TEXT_ENCODER_NAME)

    def forward(
        self,
        input_ids: torch.Tensor,
        attention_mask: Optional[torch.Tensor] = None,
        output_hidden_states: Optional[bool] = None,
        return_dict: Optional[bool] = None,
    ):
        if attention_mask is not None:
            assert torch.equal(
                torch.ones_like(attention_mask), attention_mask
            ), "attention_mask is expected to be only all ones."
        if output_hidden_states:
            assert (
                self.config.output_hidden_states or self.config.neuron.get("output_hidden_states")
            ) == output_hidden_states, "output_hidden_states is expected to be False since the model was compiled without hidden_states as output."

        input_ids = input_ids.to(torch.long)  # dummy generator uses long int for tracing

        inputs = (input_ids,)
        outputs = self.model(*inputs)

        if return_dict:
            outputs = ModelOutput(dict(zip(self.neuron_config.outputs, outputs)))

        return outputs


class NeuronModelUnet(_NeuronDiffusionModelPart):
    def __init__(
        self,
        model: torch.jit._script.ScriptModule,
        parent_model: NeuronTracedModel,
        config: Optional[DiffusersPretrainedConfig] = None,
        neuron_config: Optional[Dict[str, str]] = None,
    ):
        super().__init__(model, parent_model, config, neuron_config, DIFFUSION_MODEL_UNET_NAME)
        if hasattr(self.model, "device"):
            self.device = self.model.device

    def forward(
        self,
        sample: torch.Tensor,
        timestep: torch.Tensor,
        encoder_hidden_states: torch.Tensor,
        added_cond_kwargs: Optional[Dict[str, torch.Tensor]] = None,
        timestep_cond: Optional[torch.Tensor] = None,
        down_block_additional_residuals: Optional[Tuple[torch.Tensor]] = None,
        mid_block_additional_residual: Optional[torch.Tensor] = None,
    ):
        timestep = timestep.float().expand((sample.shape[0],))
        inputs = (sample, timestep, encoder_hidden_states)
        if timestep_cond is not None:
            inputs = inputs + (timestep_cond,)
        if mid_block_additional_residual is not None:
            inputs = inputs + (mid_block_additional_residual,)
        if down_block_additional_residuals is not None:
            for idx in range(len(down_block_additional_residuals)):
                inputs = inputs + (down_block_additional_residuals[idx],)
        if added_cond_kwargs:
            text_embeds = added_cond_kwargs.pop("text_embeds", None)
            time_ids = added_cond_kwargs.pop("time_ids", None)
            inputs = inputs + (text_embeds, time_ids)

        outputs = self.model(*inputs)
        return outputs


class NeuronModelVaeEncoder(_NeuronDiffusionModelPart):
    def __init__(
        self,
        model: torch.jit._script.ScriptModule,
        parent_model: NeuronTracedModel,
        config: Optional[DiffusersPretrainedConfig] = None,
        neuron_config: Optional[Dict[str, str]] = None,
    ):
        super().__init__(model, parent_model, config, neuron_config, DIFFUSION_MODEL_VAE_ENCODER_NAME)

    def forward(self, sample: torch.Tensor):
        inputs = (sample,)
        outputs = self.model(*inputs)

        return tuple(output for output in outputs.values())


class NeuronModelVaeDecoder(_NeuronDiffusionModelPart):
    def __init__(
        self,
        model: torch.jit._script.ScriptModule,
        parent_model: NeuronTracedModel,
        config: Optional[DiffusersPretrainedConfig] = None,
        neuron_config: Optional[Dict[str, str]] = None,
    ):
        super().__init__(model, parent_model, config, neuron_config, DIFFUSION_MODEL_VAE_DECODER_NAME)

    def forward(
        self,
        latent_sample: torch.Tensor,
        image: Optional[torch.Tensor] = None,
        mask: Optional[torch.Tensor] = None,
    ):
        inputs = (latent_sample,)
        if image is not None:
            inputs += (image,)
        if mask is not None:
            inputs += (mask,)
        outputs = self.model(*inputs)

        return tuple(output for output in outputs.values())


class NeuronControlNetModel(_NeuronDiffusionModelPart):
    auto_model_class = ControlNetModel
    library_name = "diffusers"
    base_model_prefix = "neuron_model"
    config_name = "model_index.json"
    sub_component_config_name = "config.json"

    def __init__(
        self,
        model: torch.jit._script.ScriptModule,
        parent_model: NeuronTracedModel,
        config: Optional[DiffusersPretrainedConfig] = None,
        neuron_config: Optional[Dict[str, str]] = None,
    ):
        super().__init__(model, parent_model, config, neuron_config, DIFFUSION_MODEL_CONTROLNET_NAME)

    def forward(
        self,
        sample: torch.Tensor,
        timestep: Union[torch.Tensor, float, int],
        encoder_hidden_states: torch.Tensor,
        controlnet_cond: torch.Tensor,
        conditioning_scale: float = 1.0,
        guess_mode: bool = False,
        added_cond_kwargs: Optional[Dict] = None,
        return_dict: bool = True,
    ) -> Union["ControlNetOutput", Tuple[Tuple[torch.Tensor, ...], torch.Tensor]]:
        timestep = timestep.expand((sample.shape[0],)).to(torch.long)
        inputs = (sample, timestep, encoder_hidden_states, controlnet_cond, conditioning_scale)
        if added_cond_kwargs:
            text_embeds = added_cond_kwargs.pop("text_embeds", None)
            time_ids = added_cond_kwargs.pop("time_ids", None)
            inputs += (text_embeds, time_ids)
        outputs = self.model(*inputs)

        if guess_mode:
            logger.info(
                "Guess mode is not yet supported. File us an issue on: https://github.com/huggingface/optimum-neuron/issues."
            )

        if return_dict:
            outputs = ControlNetOutput(dict(zip(self.neuron_config.outputs, outputs)))

        return outputs


class NeuronMultiControlNetModel(_NeuronDiffusionModelPart):
    auto_model_class = MultiControlNetModel
    library_name = "diffusers"
    base_model_prefix = "neuron_model"
    config_name = "model_index.json"
    sub_component_config_name = "config.json"

    def __init__(
        self,
        models: List[torch.jit._script.ScriptModule],
        parent_model: NeuronTracedModel,
        config: Optional[DiffusersPretrainedConfig] = None,
        neuron_config: Optional[Dict[str, str]] = None,
    ):
        self.nets = models
        self.parent_model = parent_model
        self.config = config
        self.neuron_config = neuron_config
        self.model_type = DIFFUSION_MODEL_CONTROLNET_NAME
        self.device = None

    def forward(
        self,
        sample: torch.Tensor,
        timestep: Union[torch.Tensor, float, int],
        encoder_hidden_states: torch.Tensor,
        controlnet_cond: torch.Tensor,
        conditioning_scale: float = 1.0,
        guess_mode: bool = False,
        return_dict: bool = True,
    ) -> Union["ControlNetOutput", Tuple[Tuple[torch.Tensor, ...], torch.Tensor]]:
        if guess_mode:
            logger.info(
                "Guess mode is not yet supported. File us an issue on: https://github.com/huggingface/optimum-neuron/issues."
            )
        for i, (image, scale, controlnet) in enumerate(zip(controlnet_cond, conditioning_scale, self.nets)):
            inputs = (sample, timestep, encoder_hidden_states, image, scale)
            down_samples, mid_sample = controlnet(*inputs)

            # merge samples
            if i == 0:
                down_block_res_samples, mid_block_res_sample = down_samples, mid_sample
            else:
                down_block_res_samples = [
                    samples_prev + samples_curr
                    for samples_prev, samples_curr in zip(down_block_res_samples, down_samples)
                ]
                mid_block_res_sample += mid_sample

        if return_dict:
            return ControlNetOutput(
                down_block_res_samples=down_block_res_samples, mid_block_res_sample=mid_block_res_sample
            )

        return down_block_res_samples, mid_block_res_sample


class NeuronStableDiffusionPipeline(NeuronStableDiffusionPipelineBase, NeuronStableDiffusionPipelineMixin):
    __call__ = NeuronStableDiffusionPipelineMixin.__call__


class NeuronStableDiffusionImg2ImgPipeline(
    NeuronStableDiffusionPipelineBase, NeuronStableDiffusionImg2ImgPipelineMixin
):
    __call__ = NeuronStableDiffusionImg2ImgPipelineMixin.__call__


class NeuronStableDiffusionInpaintPipeline(
    NeuronStableDiffusionPipelineBase, NeuronStableDiffusionInpaintPipelineMixin
):
    __call__ = NeuronStableDiffusionInpaintPipelineMixin.__call__


class NeuronStableDiffusionInstructPix2PixPipeline(
    NeuronStableDiffusionPipelineBase, NeuronStableDiffusionInstructPix2PixPipelineMixin
):
    __call__ = NeuronStableDiffusionInstructPix2PixPipelineMixin.__call__


class NeuronLatentConsistencyModelPipeline(NeuronStableDiffusionPipelineBase, NeuronLatentConsistencyPipelineMixin):
    __call__ = NeuronLatentConsistencyPipelineMixin.__call__


class NeuronStableDiffusionControlNetPipeline(
    NeuronStableDiffusionPipelineBase, NeuronStableDiffusionControlNetPipelineMixin
):
    __call__ = NeuronStableDiffusionControlNetPipelineMixin.__call__


class NeuronStableDiffusionXLPipelineBase(NeuronStableDiffusionPipelineBase):
    # `TasksManager` registered img2ime pipeline for `stable-diffusion-xl`: https://github.com/huggingface/optimum/blob/v1.12.0/optimum/exporters/tasks.py#L174
    auto_model_class = StableDiffusionXLImg2ImgPipeline

    def __init__(
        self,
        text_encoder: torch.jit._script.ScriptModule,
        unet: torch.jit._script.ScriptModule,
        vae_decoder: torch.jit._script.ScriptModule,
        config: Dict[str, Any],
        tokenizer: CLIPTokenizer,
        scheduler: Union[DDIMScheduler, PNDMScheduler, LMSDiscreteScheduler],
        data_parallel_mode: Literal["none", "unet", "all"],
        vae_encoder: Optional[torch.jit._script.ScriptModule] = None,
        text_encoder_2: Optional[torch.jit._script.ScriptModule] = None,
        tokenizer_2: Optional[CLIPTokenizer] = None,
        feature_extractor: Optional[CLIPFeatureExtractor] = None,
        controlnet: Optional[
            Union[
                torch.jit._script.ScriptModule,
                List[torch.jit._script.ScriptModule],
                "NeuronControlNetModel",
                "NeuronMultiControlNetModel",
            ]
        ] = None,
        configs: Optional[Dict[str, "PretrainedConfig"]] = None,
        neuron_configs: Optional[Dict[str, "NeuronDefaultConfig"]] = None,
        model_save_dir: Optional[Union[str, Path, TemporaryDirectory]] = None,
        model_and_config_save_paths: Optional[Dict[str, Tuple[str, Path]]] = None,
        add_watermarker: Optional[bool] = None,
    ):
        super().__init__(
            text_encoder=text_encoder,
            unet=unet,
            vae_decoder=vae_decoder,
            config=config,
            tokenizer=tokenizer,
            scheduler=scheduler,
            data_parallel_mode=data_parallel_mode,
            vae_encoder=vae_encoder,
            text_encoder_2=text_encoder_2,
            tokenizer_2=tokenizer_2,
            feature_extractor=feature_extractor,
            controlnet=controlnet,
            configs=configs,
            neuron_configs=neuron_configs,
            model_save_dir=model_save_dir,
            model_and_config_save_paths=model_and_config_save_paths,
        )

        add_watermarker = add_watermarker if add_watermarker is not None else is_invisible_watermark_available()

        if add_watermarker:
            if not is_invisible_watermark_available():
                raise ImportError(
                    "`add_watermarker` requires invisible-watermark to be installed, which can be installed with `pip install invisible-watermark`."
                )
            from diffusers.pipelines.stable_diffusion_xl.watermark import StableDiffusionXLWatermarker

            self.watermark = StableDiffusionXLWatermarker()
        else:
            self.watermark = None


class NeuronStableDiffusionXLPipeline(NeuronStableDiffusionXLPipelineBase, NeuronStableDiffusionXLPipelineMixin):
    __call__ = NeuronStableDiffusionXLPipelineMixin.__call__


class NeuronStableDiffusionXLImg2ImgPipeline(
    NeuronStableDiffusionXLPipelineBase, NeuronStableDiffusionXLImg2ImgPipelineMixin
):
    __call__ = NeuronStableDiffusionXLImg2ImgPipelineMixin.__call__


class NeuronStableDiffusionXLInpaintPipeline(
    NeuronStableDiffusionXLPipelineBase, NeuronStableDiffusionXLInpaintPipelineMixin
):
    __call__ = NeuronStableDiffusionXLInpaintPipelineMixin.__call__


class NeuronStableDiffusionXLControlNetPipeline(
    NeuronStableDiffusionXLPipelineBase, NeuronStableDiffusionXLControlNetPipelineMixin
):
    __call__ = NeuronStableDiffusionXLControlNetPipelineMixin.__call__


if is_neuronx_available():
    # TO REMOVE: This class will be included directly in the DDP API of Neuron SDK 2.20
    class WeightSeparatedDataParallel(torch_neuronx.DataParallel):

        def _load_modules(self, module):
            try:
                self.device_ids.sort()

                loaded_modules = [module]
                # If device_ids is non-consecutive, perform deepcopy's and load onto each core independently.
                for i in range(len(self.device_ids) - 1):
                    loaded_modules.append(copy.deepcopy(module))
                for i, nc_index in enumerate(self.device_ids):
                    torch_neuronx.experimental.placement.set_neuron_cores(loaded_modules[i], nc_index, 1)
                    torch_neuronx.move_trace_to_device(loaded_modules[i], nc_index)

            except ValueError as err:
                self.dynamic_batching_failed = True
                logger.warning(f"Automatic dynamic batching failed due to {err}.")
                logger.warning(
                    "Please disable dynamic batching by calling `disable_dynamic_batching()` "
                    "on your DataParallel module."
                )
            self.num_workers = 2 * len(loaded_modules)
            return loaded_modules

else:

    class WeightSeparatedDataParallel:
        pass<|MERGE_RESOLUTION|>--- conflicted
+++ resolved
@@ -720,10 +720,6 @@
         model_id: Union[str, Path],
         config: Dict[str, Any],
         unet_id: Optional[Union[str, Path]] = None,
-<<<<<<< HEAD
-        use_auth_token: Optional[Union[bool, str]] = None,
-=======
->>>>>>> f8b52594
         token: Optional[Union[bool, str]] = None,
         revision: str = "main",
         force_download: bool = True,
@@ -868,10 +864,6 @@
                 library_name=cls.library_name,
                 force_download=force_download,
                 local_files_only=local_files_only,
-<<<<<<< HEAD
-                use_auth_token=use_auth_token,
-=======
->>>>>>> f8b52594
                 token=token,
                 submodels=submodels,
                 output_hidden_states=output_hidden_states,
