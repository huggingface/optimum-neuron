--- conflicted
+++ resolved
@@ -34,14 +34,8 @@
 )
 from neuronx_distributed.parallel_layers.mappings import reduce_from_tensor_model_parallel_region
 
-<<<<<<< HEAD
 from ..backend.modules.diffusion.attention import NeuronFeedForward, NeuronAttention
 from ..backend.modules.diffusion.embeddings import (
-=======
-from ..backend.modules.rms_norm import NeuronRMSNorm
-from .modules.activations import NeuronGELU
-from .modules.embeddings import (
->>>>>>> 1018b81e
     FluxPosEmbed,
     NeuronCombinedTimestepGuidanceTextProjEmbeddings,
     NeuronCombinedTimestepTextProjEmbeddings,
@@ -475,403 +469,4 @@
         if encoder_hidden_states.dtype == torch.float16:
             encoder_hidden_states = encoder_hidden_states.clip(-65504, 65504)
 
-<<<<<<< HEAD
-        return encoder_hidden_states, hidden_states
-=======
-        return encoder_hidden_states, hidden_states
-
-
-class NeuronFeedForward(nn.Module):
-    r"""
-    A feed-forward layer.
-
-    Parameters:
-        dim (`int`): The number of channels in the input.
-        dim_out (`int`, *optional*): The number of channels in the output. If not given, defaults to `dim`.
-        mult (`int`, *optional*, defaults to 4): The multiplier to use for the hidden dimension.
-        dropout (`float`, *optional*, defaults to 0.0): The dropout probability to use.
-        activation_fn (`str`, *optional*, defaults to `"geglu"`): Activation function to be used in feed-forward.
-        final_dropout (`bool` *optional*, defaults to False): Apply a final dropout.
-        bias (`bool`, defaults to True): Whether to use a bias in the linear layer.
-    """
-
-    def __init__(
-        self,
-        dim: int,
-        dim_out: int | None = None,
-        mult: int = 4,
-        dropout: float = 0.0,
-        activation_fn: str = "geglu",
-        final_dropout: bool = False,
-        inner_dim=None,
-        bias: bool = True,
-        reduce_dtype: torch.dtype = torch.bfloat16,
-    ):
-        super().__init__()
-        if inner_dim is None:
-            inner_dim = int(dim * mult)
-        dim_out = dim_out if dim_out is not None else dim
-
-        if activation_fn == "gelu-approximate":
-            act_fn = NeuronGELU(
-                dim,
-                inner_dim,
-                approximate="tanh",
-                bias=bias,
-                gather_output=False,
-                reduce_dtype=reduce_dtype,
-            )
-
-        self.net = nn.ModuleList([])
-        # project in
-        self.net.append(act_fn)
-        # project dropout
-        self.net.append(nn.Dropout(dropout))
-        # project out
-        self.net.append(
-            RowParallelLinear(inner_dim, dim_out, bias=bias, input_is_parallel=True, reduce_dtype=reduce_dtype)
-        )
-        # FF as used in Vision Transformer, MLP-Mixer, etc. have a final dropout
-        if final_dropout:
-            self.net.append(nn.Dropout(dropout))
-
-    def forward(self, hidden_states: torch.Tensor, *args, **kwargs) -> torch.Tensor:
-        if len(args) > 0 or kwargs.get("scale", None) is not None:
-            logger.warning(
-                "The `scale` argument is deprecated and will be ignored. Please remove it, "
-                "as passing it will raise an error in the future. `scale` should directly be "
-                "passed while calling the underlying pipeline component i.e., "
-                "via `cross_attention_kwargs`."
-            )
-        for module in self.net:
-            hidden_states = module(hidden_states)
-        return hidden_states
-
-
-class NeuronAttention(nn.Module):
-    r"""
-    A cross attention layer.
-
-    Parameters:
-        query_dim (`int`):
-            The number of channels in the query.
-        cross_attention_dim (`int`, *optional*):
-            The number of channels in the encoder_hidden_states. If not given, defaults to `query_dim`.
-        heads (`int`,  *optional*, defaults to 8):
-            The number of heads to use for multi-head attention.
-        kv_heads (`int`,  *optional*, defaults to `None`):
-            The number of key and value heads to use for multi-head attention. Defaults to `heads`. If
-            `kv_heads=heads`, the model will use Multi Head Attention (MHA), if `kv_heads=1` the model will use Multi
-            Query Attention (MQA) otherwise GQA is used.
-        dim_head (`int`,  *optional*, defaults to 64):
-            The number of channels in each head.
-        dropout (`float`, *optional*, defaults to 0.0):
-            The dropout probability to use.
-        bias (`bool`, *optional*, defaults to False):
-            Set to `True` for the query, key, and value linear layers to contain a bias parameter.
-        upcast_attention (`bool`, *optional*, defaults to False):
-            Set to `True` to upcast the attention computation to `float32`.
-        upcast_softmax (`bool`, *optional*, defaults to False):
-            Set to `True` to upcast the softmax computation to `float32`.
-        cross_attention_norm (`str`, *optional*, defaults to `None`):
-            The type of normalization to use for the cross attention. Can be `None`, `layer_norm`, or `group_norm`.
-        cross_attention_norm_num_groups (`int`, *optional*, defaults to 32):
-            The number of groups to use for the group norm in the cross attention.
-        added_kv_proj_dim (`int`, *optional*, defaults to `None`):
-            The number of channels to use for the added key and value projections. If `None`, no projection is used.
-        norm_num_groups (`int`, *optional*, defaults to `None`):
-            The number of groups to use for the group norm in the attention.
-        spatial_norm_dim (`int`, *optional*, defaults to `None`):
-            The number of channels to use for the spatial normalization.
-        out_bias (`bool`, *optional*, defaults to `True`):
-            Set to `True` to use a bias in the output linear layer.
-        scale_qk (`bool`, *optional*, defaults to `True`):
-            Set to `True` to scale the query and key by `1 / sqrt(dim_head)`.
-        eps (`float`, *optional*, defaults to 1e-5):
-            An additional value added to the denominator in group normalization that is used for numerical stability.
-        rescale_output_factor (`float`, *optional*, defaults to 1.0):
-            A factor to rescale the output by dividing it with this value.
-        residual_connection (`bool`, *optional*, defaults to `False`):
-            Set to `True` to add the residual connection to the output.
-        _from_deprecated_attn_block (`bool`, *optional*, defaults to `False`):
-            Set to `True` if the attention block is loaded from a deprecated state dict.
-    """
-
-    def __init__(
-        self,
-        query_dim: int,
-        cross_attention_dim: int | None = None,
-        heads: int = 8,
-        dim_head: int = 64,
-        dropout: float = 0.0,
-        bias: bool = False,
-        upcast_attention: bool = False,
-        upcast_softmax: bool = False,
-        cross_attention_norm: str | None = None,
-        qk_norm: str | None = None,
-        added_kv_proj_dim: int | None = None,
-        added_proj_bias: bool | None = True,
-        out_bias: bool = True,
-        scale_qk: bool = True,
-        eps: float = 1e-5,
-        rescale_output_factor: float = 1.0,
-        residual_connection: bool = False,
-        _from_deprecated_attn_block: bool = False,
-        out_dim: int = None,
-        out_context_dim: int = None,
-        context_pre_only=None,
-        pre_only=False,
-        is_causal: bool = False,
-        pad_heads: bool = True,
-        reduce_dtype: torch.dtype = torch.bfloat16,
-    ):
-        super().__init__()
-
-        self.query_dim = query_dim
-        self.use_bias = bias
-        self.is_cross_attention = cross_attention_dim is not None
-        self.cross_attention_dim = cross_attention_dim if cross_attention_dim is not None else query_dim
-        self.upcast_attention = upcast_attention
-        self.upcast_softmax = upcast_softmax
-        self.rescale_output_factor = rescale_output_factor
-        self.residual_connection = residual_connection
-        self.dropout = dropout
-        self.fused_projections = False
-        self.out_dim = out_dim if out_dim is not None else query_dim
-        self.out_context_dim = out_context_dim if out_context_dim is not None else query_dim
-        self.context_pre_only = context_pre_only
-        self.pre_only = pre_only
-        self.is_causal = is_causal
-
-        # we make use of this private variable to know whether this class is loaded
-        # with an deprecated state dict so that we can convert it on the fly
-        self._from_deprecated_attn_block = _from_deprecated_attn_block
-
-        self.scale_qk = scale_qk
-        self.scale = dim_head**-0.5 if self.scale_qk else 1.0
-
-        self.heads = out_dim // dim_head if out_dim is not None else heads
-
-        tp_degree = get_tensor_model_parallel_size()
-        if pad_heads:
-            self.heads = math.ceil(heads / tp_degree) * tp_degree
-        self.padded_inner_dim = dim_head * self.heads
-        # Only shard the heads, dim_head is unchanged.
-        # So that the original RMSNorm and apply_rotary_emb implementations still work
-        self.heads = self.heads // tp_degree
-
-        self.added_kv_proj_dim = added_kv_proj_dim
-
-        self.group_norm = None
-
-        self.spatial_norm = None
-
-        if qk_norm is None:
-            self.norm_q = None
-            self.norm_k = None
-        elif qk_norm == "rms_norm":
-            self.norm_q = NeuronRMSNorm(dim_head, eps=eps)
-            self.norm_k = NeuronRMSNorm(dim_head, eps=eps)
-        else:
-            raise ValueError(f"unknown qk_norm: {qk_norm}. Should be None,'rms_norm'")
-
-        if cross_attention_norm is None:
-            self.norm_cross = None
-        else:
-            raise ValueError(f"unknown cross_attention_norm: {cross_attention_norm}. Should be None")
-        # breakpoint()
-        self.to_q = ColumnParallelLinear(
-            query_dim,
-            self.padded_inner_dim,
-            bias=bias,
-            gather_output=False,
-            reduce_dtype=reduce_dtype,
-        )
-        self.to_k = ColumnParallelLinear(
-            self.cross_attention_dim,
-            self.padded_inner_dim,
-            bias=bias,
-            gather_output=False,
-            reduce_dtype=reduce_dtype,
-        )
-        self.to_v = ColumnParallelLinear(
-            self.cross_attention_dim,
-            self.padded_inner_dim,
-            bias=bias,
-            gather_output=False,
-            reduce_dtype=reduce_dtype,
-        )
-
-        self.added_proj_bias = added_proj_bias
-        if self.added_kv_proj_dim is not None:
-            self.add_k_proj = ColumnParallelLinear(
-                added_kv_proj_dim,
-                self.padded_inner_dim,
-                bias=added_proj_bias,
-                gather_output=False,
-                reduce_dtype=reduce_dtype,
-            )
-            self.add_v_proj = ColumnParallelLinear(
-                added_kv_proj_dim,
-                self.padded_inner_dim,
-                bias=added_proj_bias,
-                gather_output=False,
-                reduce_dtype=reduce_dtype,
-            )
-            if self.context_pre_only is not None:
-                self.add_q_proj = ColumnParallelLinear(
-                    added_kv_proj_dim,
-                    self.padded_inner_dim,
-                    bias=added_proj_bias,
-                    gather_output=False,
-                    reduce_dtype=reduce_dtype,
-                )
-        else:
-            self.add_q_proj = None
-            self.add_k_proj = None
-            self.add_v_proj = None
-
-        if not self.pre_only:
-            self.to_out = nn.ModuleList([])
-            self.to_out.append(
-                RowParallelLinear(
-                    self.padded_inner_dim,
-                    self.out_dim,
-                    bias=out_bias,
-                    input_is_parallel=True,
-                    reduce_dtype=reduce_dtype,
-                )
-            )
-            self.to_out.append(nn.Dropout(dropout))
-        else:
-            self.to_out = None
-
-        if self.context_pre_only is not None and not self.context_pre_only:
-            self.to_add_out = RowParallelLinear(
-                self.padded_inner_dim,
-                self.out_context_dim,
-                bias=out_bias,
-                input_is_parallel=True,
-                reduce_dtype=reduce_dtype,
-            )
-        else:
-            self.to_add_out = None
-
-        if qk_norm is not None and added_kv_proj_dim is not None:
-            if qk_norm == "rms_norm":
-                self.norm_added_q = NeuronRMSNorm(dim_head, eps=eps)
-                self.norm_added_k = NeuronRMSNorm(dim_head, eps=eps)
-            else:
-                raise ValueError(
-                    f"unknown qk_norm: {qk_norm}. Should be one of `None,'layer_norm','fp32_layer_norm','rms_norm'`"
-                )
-        else:
-            self.norm_added_q = None
-            self.norm_added_k = None
-
-    def forward(
-        self,
-        hidden_states: torch.Tensor,
-        image_rotary_emb: torch.Tensor,
-        attention_mask: torch.Tensor | None = None,
-        encoder_hidden_states: torch.Tensor | None = None,
-    ) -> torch.Tensor:
-        r"""
-        The forward method of the `Attention` class.
-
-        Args:
-            hidden_states (`torch.Tensor`):
-                The hidden states of the query.
-            encoder_hidden_states (`torch.Tensor`, *optional*):
-                The hidden states of the encoder.
-            attention_mask (`torch.Tensor`, *optional*):
-                The attention mask to use. If `None`, no mask is applied.
-            **cross_attention_kwargs:
-                Additional keyword arguments to pass along to the cross attention.
-
-        Returns:
-            `torch.Tensor`: The output of the attention layer.
-        """
-        batch_size, _, _ = hidden_states.shape if encoder_hidden_states is None else encoder_hidden_states.shape
-
-        # `sample` projections.
-        query = self.to_q(hidden_states)
-        key = self.to_k(hidden_states)
-        value = self.to_v(hidden_states)
-
-        inner_dim = key.shape[-1]
-        head_dim = inner_dim // self.heads
-
-        query = query.view(batch_size, -1, self.heads, head_dim).transpose(1, 2)
-        key = key.view(batch_size, -1, self.heads, head_dim).transpose(1, 2)
-        value = value.view(batch_size, -1, self.heads, head_dim).transpose(1, 2)
-
-        if self.norm_q is not None:
-            query = self.norm_q(query)
-        if self.norm_k is not None:
-            key = self.norm_k(key)
-
-        # the attention in FluxSingleTransformerBlock does not use `encoder_hidden_states`
-        if encoder_hidden_states is not None:
-            # `context` projections.
-            encoder_hidden_states_query_proj = self.add_q_proj(encoder_hidden_states)
-            encoder_hidden_states_key_proj = self.add_k_proj(encoder_hidden_states)
-            encoder_hidden_states_value_proj = self.add_v_proj(encoder_hidden_states)
-
-            encoder_hidden_states_query_proj = encoder_hidden_states_query_proj.view(
-                batch_size, -1, self.heads, head_dim
-            ).transpose(1, 2)
-            encoder_hidden_states_key_proj = encoder_hidden_states_key_proj.view(
-                batch_size, -1, self.heads, head_dim
-            ).transpose(1, 2)
-            encoder_hidden_states_value_proj = encoder_hidden_states_value_proj.view(
-                batch_size, -1, self.heads, head_dim
-            ).transpose(1, 2)
-
-            if self.norm_added_q is not None:
-                encoder_hidden_states_query_proj = self.norm_added_q(encoder_hidden_states_query_proj)
-            if self.norm_added_k is not None:
-                encoder_hidden_states_key_proj = self.norm_added_k(encoder_hidden_states_key_proj)
-
-            # attention
-            # the concatenation is happening along the sequence dimension after the transpose operation above.
-            query = torch.cat([encoder_hidden_states_query_proj, query], dim=2)
-            key = torch.cat([encoder_hidden_states_key_proj, key], dim=2)
-            value = torch.cat([encoder_hidden_states_value_proj, value], dim=2)
-
-        if image_rotary_emb is not None:
-            query = apply_rotary_emb(query, image_rotary_emb)
-            key = apply_rotary_emb(key, image_rotary_emb)
-
-        if attention_mask is not None:
-            hidden_states = F.scaled_dot_product_attention(
-                query, key, value, attn_mask=attention_mask, dropout_p=0.0, is_causal=False
-            )
-        else:
-            hidden_states = attention_wrapper_sharded_without_swap(query, key, value)
-        hidden_states = hidden_states.transpose(1, 2).reshape(batch_size, -1, self.heads * head_dim)
-        hidden_states = hidden_states.to(query.dtype)
-
-        if encoder_hidden_states is not None:
-            # splitting along the sequence dimension
-            encoder_hidden_states, hidden_states = (
-                hidden_states[:, : encoder_hidden_states.shape[1]],
-                hidden_states[:, encoder_hidden_states.shape[1] :],
-            )
-
-            # linear proj
-            hidden_states = self.to_out[0](hidden_states)
-            # dropout
-            hidden_states = self.to_out[1](hidden_states)
-
-            encoder_hidden_states = self.to_add_out(encoder_hidden_states)
-
-            return hidden_states, encoder_hidden_states
-        else:
-            if self.padded_inner_dim != self.out_dim:
-                # For the single transformer block, we don't have an output projection to remove the padded hidden dimension
-                # So we just cut them here base on the expected out_dim (they are all zeros)
-                return hidden_states[..., : self.out_dim]
-            else:
-                return hidden_states
->>>>>>> 1018b81e
+        return encoder_hidden_states, hidden_states