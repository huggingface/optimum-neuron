# coding=utf-8
# Copyright 2025 The HuggingFace Inc. team. All rights reserved.
#
# Licensed under the Apache License, Version 2.0 (the "License");
# you may not use this file except in compliance with the License.
# You may obtain a copy of the License at
#
#     http://www.apache.org/licenses/LICENSE-2.0
#
# Unless required by applicable law or agreed to in writing, software
# distributed under the License is distributed on an "AS IS" BASIS,
# WITHOUT WARRANTIES OR CONDITIONS OF ANY KIND, either express or implied.
# See the License for the specific language governing permissions and
# limitations under the License.
import copy
import logging

import neuronx_distributed as nxd
import torch
from neuronx_distributed.operators.argmax import argmax as nxd_argmax
from neuronx_distributed.parallel_layers.layers import SPMDRank
from neuronx_distributed.parallel_layers.mappings import (
    _gather_along_dim,
)
from torch import nn
from transformers import PretrainedConfig
from transformers.modeling_outputs import CausalLMOutputWithPast

from ....modeling_utils import NeuronModelForCausalLM
from ...config import NxDNeuronConfig
from ...graph_builder import NxDGraphBuilder
from ...pretrained_model import NxDPreTrainedModel
from ...utils.random import set_random_seed
from ..generation.generation_utils import NxDGenerationMixin
from ..generation.sampling import (
    Sampler,
    mask_padded_logits,
    prepare_sampling_params,
    validate_sampling_params,
)
from ..kvcache.kv_cache_manager import (
    KVCacheManager,
    _slice_kv_cacheline,
)
from .decoder_builder import NxDDecoderBuilder
from .decoder_wrapper import (
    CONTEXT_ENCODING_MODEL_TAG,
    SPECULATION_MODEL_TAG,
    TOKEN_GENERATION_MODEL_TAG,
    NxDDecoderWrapper,
)


logger = logging.getLogger("Neuron")


class NxDDecoderModel(nn.Module):
    """
    Base model that NeuronXXXModel classes inherit from.

    The forward() function will be traced and compiled by NxD.
    """

    def __init__(self, config: PretrainedConfig, neuron_config: NxDNeuronConfig):
        super().__init__()

        self.config = config
        self.sampler = None
        self.kv_mgr = None
        self.neuron_config = neuron_config
        self.batch_size = neuron_config.batch_size
        self.n_positions = neuron_config.sequence_length
        self.vocab_size = config.vocab_size
        self.speculation_length = neuron_config.speculation_length
        self.max_length = neuron_config.sequence_length
        self.rank_util = SPMDRank(world_size=neuron_config.tp_degree)
        if neuron_config.on_device_sampling:
            # Instantiate a multinomial Sampler (it can still be used for greedy by passing topk=1)
            self.sampler = Sampler(neuron_config, do_sample=True)
        self.kv_mgr = KVCacheManager(config, neuron_config, num_kv_head=config.num_key_value_heads)

    def initialize_process_group(self, seed: int = 0):
        if not torch.dist.is_initialized():
            torch.dist.init_process_group(backend="xla")
        else:
            logging.warning("torch.distributed was already initialized, skipping...")

        if not nxd.parallel_layers.parallel_state.model_parallel_is_initialized():
            nxd.parallel_layers.initialize_model_parallel(
                tensor_model_parallel_size=self.neuron_config.tp_degree,
                pipeline_model_parallel_size=self.neuron_config.pp_degree,
                expert_model_parallel_size=self.neuron_config.ep_degree,
            )
        else:
            logging.warning("NxD was already initialized, skipping...")

        # set seed
        set_random_seed(seed)

    def _is_context_encoding(self, input_ids: torch.Tensor):
        return input_ids.shape[-1] > 1 and input_ids.shape[-1] != self.speculation_length

    def _is_for_speculation(self, input_ids: torch.Tensor):
        return input_ids.shape[-1] == self.speculation_length

    def _create_context_attn_mask(self, attention_mask, **kwargs):
        # Lower triangle causal mask for classic attention
        mask = torch.full((self.n_positions, self.n_positions), True, device=attention_mask.device).tril(diagonal=0)
        mask = mask[None, None, :, :].expand(self.batch_size, 1, self.n_positions, self.n_positions)
        return mask

    def _create_spec_attn_mask(self, attention_mask):
        return (
            attention_mask[:, None, None, :]
            .expand(self.batch_size, 1, self.speculation_length, self.n_positions)
            .to(torch.bool)
        )

    def _create_simple_attn_mask(self, attention_mask):
        return attention_mask[:, None, None, :].expand(self.batch_size, 1, 1, self.n_positions).to(torch.bool)

    def create_attn_mask(self, attention_mask, is_for_context_encoding, is_for_speculation, **kwargs):
        if is_for_context_encoding:
            return self._create_context_attn_mask(attention_mask, **kwargs)
        elif is_for_speculation:
            return self._create_spec_attn_mask(attention_mask)
        else:
            return self._create_simple_attn_mask(attention_mask)

    def _slice_kv_cache(self, kv_cache, n_positions):
        past_key_values = []
        for idx in range(len(kv_cache)):
            k_cache = _slice_kv_cacheline(n_positions, kv_cache[idx][0])
            v_cache = _slice_kv_cacheline(n_positions, kv_cache[idx][1])
            past_key_values.append([k_cache, v_cache])
        return past_key_values

    def _is_reorder_needed(self, is_for_context_encoding, is_for_speculation):
        return not is_for_context_encoding and not is_for_speculation and self.neuron_config.continuous_batching

    def forward(
        self,
        input_ids,
        attention_mask,
        position_ids,
        seq_ids,
        sampling_params,
        scatter_index=None,
        # In llava context encoding model, input_embeds is precomputed
        inputs_embeds: torch.FloatTensor | None = None,
        kv_cache: torch.Tensor | None = None,
    ):
        is_for_context_encoding = self._is_context_encoding(input_ids)
        is_for_speculation = self._is_for_speculation(input_ids)

        cache_size = self.n_positions

        # It is either for context encoding or for token generation
        if is_for_context_encoding:
            past_key_values = None
        else:
            if kv_cache is None:
                past_key_values = self.kv_mgr.get_cache(cache_size)
            else:
                past_key_values = self._slice_kv_cache(kv_cache, cache_size)

        # Prepare attention mask(s)
        attention_mask = self.create_attn_mask(
            attention_mask,
            is_for_context_encoding,
            is_for_speculation,
        )
        active_mask = None
        if is_for_speculation:
            active_mask = torch.full(
                (self.speculation_length, self.speculation_length),
                True,
                device=attention_mask.device,
            ).tril(diagonal=0)
            active_mask = active_mask[None, None, :, :].expand(
                self.batch_size, 1, self.speculation_length, self.speculation_length
            )

        # FD masks
        active_mask_2d = None

        hidden_states, past_key_values = self.get_model_output(
            input_ids=input_ids,
            attention_mask=attention_mask,
            position_ids=position_ids,
            past_key_values=past_key_values,
            active_mask=active_mask,
            inputs_embeds=inputs_embeds,
        )

        updated_kv_cache = self.kv_mgr.update_cache(
            is_for_context_encoding=is_for_context_encoding,
            seq_ids=seq_ids,
            position_ids=position_ids,
            new_key_values=past_key_values,
            seq_len=cache_size,
            scatter_index=scatter_index,
            active_mask=active_mask_2d,
            kvcache_buffer=kv_cache,
        )

        batch_size, num_tokens, hidden_size = hidden_states.shape
        if not (position_ids.shape[-1] == self.speculation_length or position_ids.shape[-1] == 1):
            # context encoding
            index = torch.max(position_ids, dim=1, keepdim=True).indices
            index = index.unsqueeze(1).expand(batch_size, 1, hidden_size)
            hidden_states = torch.gather(hidden_states, dim=1, index=index)

        logits = self.lm_head(hidden_states)
        logits = logits.float()

        # rank_id and world_size are required for padding and sampling
        # TODO: check if both code paths below are used and when
        if self.lm_head.gather_output:
            rank_id = torch.tensor(0, device=logits.device, dtype=torch.int32)
            world_size = 1
        else:
            rank_id = self.rank_util.get_rank()
            world_size = torch.distributed.get_world_size(group=self.lm_head.tensor_parallel_group)

        if hasattr(self.lm_head, "pad_size"):
            logits = mask_padded_logits(logits, rank_id, world_size, pad_size=self.lm_head.pad_size)

        res = logits
        if self.neuron_config.on_device_sampling:
            # perform sampling on Neuron to get tokens
            # FIXME, logits[:, -1, :] is not correct for speculation model, this is a tempory fix.
            if is_for_speculation:
                res = nxd_argmax(tensor=logits, dim=2, gather_dim=2, keepdim=False)
            else:
                res = self.sampler(logits[:, -1, :], sampling_params, rank_id=rank_id)

        outputs = [res]
        if self.neuron_config.output_logits:
            logits = _gather_along_dim(
                logits,
                partition_dim=2,
            )
            outputs += [logits]
        outputs += updated_kv_cache

        return outputs

    def get_input_embeddings(self):
        return self.embed_tokens

    def set_input_embeddings(self, value):
        self.embed_tokens = value

    def get_model_output(
        self,
        input_ids: torch.LongTensor = None,
        attention_mask: torch.Tensor | None = None,
        position_ids: torch.LongTensor | None = None,
        past_key_values: list[torch.FloatTensor] | None = None,
        active_mask: list[torch.FloatTensor] | None = None,
        # In llava context encoding model, input_embeds is precomputed
        inputs_embeds: torch.FloatTensor | None = None,
    ):
        batch_size, seq_length = input_ids.shape[:2]

        past_key_values_length = 0
        if past_key_values is not None:
            past_key_values_length = past_key_values[0][0].shape[2]

        if inputs_embeds is None:
            inputs_embeds = self.embed_tokens(input_ids)

        if position_ids is None:
            device = input_ids.device if input_ids is not None else inputs_embeds.device  # noqa
            position_ids = torch.arange(
                past_key_values_length,
                seq_length + past_key_values_length,
                dtype=torch.long,
                device=device,
            )
            position_ids = position_ids.unsqueeze(0).view(-1, seq_length)
        else:
            position_ids = position_ids.view(-1, seq_length).long()

        # NeuronLlamaModel class manages the KV cache. So the attention_mask will be generated and passed
        # through to LlamaModel. We override the HF's code that generates attention mask because HF does
        # not support left aligned RHS padding. This enables Neuron to achieve higher performance and
        # extensibility.
        #
        # 4d mask is passed through the layers
        # attention_mask = _prepare_4d_causal_attention_mask(
        #     attention_mask, (batch_size, seq_length), inputs_embeds, past_key_values_length
        # )

        # embed positions
        hidden_states = inputs_embeds

        # decoder layers
        next_decoder_cache = ()
        cos_cache = None
        sin_cache = None
        for idx, decoder_layer in enumerate(self.layers):
            past_key_value = past_key_values[idx] if past_key_values is not None else None

            layer_outputs = decoder_layer(
                hidden_states,
                attention_mask=attention_mask,
                position_ids=position_ids,
                past_key_value=past_key_value,
                active_mask=active_mask,
                cos_cache=cos_cache,
                sin_cache=sin_cache,
            )

            hidden_states = layer_outputs[0]
            next_decoder_cache += (layer_outputs[1],)
            cos_cache, sin_cache = layer_outputs[2:]

        hidden_states = self.norm(hidden_states)

        return (hidden_states, next_decoder_cache)


class NxDModelForCausalLM(NxDGenerationMixin, NxDPreTrainedModel, NeuronModelForCausalLM):
    _model_cls = None

    def __init__(
        self,
        config: PretrainedConfig,
        neuron_config: NxDNeuronConfig,
        traced_model: torch.jit.ScriptModule,
        graph_builders: list[NxDGraphBuilder],
    ):
        super().__init__(
            config=config, neuron_config=neuron_config, traced_model=traced_model, graph_builders=graph_builders
        )
        ctx_neuron_config = NxDModelForCausalLM._create_context_encoding_config(neuron_config)
        self.context_encoding_model = NxDDecoderWrapper(
            config=config, neuron_config=ctx_neuron_config, model=traced_model, tag=CONTEXT_ENCODING_MODEL_TAG
        )
        tkg_neuron_config = NxDModelForCausalLM._create_token_generation_config(neuron_config)
        self.token_generation_model = NxDDecoderWrapper(
            config=config, neuron_config=tkg_neuron_config, model=traced_model, tag=TOKEN_GENERATION_MODEL_TAG
        )
        if neuron_config.speculation_length > 0:
            spec_neuron_config = NxDModelForCausalLM._create_speculation_config(neuron_config)
            self.speculation_model = NxDDecoderWrapper(
                config=config,
                neuron_config=spec_neuron_config,
                model=traced_model,
                tag=SPECULATION_MODEL_TAG,
            )

        self.text_config = self.config.get_text_config()
        self.vocab_size = self.text_config.vocab_size
        self.kv_cache_populated = False
        self.sampler = None

    @staticmethod
    def _create_context_encoding_config(neuron_config: NxDNeuronConfig) -> NxDNeuronConfig:
        ctx_neuron_config = copy.deepcopy(neuron_config)
        ctx_neuron_config.batch_size = neuron_config.ctx_batch_size
        return ctx_neuron_config

    @staticmethod
    def _create_token_generation_config(neuron_config: NxDNeuronConfig) -> NxDNeuronConfig:
        tkg_neuron_config = copy.deepcopy(neuron_config)
        tkg_neuron_config.batch_size = neuron_config.tkg_batch_size
        return tkg_neuron_config

    @staticmethod
    def _create_speculation_config(neuron_config: NxDNeuronConfig) -> NxDNeuronConfig:
        spec_neuron_config = copy.deepcopy(neuron_config)
        spec_neuron_config.batch_size = neuron_config.tkg_batch_size
        return spec_neuron_config

    @classmethod
    def create_graph_builders(cls, config, neuron_config):
        if cls._model_cls is None:
            raise SystemError(f"No underlying model class defined for {cls}.")
        graph_builders = {}
        ctx_neuron_config = NxDModelForCausalLM._create_context_encoding_config(neuron_config)
        graph_builders["context_encoding"] = NxDDecoderBuilder(
            config=config,
            neuron_config=ctx_neuron_config,
            max_tokens=ctx_neuron_config.max_context_length,
            active_tokens=ctx_neuron_config.max_context_length,
            model_cls=cls._model_cls,
        )
        tkg_neuron_config = NxDModelForCausalLM._create_token_generation_config(neuron_config)
        graph_builders["token_generation"] = NxDDecoderBuilder(
            config=config,
            neuron_config=tkg_neuron_config,
            max_tokens=tkg_neuron_config.sequence_length,
            active_tokens=1,
            model_cls=cls._model_cls,
            priority_model_idx=0,  # to turn on weight layout optimization
        )
<<<<<<< HEAD

    @staticmethod
    def create_model_wrappers(model_cls, config, neuron_config, **model_init_kwargs):
        context_encoding_model = NxDModelForCausalLM.create_context_encoding_wrapper(
            model_cls,
            config,
            neuron_config,
            **model_init_kwargs,
        )
        token_generation_model = (NxDModelForCausalLM.create_token_generation_wrapper(
                model_cls,
                config,
                neuron_config,
                **model_init_kwargs,
            )
            if neuron_config.embedding_model == False
            else None
        )
        
        speculation_model = (
            NxDModelForCausalLM.create_speculation_wrapper(
                model_cls,
                config,
                neuron_config,
                **model_init_kwargs,
=======
        if neuron_config.speculation_length > 0:
            spec_neuron_config = NxDModelForCausalLM._create_speculation_config(neuron_config)
            graph_builders["speculation_model"] = NxDDecoderBuilder(
                config=config,
                neuron_config=spec_neuron_config,
                max_tokens=spec_neuron_config.sequence_length,
                active_tokens=spec_neuron_config.speculation_length,
                model_cls=cls._model_cls,
                priority_model_idx=0,  # to turn on weight layout optimization
>>>>>>> ce23fde3
            )
        return graph_builders

    def forward(
        self,
        input_ids: torch.LongTensor,
        position_ids: torch.LongTensor | None,
        seq_ids: torch.LongTensor | None = None,
        attention_mask: torch.Tensor | None = None,
        sampling_params: torch.FloatTensor | None = None,
        output_attentions: bool | None = None,
        output_hidden_states: bool | None = None,
        return_dict: bool | None = None,
    ) -> tuple | CausalLMOutputWithPast:
        # infer attention_mask from position_ids if not provided
        if attention_mask is None:
            attention_mask = self._infer_attention_mask(position_ids)

        if seq_ids is None:
            seq_ids = torch.arange(input_ids.shape[0])

        if sampling_params is None:
            if self.neuron_config.on_device_sampling:
                raise ValueError("The sampling params tensor is required for on-device sampling.")
            # Just pass a dummy tensor to the model, it will be ignored
            sampling_params = prepare_sampling_params(seq_ids.shape[0])
        elif self.neuron_config.on_device_sampling:
            validate_sampling_params(sampling_params, self.neuron_config.max_topk)

        output_attentions, output_hidden_states, return_dict = self._setup_func_config(
            output_attentions, output_hidden_states, return_dict
        )

        logits_or_next_tokens = self._get_model_outputs(
            input_ids,
            attention_mask,
            position_ids,
            seq_ids,
            sampling_params,
        )

        logging.debug("---output---")
        logging.debug(
            f"{'tokens' if self.neuron_config.on_device_sampling else 'logits'} = %s, ",
            logits_or_next_tokens,
        )

        return self._construct_output(logits_or_next_tokens)

    def _setup_func_config(self, output_attentions, output_hidden_states, return_dict):
        output_attentions = output_attentions if output_attentions is not None else self.text_config.output_attentions
        output_hidden_states = (
            output_hidden_states if output_hidden_states is not None else self.text_config.output_hidden_states
        )
        return_dict = return_dict if return_dict is not None else getattr(self.config, "use_return_dict", None)
        return output_attentions, output_hidden_states, return_dict

    def _infer_attention_mask(self, position_ids):
        assert position_ids is not None, "need to call forward with position_ids if attention_mask is not provided"
        batch_size, seq_len = position_ids.shape
        if position_ids.shape[-1] == 1:
            seq_len = self.neuron_config.sequence_length
            position_ids_to_compare = position_ids.expand(batch_size, seq_len) - 1
        else:
            seq_len = position_ids.shape[-1]
            position_ids_to_compare = position_ids
        mask = torch.arange(seq_len).view(1, -1).expand(batch_size, seq_len)
        attention_mask = (position_ids_to_compare >= mask).to(dtype=position_ids.dtype)
        return attention_mask

    def _get_async_output(
        self,
        ranked_async_tensor,
    ):
        outputs = [[async_tensor[0].cpu()] for async_tensor in ranked_async_tensor]
        return outputs[0][0]

    def _get_model_outputs(
        self,
        input_ids,
        attention_mask,
        position_ids,
        seq_ids,
        sampling_params,
    ):
        # casting inputs to int32
        input_ids = input_ids.to(torch.int32)
        attention_mask = attention_mask.to(torch.int32)
        position_ids = position_ids.to(torch.int32)
        seq_ids = seq_ids.to(torch.int32)

        if input_ids.shape[-1] > 1 and not position_ids.min().item():
            outputs = self.context_encoding_model(
                input_ids,
                attention_mask,
                position_ids,
                seq_ids,
                sampling_params,
            )

            self.kv_cache_populated = True

        elif input_ids.shape[-1] == self.neuron_config.speculation_length:
            outputs = self.speculation_model(
                input_ids,
                attention_mask,
                position_ids,
                seq_ids,
                sampling_params,
            )
        else:
            outputs = self.token_generation_model(
                input_ids,
                attention_mask,
                position_ids,
                seq_ids,
                sampling_params,
            )

        return outputs

    def _construct_output(self, logits_or_next_tokens):
        next_tokens = logits_or_next_tokens

        OutputParams = CausalLMOutputWithPast(
            logits=None if self.neuron_config.on_device_sampling else logits_or_next_tokens,
            hidden_states=logits_or_next_tokens,
            attentions=None,
        )

        OutputParams.tokens = next_tokens

        return OutputParams

    def reset(self):
        # We need to reset the KV cache flag for a new batch of inference.
        # When the flag is reset, the subsequent run will invoke the
        # context encoding model.
        self.kv_cache_populated = False

    def get_required_kwargs(self) -> list[str]:
        """The list of required kwargs to the model's forward"""
        return []

    @classmethod
    def get_compiler_args(cls, neuron_config: NxDNeuronConfig) -> str:
        tensorizer_options = "--enable-ccop-compute-overlap --cc-pipeline-tiling-factor=2 --vectorize-strided-dma "

        compiler_args = (
            "--auto-cast=none --model-type=transformer "
            f"--tensorizer-options='{tensorizer_options}'"
            " -O2 "
            f" --lnc={neuron_config.logical_nc_config}"
        )

        if neuron_config.target:
            compiler_args += f" --target {neuron_config.target}"

        logging.info(f"neuronx-cc compiler_args are: {compiler_args}")
        return compiler_args<|MERGE_RESOLUTION|>--- conflicted
+++ resolved
@@ -397,33 +397,6 @@
             model_cls=cls._model_cls,
             priority_model_idx=0,  # to turn on weight layout optimization
         )
-<<<<<<< HEAD
-
-    @staticmethod
-    def create_model_wrappers(model_cls, config, neuron_config, **model_init_kwargs):
-        context_encoding_model = NxDModelForCausalLM.create_context_encoding_wrapper(
-            model_cls,
-            config,
-            neuron_config,
-            **model_init_kwargs,
-        )
-        token_generation_model = (NxDModelForCausalLM.create_token_generation_wrapper(
-                model_cls,
-                config,
-                neuron_config,
-                **model_init_kwargs,
-            )
-            if neuron_config.embedding_model == False
-            else None
-        )
-        
-        speculation_model = (
-            NxDModelForCausalLM.create_speculation_wrapper(
-                model_cls,
-                config,
-                neuron_config,
-                **model_init_kwargs,
-=======
         if neuron_config.speculation_length > 0:
             spec_neuron_config = NxDModelForCausalLM._create_speculation_config(neuron_config)
             graph_builders["speculation_model"] = NxDDecoderBuilder(
@@ -433,7 +406,6 @@
                 active_tokens=spec_neuron_config.speculation_length,
                 model_cls=cls._model_cls,
                 priority_model_idx=0,  # to turn on weight layout optimization
->>>>>>> ce23fde3
             )
         return graph_builders
 
