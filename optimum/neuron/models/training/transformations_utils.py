--- conflicted
+++ resolved
@@ -113,6 +113,13 @@
         self._peft_type = value
 
     @abstractmethod
+    def get_relevant_parameter_names(self, module_fully_qualified_name: str) -> set[str]:
+        """
+        Returns the set of parameter names that this spec would affect.
+        """
+        pass
+
+    @abstractmethod
     def guess_peft_type(self, model: torch.nn.Module, module_fully_qualified_name: str) -> Optional[str]:
         """
         Guesses the PEFT type of the module associated to the spec.
@@ -120,21 +127,13 @@
         pass
 
     @abstractmethod
-<<<<<<< HEAD
-    def get_relevant_parameter_names(self, module_fully_qualified_name: str) -> set[str]:
-        """
-        Returns the set of parameter names that this spec would affect.
-=======
     def adapt_peft_config(self, peft_config: PeftConfig, inplace: bool = False) -> PeftConfig:
         """
         Adapts the PEFT config to match the custom modeling implementation.
->>>>>>> b1536b14
         """
         pass
 
     @abstractmethod
-<<<<<<< HEAD
-=======
     def to_original_peft_config(self, peft_config: PeftConfig, inplace: bool = False) -> PeftConfig:
         """
         Restores the PEFT config to the original one that matches the original Transformers implementation.
@@ -163,7 +162,6 @@
     ) -> Dict[str, torch.Tensor]:
         pass
 
->>>>>>> b1536b14
     def adapt_state_dict(
         self,
         module_fully_qualified_name: str,
@@ -390,7 +388,6 @@
         elif self.fuse_axis == "row":
             self.fuse_axis = 1
 
-<<<<<<< HEAD
     def get_relevant_parameter_names(self, module_fully_qualified_name: str) -> set[str]:
         param_names = ["weight", "bias"] if self.bias else ["weight"]
         fused_names = {
@@ -403,8 +400,6 @@
         }
         return fused_names | original_names
 
-    def adapt_state_dict(
-=======
     def guess_peft_type(self, model: torch.nn.Module, module_fully_qualified_name: str) -> Optional[str]:
         # Importing here to avoid circular imports
         from ...peft.tuners.lora.layer import ParallelLinear
@@ -455,7 +450,6 @@
         return peft_config
 
     def _adapt_state_dict(
->>>>>>> b1536b14
         self,
         module_fully_qualified_name: str,
         named_parameters: Dict[str, torch.nn.Parameter],
@@ -1496,11 +1490,8 @@
     state_dict: Dict[str, torch.Tensor],
     upstanding_sharded_params: Dict[str, torch.Tensor],
     inplace: bool = False,
-<<<<<<< HEAD
     parameters_to_consider: Optional[set[str]] = None,
-=======
     **peft_kwargs: Any,
->>>>>>> b1536b14
 ) -> Dict[str, torch.Tensor]:
     """
     Transforms the state dict from the original Transformers model to match the custom modeling implementation.
@@ -1530,21 +1521,16 @@
     new_keys = set(state_dict.keys()) - original_state_dict_keys
     mutated_keys = {n for n, p in state_dict.items() if p.data_ptr() != original_data_ptrs.get(n, p.data_ptr())}
 
-<<<<<<< HEAD
+    adapter_name = peft_kwargs.pop("adapter_name", None)
+
     print("New keys added to the state dict:", new_keys)
     print("Keys mutated in the state dict:", mutated_keys)
 
     for name, param in model.named_parameters():
+        name_without_adapter_name = remove_adapter_name(name)
         print("Processing parameter:", name, name in parameters_to_consider if parameters_to_consider else "N/A")
         if parameters_to_consider is not None and name not in parameters_to_consider:
-          # Skip for parameters not in parameters_to_consider
             continue
-        if name in new_keys | mutated_keys:
-=======
-    adapter_name = peft_kwargs.pop("adapter_name", None)
-
-    for name, param in model.named_parameters():
-        name_without_adapter_name = remove_adapter_name(name)
         if is_base_layer(name_without_adapter_name):
             # In this case, it was already handled when loading the base layer weights in
             # `NeuronModelMixin.from_pretrained`.
@@ -1556,9 +1542,9 @@
             # If the parameter is not associated to the current adapter, we skip it.
             continue
         if name_without_adapter_name in new_keys | mutated_keys:
->>>>>>> b1536b14
             # In this case, we don't need to do anything, it was handled by the transformation specs.
             continue
+
         if hasattr(param, "tensor_model_parallel") and param.tensor_model_parallel:
             if param.partition_dim not in [0, 1]:
                 raise Exception(f"Partiton value of 0,1 are supported, found {param.partition_dim}.")
