# coding=utf-8
# Copyright 2025 The HuggingFace Inc. team. All rights reserved.
#
# Licensed under the Apache License, Version 2.0 (the "License");
# you may not use this file except in compliance with the License.
# You may obtain a copy of the License at
#
#     http://www.apache.org/licenses/LICENSE-2.0
#
# Unless required by applicable law or agreed to in writing, software
# distributed under the License is distributed on an "AS IS" BASIS,
# WITHOUT WARRANTIES OR CONDITIONS OF ANY KIND, either express or implied.
# See the License for the specific language governing permissions and
# limitations under the License.
"""
Defines the API to represent model weights transformations that happen between the original Transformers
implementation and the custom implementation for Neuron.
"""

import copy
import re
import sys
from abc import abstractmethod
from dataclasses import asdict, dataclass, field
from typing import Any, Dict, Literal, Optional, Union

import torch

from optimum.utils import logging

from ...utils.import_utils import is_neuronx_distributed_available, is_peft_available


if is_neuronx_distributed_available():
    from neuronx_distributed.parallel_layers.layers import create_local_weight
    from neuronx_distributed.parallel_layers.parallel_state import (
        get_tensor_model_parallel_rank,
        get_tensor_model_parallel_size,
    )
else:
    # We define this dummy function in case we do not have neuronx_distributed, for instance when building the docs.
    def get_tensor_model_parallel_size():
        return 0


if is_peft_available():
    from peft import PeftConfig
else:

    class PeftConfig:
        pass


logger = logging.get_logger()


LORA_PATTERN = re.compile(
    r"(?P<qualified_name>(\w+\.)+?lora_(embedding_)?(A|B))\.(?P<adapter_name>\w+)(?P<remaining>(\.{0,1}\w+\.?)+)?"
)


def create_local_weight_with_padding(
    full_weight: torch.Tensor,
    partition_dim: int,
    stride: int,
    out_weight: Optional[torch.Tensor] = None,
) -> torch.Tensor:
    """
    Shards a tensor along a given axis and return a slice corresponding to the rank.
    This will round up the layer to the next multiple if there is need to pad the tensor.
    """
    tp_size = get_tensor_model_parallel_size()
    axis_len = full_weight.shape[partition_dim]

    # Round up to the next multiple of tp_size
    split_len = (axis_len + tp_size - 1) // tp_size

    return create_local_weight(full_weight, partition_dim, split_len, stride, out_weight=out_weight)


def create_local_fused_weight(tp_rank, tp_size, individual_weights, partition_dim, fuse_axis, out_weight=None):
    """
    Shards individual weights across the tensor parallel ranks and fuses them into a single weight.
    """
    weight_lists = []
    for weight in individual_weights:
        weight_list = torch.split(weight, weight.size(partition_dim) // tp_size, dim=partition_dim)[tp_rank::tp_size]
        weight_lists.append(weight_list)

    with torch.no_grad():
        return torch.cat(
            [torch.cat(weight_list, dim=partition_dim) for weight_list in weight_lists],
            dim=fuse_axis,
            out=out_weight,
        )


@dataclass
class ModelWeightTransformationSpec:
    """
    This class defines the interface for transforming model weights between the original Transformers implementation
    and the custom implementation for Neuron.
    """

    @property
    def peft_type(self) -> Optional[str]:
        if not hasattr(self, "_peft_type"):
            self._peft_type = None
        return self._peft_type

    @peft_type.setter
    def peft_type(self, value: str):
        self._peft_type = value

    @abstractmethod
    def guess_peft_type(self, model: torch.nn.Module, module_fully_qualified_name: str) -> Optional[str]:
        """
        Guesses the PEFT type of the module associated to the spec.
        """
        pass

    @abstractmethod
    def adapt_peft_config(self, peft_config: PeftConfig, inplace: bool = False) -> PeftConfig:
        """
        Adapts the PEFT config to match the custom modeling implementation.
        """
        pass

    @abstractmethod
    def to_original_peft_config(self, peft_config: PeftConfig, inplace: bool = False) -> PeftConfig:
        """
        Restores the PEFT config to the original one that matches the original Transformers implementation.
        """
        pass

    @abstractmethod
    def _adapt_state_dict(
        self,
        module_fully_qualified_name: str,
        named_parameters: Dict[str, torch.nn.Parameter],
        orig_state_dict: Dict[str, torch.Tensor],
        upstanding_sharded_params: Dict[str, torch.Tensor],
        inplace: bool = False,
    ) -> Dict[str, torch.Tensor]:
        pass

    @abstractmethod
    def _lora_adapt_state_dict(
        self,
        module_fully_qualified_name: str,
        named_parameters: Dict[str, torch.nn.Parameter],
        orig_state_dict: Dict[str, torch.Tensor],
        upstanding_sharded_params: Dict[str, torch.Tensor],
        inplace: bool = False,
    ) -> Dict[str, torch.Tensor]:
        pass

    def adapt_state_dict(
        self,
        module_fully_qualified_name: str,
        named_parameters: Dict[str, torch.nn.Parameter],
        orig_state_dict: Dict[str, torch.Tensor],
        upstanding_sharded_params: Dict[str, torch.Tensor],
        inplace: bool = False,
    ) -> Dict[str, torch.Tensor]:
        """
        Transforms the state dict from the original Transformers model to match the custom modeling implementation.
        """
        if self.peft_type is None:
            return self._adapt_state_dict(
                module_fully_qualified_name,
                named_parameters,
                orig_state_dict,
                upstanding_sharded_params,
                inplace=inplace,
            )
        elif self.peft_type == "lora":
            return self._lora_adapt_state_dict(
                module_fully_qualified_name,
                named_parameters,
                orig_state_dict,
                upstanding_sharded_params,
                inplace=inplace,
            )

    @abstractmethod
    def _to_original_weights(
        self,
        module_fully_qualified_name: str,
        sharded_state_dicts: Dict[str, list[torch.Tensor]],
        parameters_metadata: Dict[str, Dict[str, Any]],
    ) -> tuple[Dict[str, torch.Tensor], list[str]]:
        pass

    @abstractmethod
    def _lora_to_original_weights(
        self,
        module_fully_qualified_name: str,
        sharded_state_dicts: Dict[str, list[torch.Tensor]],
        parameters_metadata: Dict[str, Dict[str, Any]],
    ) -> tuple[Dict[str, torch.Tensor], list[str]]:
        pass

    @abstractmethod
    def to_original_weights(
        self,
        module_fully_qualified_name: str,
        sharded_state_dicts: Dict[str, list[torch.Tensor]],
        parameters_metadata: Dict[str, Dict[str, Any]],
    ) -> tuple[Dict[str, torch.Tensor], list[str]]:
        """
        Produces the weights associated to this transformation spec from the custom model to match the original
        Transformers weights.

        Args:
            sharded_state_dicts (Dict[str, list[torch.Tensor]]): The sharded state dicts from the custom modeling
                implementation.
            parameters_metadata (Dict[str, Dict[str, Any]]): Metadata about the parameters in the original model.

        Returns:
            tuple[Dict[str, torch.Tensor], list[str]]: A tuple containing the transformed weights and a list of the
            names of the parameters to remove from the final state dict.
        """
        if self.peft_type is None:
            return self._to_original_weights(module_fully_qualified_name, sharded_state_dicts, parameters_metadata)
        elif self.peft_type == "lora":
            return self._lora_to_original_weights(
                module_fully_qualified_name, sharded_state_dicts, parameters_metadata
            )


@dataclass
class ModelWeightTransformationSpecs:
    """
    Defines a list of transformation specs for a given module of the model.
    """

    module_fully_qualified_name: Optional[str] = None
    specs: Union[ModelWeightTransformationSpec, list[ModelWeightTransformationSpec]] = field(default_factory=list)

    def to_metadata(self) -> Dict[str, Any]:
        if self.module_fully_qualified_name is None:
            raise ValueError("`module_fully_qualified_name` must be set to serialize the specs")
        serialized_specs = []
        for spec in self.specs:
            spec_data = asdict(spec)
            spec_data["peft_type"] = spec.peft_type
            serialized_specs.append((spec.__class__.__name__, spec_data))
        return {
            "module_fully_qualified_name": self.module_fully_qualified_name,
            "specs": serialized_specs,
        }

    @classmethod
    def from_metadata(cls, specs_metadata: Dict[str, Any]):
        specs = cls(module_fully_qualified_name=specs_metadata["module_fully_qualified_name"])
        for spec_metadata in specs_metadata["specs"]:
            cls_name, metadata = spec_metadata
            # We dynamically import the class from the module.
            # We could use a dictionary as it is cleaner.
            cls_ = getattr(sys.modules[__name__], cls_name)
            peft_type = metadata.pop("peft_type")
            spec = cls_(**metadata)
            spec.peft_type = peft_type
            specs.add_spec(spec)
        return specs

    def __post_init__(self):
        if not isinstance(self.specs, list):
            self.specs = [self.specs]

    def __iter__(self):
        return iter(self.specs)

    def add_spec(self, spec: ModelWeightTransformationSpec):
        if not isinstance(spec, ModelWeightTransformationSpec):
            raise TypeError(f"spec must be of type ModelWeightTransformationSpec, but got {type(spec)}")
        self.specs.append(spec)

    def adapt_state_dict(
        self,
        named_parameters: Dict[str, torch.nn.Parameter],
        orig_state_dict: Dict[str, torch.Tensor],
        upstanding_sharded_params: Dict[str, torch.Tensor],
        inplace: bool = False,
    ):
        if self.module_fully_qualified_name is None:
            raise ValueError("`module_fully_qualified_name` must be set to adapt the state dict")
        for spec in self.specs:
            if not isinstance(spec, ModelWeightTransformationSpec):
                raise TypeError(f"spec must be of type ModelWeightTransformationSpec, but got {type(spec)}")
            orig_state_dict = spec.adapt_state_dict(
                self.module_fully_qualified_name,
                named_parameters,
                orig_state_dict,
                upstanding_sharded_params=upstanding_sharded_params,
                inplace=inplace,
            )
        return orig_state_dict

    def to_original_weights(
        self, sharded_state_dicts: Dict[str, list[torch.Tensor]], parameters_metadata: Dict[str, Dict[str, Any]]
    ) -> tuple[Dict[str, torch.Tensor], list[str]]:
        if self.module_fully_qualified_name is None:
            raise ValueError("`module_fully_qualified_name` must be set to adapt the state dict")
        original_weights = {}
        keys_to_remove = []
        for spec in self.specs:
            if not isinstance(spec, ModelWeightTransformationSpec):
                raise TypeError(f"spec must be of type ModelWeightTransformationSpec, but got {type(spec)}")
            spec_weights, spec_keys_to_remove = spec.to_original_weights(
                self.module_fully_qualified_name, sharded_state_dicts, parameters_metadata
            )
            original_weights.update(spec_weights)
            keys_to_remove.extend(spec_keys_to_remove)
        return original_weights, keys_to_remove


class CustomModule:
    """
    This class is used to mark a module as a custom module. It is used to identify the modules that contain weights
    that need to transformed when loading and saving the model.
    """

    @property
    def specs(self) -> ModelWeightTransformationSpecs:
        if not hasattr(self, "_specs"):
            self._specs = ModelWeightTransformationSpecs()
        return self._specs

    @specs.setter
    def specs(self, specs: ModelWeightTransformationSpecs):
        if not isinstance(specs, ModelWeightTransformationSpecs):
            raise TypeError(f"specs must be of type ModelWeightTransformationSpecs, but got {type(specs)}")
        self._specs = specs

    def __repr__(self):
        return f"CustomModule(specs={self.specs})"


@dataclass
class FusedLinearsSpec(ModelWeightTransformationSpec):
    """
    Represents a transformation where multiple linear layers are fused into a single linear layer.
    It can handle the case where the fused linear layer is sharded across multiple tensor parallel ranks.
    """

    fused_linear_name: str
    linear_names: list[str]
    bias: bool
    fuse_axis: Union[Literal[0], Literal[1], Literal["column"], Literal["row"]]
    original_dims: list[int]
    tp_size: int = field(default_factory=get_tensor_model_parallel_size)

    def __post_init__(self):
        if self.fuse_axis == "column":
            self.fuse_axis = 0
        elif self.fuse_axis == "row":
            self.fuse_axis = 1

    def guess_peft_type(self, model: torch.nn.Module, module_fully_qualified_name: str) -> Optional[str]:
        from ...peft.tuners.lora.layer import ParallelLinear

        fused_linear_qualified_name = f"{module_fully_qualified_name}.{self.fused_linear_name}"
        fused_linear = model.get_submodule(fused_linear_qualified_name)
        if isinstance(fused_linear, ParallelLinear):
            return "lora"
        return None

    def adapt_peft_config(self, peft_config: PeftConfig, inplace: bool = False) -> PeftConfig:
        if not inplace:
            peft_config = copy.deepcopy(peft_config)
        if peft_config.peft_type == "LORA":
            target_modules = peft_config.target_modules
            at_least_one_linear_in_target_modules = any(name in target_modules for name in self.linear_names)
            all_linears_in_target_modules = all(name in target_modules for name in self.linear_names)
            if at_least_one_linear_in_target_modules and not all_linears_in_target_modules:
                missing_modules = [name for name in self.linear_names if name not in target_modules]
                raise ValueError(
                    "If you use FusedLinearsSpec, either all linear layers must be in the target modules of the PEFT "
                    f"config or none at all. The following linear layers are missing: {', '.join(missing_modules)}."
                )
            if all_linears_in_target_modules:
                for name in self.linear_names:
                    target_modules.remove(name)
                target_modules.add(self.fused_linear_name)
        return peft_config

    def to_original_peft_config(self, peft_config: PeftConfig, inplace: bool = False) -> PeftConfig:
        peft_config = copy.deepcopy(peft_config) if not inplace else peft_config
        if peft_config.peft_type == "LORA":
            target_modules = peft_config.target_modules
            if self.fused_linear_name in target_modules:
                target_modules.remove(self.fused_linear_name)
                for name in self.linear_names:
                    target_modules.add(name)
        return peft_config

    def _adapt_state_dict(
        self,
        module_fully_qualified_name: str,
        named_parameters: Dict[str, torch.nn.Parameter],
        orig_state_dict: Dict[str, torch.Tensor],
        upstanding_sharded_params: Dict[str, torch.Tensor],
        inplace: bool = False,
    ) -> Dict[str, torch.Tensor]:
        tp_size = get_tensor_model_parallel_size()
        tp_rank = get_tensor_model_parallel_rank()

        if inplace:
            state_dict = orig_state_dict
        else:
            state_dict = dict(orig_state_dict)

        # To go from original weights to fused weights we need to:
        # 1. Gather all the weights of the linear layers
        # 2. Shard them across the tensor model parallel size if TP is enabled
        # 3. Concatenate them along the fuse axis
        fused_linear_fully_qualified_name = f"{module_fully_qualified_name}.{self.fused_linear_name}"
        param_names = ["weight", "bias"] if self.bias else ["weight"]
        for param_name in param_names:
            new_name = f"{fused_linear_fully_qualified_name}.{param_name}"
            full_weight_names = [
                f"{module_fully_qualified_name}.{linear_name}.{param_name}" for linear_name in self.linear_names
            ]
            # Move the weights to the upstanding_sharded_params dict, so that if they are not found in the
            # state_dict, they will be added next time the function is called.
            for full_k in full_weight_names:
                if full_k in state_dict:
                    upstanding_sharded_params[full_k] = state_dict.pop(full_k)

            if len(full_weight_names) != len(upstanding_sharded_params):
                # This means state_dict is not fully loaded for this parameter, move on
                continue
            full_weights = [upstanding_sharded_params.pop(key) for key in full_weight_names]
            param = named_parameters[new_name]
            state_dict[new_name] = create_local_fused_weight(
                tp_rank, tp_size, full_weights, param.partition_dim, self.fuse_axis
            )
            if len(upstanding_sharded_params) != 0:
                raise ValueError(
                    f"It appears that several parameters have sharded weights, this is not supported: {upstanding_sharded_params.keys()}"
                )
        return state_dict

    def _lora_adapt_state_dict(
        self,
        module_fully_qualified_name: str,
        named_parameters: Dict[str, torch.nn.Parameter],
        orig_state_dict: Dict[str, torch.Tensor],
        upstanding_sharded_params: Dict[str, torch.Tensor],
        inplace: bool = False,
    ) -> Dict[str, torch.Tensor]:
        tp_size = get_tensor_model_parallel_size()
        tp_rank = get_tensor_model_parallel_rank()

        if inplace:
            state_dict = orig_state_dict
        else:
            state_dict = dict(orig_state_dict)

        # There are two cases for LoRA:
        # Case 1: the base layer is a ColumnParallelLinear
        #   1. "Mix" the LoRA A weights of the several linear layers into a single weight, maybe by doing the mean.
        #   2. Gather all the LoRA B weights of the linear layers
        #   3. Shard them across the tensor model parallel size if TP is enabled
        #   4. Fuse them along the fuse axis
        # Case 2: the base layer is a RowParallelLinear
        #   1. "Mix" the LoRA A weights of the several linear layers into a single weight, maybe by doing the mean.
        #   2. Shard them across the tensor model parallel size if TP is enabled
        #   3. Gather all the LoRA B weights of the linear layers
        #   4. Fuse them along the fuse axis
        fused_linear_fully_qualified_name = f"{module_fully_qualified_name}.{self.fused_linear_name}"
        param_names = ["weight", "bias"] if self.bias else ["weight"]
        for param_name in param_names:
            lora_A_weight_names = [
                f"{module_fully_qualified_name}.{name}.lora_A.{param_name}" for name in self.linear_names
            ]

            # Question: how do we "mix" the multiple LoRA A weights?
            lora_A_weight = torch.mean(
                torch.stack([state_dict.pop(name) for name in lora_A_weight_names], dim=0),
                dim=0,
            )
            lora_A_weight_name = f"{fused_linear_fully_qualified_name}.lora_A.{param_name}"

            # Case 1: the base layer is a ColumnParallelLinear
            if self.fuse_axis == 0:
                state_dict[lora_A_weight_name] = lora_A_weight
                lora_B_weight_names = [
                    f"{module_fully_qualified_name}.{name}.lora_B.{param_name}" for name in self.linear_names
                ]
                lora_B_weights = [state_dict.pop(name) for name in lora_B_weight_names]

                lora_B_fused_local_weight = create_local_fused_weight(
                    tp_rank, tp_size, lora_B_weights, 0, self.fuse_axis
                )
                lora_B_weight_name = f"{fused_linear_fully_qualified_name}.lora_B.{param_name}"
                state_dict[lora_B_weight_name] = lora_B_fused_local_weight

            # Case 2: the base layer is a RowParallelLinear
            else:
                lora_A_local_weight = create_local_weight_with_padding(lora_A_weight, 1, 1)
                state_dict[lora_A_weight_name] = lora_A_local_weight

                lora_B_weight_names = [
                    f"{module_fully_qualified_name}.{name}.lora_B.{param_name}" for name in self.linear_names
                ]
                lora_B_weights = [state_dict.pop(name) for name in lora_B_weight_names]

                lora_B_fused_weight = torch.cat(
                    lora_B_weights,
                    dim=self.fuse_axis,
                )
                local_B_weight_name = f"{fused_linear_fully_qualified_name}.lora_B.{param_name}"
                state_dict[local_B_weight_name] = lora_B_fused_weight

        return state_dict

    def _to_original_weights(
        self,
        module_fully_qualified_name: str,
        sharded_state_dicts: Dict[str, list[torch.Tensor]],
        parameters_metadata: Dict[str, Dict[str, Any]],
    ) -> tuple[Dict[str, torch.Tensor], list[str]]:
        # To recreate original weights from the fused weights we need to:
        # 1. Unfuse the sharded weights
<<<<<<< HEAD
        # 2. Concat each sharded local weight accross the partion_dim if TP is enabled
=======
        # 2. Concat each unsharded local weight across the partion_dim if TP is enabled
>>>>>>> 880c07b0
        original_weights = {}
        keys_to_remove = []
        for param_name in ["weight", "bias"] if self.bias else ["weight"]:
            unfused_local_weights = []
            fused_linear_weight_name = f"{module_fully_qualified_name}.{self.fused_linear_name}.{param_name}"
            fused_linear_sharded_weights = sharded_state_dicts[fused_linear_weight_name]
            for fused_local_weight in fused_linear_sharded_weights:
                unfused_local_weights.append(
                    torch.split(
                        fused_local_weight,
                        [dim // self.tp_size for dim in self.original_dims],
                        dim=self.fuse_axis,
                    )
                )

            for idx, linear_name in enumerate(self.linear_names):
                original_weight_name = f"{module_fully_qualified_name}.{linear_name}.{param_name}"
                partition_dim = parameters_metadata[fused_linear_weight_name]["partition_dim"]
                original_weight = torch.cat(
                    [unfused_local_weights[tp_rank][idx] for tp_rank in range(len(unfused_local_weights))],
                    dim=partition_dim,
                )
                original_weights[original_weight_name] = original_weight

            keys_to_remove.append(fused_linear_weight_name)

        return original_weights, keys_to_remove

    def _lora_to_original_weights(
        self,
        module_fully_qualified_name: str,
        sharded_state_dicts: Dict[str, list[torch.Tensor]],
        parameters_metadata: Dict[str, Dict[str, Any]],
    ) -> tuple[Dict[str, torch.Tensor], list[str]]:
        # To recreate original weights from the fused weights there are two cases:
        #   - Case 1: the base layer is a ColumnParallelLinear
        #   Steps:
        #       1. Unfuse the fused weight for LoRA B
        #       2. Concat the local unfused weights for LoRA B accross the partition_dim if TP is enabled
        #       3. Duplicate the weight for LoRA A for each unfused linear
        #   - Case 2: the bae layer is a RowParallelLinear
        #   Steps:
        #       1. Concat the local weights for LoRA A accross the partition_dim if TP is enabled
        #       2. Unfuse the fused weight for LoRA B
        #       3. Duplicate the weight for LoRA A for each unfused linear
        original_weights = {}
        keys_to_remove = []
        for param_name in ["weight", "bias"] if self.bias else ["weight"]:
            unfused_local_weights = []
            lora_A_prefix = f"{module_fully_qualified_name}.{self.fused_linear_name}.lora_A"
            lora_B_prefix = f"{module_fully_qualified_name}.{self.fused_linear_name}.lora_B"

            # The base layer is a ColumnParallelLinear
            if self.fuse_axis == 0:
                # We get the names of the LoRA weights that are fused and sharded.
                # There should be only one adapter left in parameters_metadata because we filter for it in the main
                # `to_original_weights` function.
                weight_name = None
                to_duplicate_name = None
                for name in parameters_metadata:
                    if lora_B_prefix in name and name.endswith(param_name):
                        weight_name = name
                    if lora_A_prefix in name and name.endswith(param_name):
                        to_duplicate_name = name
                    if weight_name is not None and to_duplicate_name is not None:
                        break

                if weight_name is None or to_duplicate_name is None:
                    raise ValueError(
                        f"Could not find LoRA weights for {module_fully_qualified_name} with param name {param_name}."
                    )

                # When saved, the name of the adapter is removed in the weight qualified name since weights for each
                # adapter are saved separately.
                weight_name_without_adapter_name = remove_adapter_name(weight_name)
                fused_linear_sharded_weights = sharded_state_dicts[weight_name_without_adapter_name]
                for fused_local_weight in fused_linear_sharded_weights:
                    unfused_local_weights.append(
                        torch.split(
                            fused_local_weight,
                            [dim // self.tp_size for dim in self.original_dims],
                            dim=self.fuse_axis,
                        )
                    )
                for idx, linear_name in enumerate(self.linear_names):
                    original_weight_name = weight_name_without_adapter_name.replace(
                        self.fused_linear_name, linear_name
                    )
                    partition_dim = parameters_metadata[weight_name]["partition_dim"]
                    original_weight = torch.cat(
                        [unfused_local_weights[tp_rank][idx] for tp_rank in range(len(unfused_local_weights))],
                        dim=partition_dim,
                    )
                    original_weights[original_weight_name] = original_weight

                keys_to_remove.append(weight_name)

                # We duplicate LoRA A weight for each unfused linear
                name_without_adapter_name = remove_adapter_name(to_duplicate_name)
                weight = sharded_state_dicts[name_without_adapter_name][0]
                for linear_name in self.linear_names:
                    original_name = name_without_adapter_name.replace(self.fused_linear_name, linear_name)
                    original_weights[original_name] = weight.clone()

                keys_to_remove.append(to_duplicate_name)

            # Otherwise the base layer is a RowParallelLinear
            else:
                to_concat_and_duplicate_name = None
                to_unfuse_name = None
                for name in parameters_metadata:
                    if lora_A_prefix in name and name.endswith(param_name):
                        to_concat_and_duplicate_name = name
                    if lora_B_prefix in name and name.endswith(param_name):
                        to_duplicate_name = name
                    if to_concat_and_duplicate_name is not None and to_unfuse_name is not None:
                        break
                if to_concat_and_duplicate_name is None or to_unfuse_name is None:
                    raise ValueError(
                        f"Could not find LoRA weights for {module_fully_qualified_name} with param name {param_name}."
                    )

                weight_name_without_adapter_name = remove_adapter_name(to_concat_and_duplicate_name)
                linear_sharded_weights = sharded_state_dicts[weight_name_without_adapter_name]
                partition_dim = parameters_metadata[to_concat_and_duplicate_name]["partition_dim"]
                linear_weight = torch.cat(linear_sharded_weights, dim=partition_dim)
                for linear_name in self.linear_names:
                    original_weight_name = weight_name_without_adapter_name.replace(
                        self.fused_linear_name, linear_name
                    )
                    original_weights[original_weight_name] = linear_weight.clone()

                keys_to_remove.append(to_concat_and_duplicate_name)

                weight_name_without_adapter_name = remove_adapter_name(to_unfuse_name)
                fused_linear_weight = sharded_state_dicts[weight_name_without_adapter_name][0]
                unfused_linear_weights = torch.split(
                    fused_linear_weight, self.original_dims[0] // self.tp_size, dim=self.fuse_axis
                )
                for idx, linear_name in enumerate(self.linear_names):
                    original_weight_name = weight_name_without_adapter_name.replace(
                        self.fused_linear_name, linear_name
                    )
                    original_weights[original_weight_name] = unfused_linear_weights[idx]

                keys_to_remove.append(to_unfuse_name)

        return original_weights, keys_to_remove


@dataclass
class GQAQKVColumnParallelLinearSpec(ModelWeightTransformationSpec):
    """
    Represents the transformation of separate query, key, and value projections into a single GQAQKVColumnParalleLinear
    projection.
    """

    gqa_qkv_projection_name: str
    query_projection_name: str
    key_projection_name: str
    value_projection_name: str
    output_projection_name: str
    num_attention_heads: int
    num_key_value_heads: int
    kv_size_multiplier: int
    q_output_size_per_partition: int
    kv_output_size_per_partition: int
    fuse_qkv: bool
    bias: bool
    tp_size: int = field(default_factory=get_tensor_model_parallel_size)

    @staticmethod
    def compute_query_indices_for_rank(
        tp_size: int, tp_rank: int, num_attention_heads: int, num_key_value_heads: int, kv_size_multiplier: int
    ):
        """
        Computes the permutation for the query weight for a given TP rank.
        """
        num_attention_heads_per_rank = num_attention_heads // tp_size
        num_key_value_heads_per_rank = (num_key_value_heads * kv_size_multiplier) // tp_size
        query_group_size = num_attention_heads // num_key_value_heads
        query_group_size_per_rank = num_attention_heads_per_rank // num_key_value_heads_per_rank

        queries_indices = [torch.arange(query_group_size_per_rank) for _ in range(num_key_value_heads_per_rank)]

        keys_indices = torch.arange(num_key_value_heads).repeat(kv_size_multiplier)
        keys_indices = torch.repeat_interleave(
            keys_indices, num_attention_heads_per_rank // num_key_value_heads_per_rank
        )
        keys_indices = torch.chunk(keys_indices, tp_size)

        shift_per_key = torch.arange(0, num_attention_heads, query_group_size)

        shift_within_query_group = torch.arange(0, query_group_size, query_group_size_per_rank)
        num_ranks_to_fit_all_key_value_heads = num_key_value_heads // num_key_value_heads_per_rank
        num_query_heads_before_next_head_of_same_group = (
            num_ranks_to_fit_all_key_value_heads * num_attention_heads_per_rank
        )
        shift_within_query_group = torch.repeat_interleave(
            shift_within_query_group, num_query_heads_before_next_head_of_same_group
        )
        shift_within_query_group = torch.chunk(shift_within_query_group, tp_size)

        indices = []
        for idx, q_indices in enumerate(queries_indices):
            s = slice(idx * query_group_size_per_rank, (idx + 1) * query_group_size_per_rank)
            k_indices = keys_indices[tp_rank][s]
            k_shift = shift_per_key[k_indices]
            group_shift = shift_within_query_group[tp_rank][s]
            indices.append(q_indices + k_shift + group_shift)

        indices = torch.cat(indices, dim=0)
        return indices

    @staticmethod
    def create_kv_proj_local_weight_from_regular_weight(
        weight_data: torch.Tensor, kv_size_multiplier: int, output_size_per_partition: int
    ) -> torch.Tensor:
        """
        Creates the local version of the key or value projections weight for the given TP rank.
        """
        assert not isinstance(weight_data, torch.nn.Parameter)

        tp_size = get_tensor_model_parallel_size()
        tp_rank = get_tensor_model_parallel_rank()
        repeated_weight = weight_data.repeat(kv_size_multiplier, 1)
        split = torch.split(repeated_weight, output_size_per_partition, dim=0)
        return torch.cat(split[tp_rank::tp_size], dim=0)

    @staticmethod
    def create_query_or_output_projection_local_weight_from_regular_weight(
        weight_data: torch.Tensor,
        num_attention_heads: int,
        num_key_value_heads: int,
        kv_size_multiplier: int,
        query_or_output_proj: Union[Literal["query"], Literal["output"]],
    ) -> torch.Tensor:
        """
        Creates the local version of the query or output projections weight for the given TP rank.
        """
        assert query_or_output_proj in ["query", "output"]
        assert not isinstance(weight_data, torch.nn.Parameter)

        tp_size = get_tensor_model_parallel_size()
        tp_rank = get_tensor_model_parallel_rank()

        if query_or_output_proj == "query":
            hidden_size = weight_data.size(1)
            head_dim = weight_data.size(0) // num_attention_heads
        else:
            hidden_size = weight_data.size(0)
            head_dim = weight_data.size(1) // num_attention_heads
            weight_data = weight_data.transpose(0, 1)

        indices = GQAQKVColumnParallelLinearSpec.compute_query_indices_for_rank(
            tp_size, tp_rank, num_attention_heads, num_key_value_heads, kv_size_multiplier
        )
        reshaped_weight = weight_data.view(num_attention_heads, head_dim, hidden_size)
        shuffled_weight = reshaped_weight[indices]
        shuffled_weight = shuffled_weight.reshape(-1, hidden_size)

        if query_or_output_proj == "output":
            shuffled_weight = shuffled_weight.transpose(0, 1)

        return shuffled_weight

    @staticmethod
    def create_gqa_query_or_output_projection_weight_from_full_weight(
        full_weight: torch.Tensor,
        tp_size: int,
        num_attention_heads: int,
        num_key_value_heads: int,
        kv_size_multiplier: int,
        query_or_output: Union[Literal["query"], Literal["output"]],
    ):
        assert query_or_output in ["query", "output"]
        assert full_weight.device == torch.device("cpu")
        if query_or_output == "query":
            hidden_size = full_weight.size(1)
        else:
            hidden_size = full_weight.size(0)
            full_weight = full_weight.transpose(0, 1)

        indices = [
            GQAQKVColumnParallelLinearSpec.compute_query_indices_for_rank(
                tp_size, tp_rank, num_attention_heads, num_key_value_heads, kv_size_multiplier
            )
            for tp_rank in range(tp_size)
        ]
        indices = torch.cat(indices, dim=0)
        reversed_indices = torch.sort(indices, dim=0).indices

        full_weight = full_weight.reshape(num_attention_heads, -1, hidden_size)
        full_weight = full_weight[reversed_indices]
        full_weight = full_weight.reshape(-1, hidden_size)

        if query_or_output == "output":
            full_weight = full_weight.transpose(0, 1)

        return full_weight

    def guess_peft_type(self, model: torch.nn.Module, module_fully_qualified_name: str) -> Optional[str]:
        from ...peft.tuners.lora.layer import GQAQKVColumnParallelLinear

        gqa_qkv_projection_qualified_name = f"{module_fully_qualified_name}.{self.gqa_qkv_projection_name}"
        qkv_linear = model.get_submodule(gqa_qkv_projection_qualified_name)
        if isinstance(qkv_linear, GQAQKVColumnParallelLinear):
            return "lora"
        return None

    def adapt_peft_config(self, peft_config: PeftConfig, inplace: bool = False) -> PeftConfig:
        if not inplace:
            peft_config = copy.deepcopy(peft_config)
        if peft_config.peft_type == "LORA":
            linear_names = [self.query_projection_name, self.key_projection_name, self.value_projection_name]
            target_modules = peft_config.target_modules
            at_least_one_linear_in_target_modules = any(name in target_modules for name in linear_names)
            all_linears_in_target_modules = all(name in target_modules for name in linear_names)
            if at_least_one_linear_in_target_modules and not all_linears_in_target_modules:
                missing_modules = [name for name in linear_names if name not in target_modules]
                raise ValueError(
                    "If you use GQAQKVColumnParallelLinearSpec, either all linear layers must be in the target modules "
                    "of the PEFT config or none at all. The following linear layers are missing: "
                    f"{', '.join(missing_modules)}."
                )
            if all_linears_in_target_modules:
                for name in linear_names:
                    target_modules.remove(name)
                target_modules.add(self.gqa_qkv_projection_name)
        return peft_config

    def to_original_peft_config(self, peft_config: PeftConfig, inplace: bool = False) -> PeftConfig:
        peft_config = copy.deepcopy(peft_config) if not inplace else peft_config
        if peft_config.peft_type == "LORA":
            target_modules = peft_config.target_modules
            if self.gqa_qkv_projection_name in target_modules:
                target_modules.remove(self.gqa_qkv_projection_name)
                target_modules.add(self.query_projection_name)
                target_modules.add(self.key_projection_name)
                target_modules.add(self.value_projection_name)
        return peft_config

    def _adapt_state_dict(
        self,
        module_fully_qualified_name: str,
        named_parameters: Dict[str, torch.nn.Parameter],
        orig_state_dict: Dict[str, torch.Tensor],
        upstanding_sharded_params: Dict[str, torch.Tensor],
        inplace: bool = False,
    ) -> Dict[str, torch.Tensor]:
        if inplace:
            state_dict = orig_state_dict
        else:
            state_dict = dict(orig_state_dict)

        param_names = ["weight", "bias"] if self.bias else ["weight"]
        for param_name in param_names:
            q_name = f"{module_fully_qualified_name}.{self.query_projection_name}.{param_name}"
            k_name = f"{module_fully_qualified_name}.{self.key_projection_name}.{param_name}"
            v_name = f"{module_fully_qualified_name}.{self.value_projection_name}.{param_name}"
            if self.fuse_qkv:
                new_name = f"{module_fully_qualified_name}.{self.gqa_qkv_projection_name}.{param_name}_qkv"

                full_weights = [
                    GQAQKVColumnParallelLinearSpec.create_query_or_output_projection_local_weight_from_regular_weight(
                        state_dict.pop(q_name),
                        self.num_attention_heads,
                        self.num_key_value_heads,
                        self.kv_size_multiplier,
                        "query",
                    ),
                    GQAQKVColumnParallelLinearSpec.create_kv_proj_local_weight_from_regular_weight(
                        state_dict.pop(k_name),
                        self.kv_size_multiplier,
                        self.kv_output_size_per_partition,
                    ),
                    GQAQKVColumnParallelLinearSpec.create_kv_proj_local_weight_from_regular_weight(
                        state_dict.pop(v_name),
                        self.kv_size_multiplier,
                        self.kv_output_size_per_partition,
                    ),
                ]
                state_dict[new_name] = torch.cat(full_weights, dim=0)
            else:
                new_name_weight_q = f"{module_fully_qualified_name}.{self.gqa_qkv_projection_name}.{param_name}_q"
                new_name_weight_k = f"{module_fully_qualified_name}.{self.gqa_qkv_projection_name}.{param_name}_k"
                new_name_weight_v = f"{module_fully_qualified_name}.{self.gqa_qkv_projection_name}.{param_name}_v"

                state_dict[new_name_weight_q] = (
                    GQAQKVColumnParallelLinearSpec.create_query_or_output_projection_local_weight_from_regular_weight(
                        state_dict.pop(q_name),
                        self.num_attention_heads,
                        self.num_key_value_heads,
                        self.kv_size_multiplier,
                        "query",
                    )
                )

                state_dict[new_name_weight_k] = (
                    GQAQKVColumnParallelLinearSpec.create_kv_proj_local_weight_from_regular_weight(
                        state_dict.pop(k_name), self.kv_size_multiplier, self.kv_output_size_per_partition
                    )
                )

                state_dict[new_name_weight_v] = (
                    GQAQKVColumnParallelLinearSpec.create_kv_proj_local_weight_from_regular_weight(
                        state_dict.pop(v_name), self.kv_size_multiplier, self.kv_output_size_per_partition
                    )
                )

            output_projection_name = f"{module_fully_qualified_name}.{self.output_projection_name}.{param_name}"
            state_dict[output_projection_name] = (
                GQAQKVColumnParallelLinearSpec.create_query_or_output_projection_local_weight_from_regular_weight(
                    state_dict[output_projection_name],
                    self.num_attention_heads,
                    self.num_key_value_heads,
                    self.kv_size_multiplier,
                    "output",
                )
            )

        return state_dict

    def _lora_adapt_state_dict(
        self,
        module_fully_qualified_name: str,
        named_parameters: Dict[str, torch.nn.Parameter],
        orig_state_dict: Dict[str, torch.Tensor],
        upstanding_sharded_params: Dict[str, torch.Tensor],
        inplace: bool = False,
    ) -> Dict[str, torch.Tensor]:
        if inplace:
            state_dict = orig_state_dict
        else:
            state_dict = dict(orig_state_dict)

        # To adapt the state dict for LoRA, we need to:
        #   1. "Mix" the LoRA A weights of the query, key and value projections
        #   2. Gather all the LoRA B weights of the query, key and value projections
        #   3. Create the local version of the weights for the given TP rank
        #   4. Fuse them if `fuse_qkv` is True
        #   5. If there is LoRA weights for the output projection, we need to adapt it as well.
        #       - The LoRA A weight needs to be processed
        #       - The LoRA B weight stays as it is
        param_names = ["weight", "bias"] if self.bias else ["weight"]
        for param_name in param_names:
            lora_A_q_name = f"{module_fully_qualified_name}.{self.query_projection_name}.lora_A.{param_name}"
            lora_A_k_name = f"{module_fully_qualified_name}.{self.key_projection_name}.lora_A.{param_name}"
            lora_A_v_name = f"{module_fully_qualified_name}.{self.value_projection_name}.lora_A.{param_name}"
            lora_B_q_name = f"{module_fully_qualified_name}.{self.query_projection_name}.lora_B.{param_name}"
            lora_B_k_name = f"{module_fully_qualified_name}.{self.key_projection_name}.lora_B.{param_name}"
            lora_B_v_name = f"{module_fully_qualified_name}.{self.value_projection_name}.lora_B.{param_name}"

            lora_A_weight_names = [lora_A_q_name, lora_A_k_name, lora_A_v_name]

            lora_A_weight = torch.mean(
                torch.stack([state_dict.pop(name) for name in lora_A_weight_names], dim=0),
                dim=0,
            )
            lora_A_weight_name = f"{module_fully_qualified_name}.{self.gqa_qkv_projection_name}.lora_A.{param_name}"
            state_dict[lora_A_weight_name] = lora_A_weight

            if self.fuse_qkv:
                lora_B_weight_name = (
                    f"{module_fully_qualified_name}.{self.gqa_qkv_projection_name}.lora_B.{param_name}"
                )

                full_weights = [
                    GQAQKVColumnParallelLinearSpec.create_query_or_output_projection_local_weight_from_regular_weight(
                        state_dict.pop(lora_B_q_name),
                        self.num_attention_heads,
                        self.num_key_value_heads,
                        self.kv_size_multiplier,
                        "query",
                    ),
                    GQAQKVColumnParallelLinearSpec.create_kv_proj_local_weight_from_regular_weight(
                        state_dict.pop(lora_B_k_name),
                        self.kv_size_multiplier,
                        self.kv_output_size_per_partition,
                    ),
                    GQAQKVColumnParallelLinearSpec.create_kv_proj_local_weight_from_regular_weight(
                        state_dict.pop(lora_B_v_name),
                        self.kv_size_multiplier,
                        self.kv_output_size_per_partition,
                    ),
                ]
                state_dict[lora_B_weight_name] = torch.cat(full_weights, dim=0)
            else:
                new_lora_B_weight_q_name = (
                    f"{module_fully_qualified_name}.{self.gqa_qkv_projection_name}.lora_B.{param_name}_q"
                )
                new_lora_B_weight_k_name = (
                    f"{module_fully_qualified_name}.{self.gqa_qkv_projection_name}.lora_B.{param_name}_k"
                )
                new_lora_B_weight_v_name = (
                    f"{module_fully_qualified_name}.{self.gqa_qkv_projection_name}.lora_B.{param_name}_v"
                )

                state_dict[new_lora_B_weight_q_name] = (
                    GQAQKVColumnParallelLinearSpec.create_query_or_output_projection_local_weight_from_regular_weight(
                        state_dict.pop(lora_B_q_name),
                        self.num_attention_heads,
                        self.num_key_value_heads,
                        self.kv_size_multiplier,
                        "query",
                    )
                )

                state_dict[new_lora_B_weight_k_name] = (
                    GQAQKVColumnParallelLinearSpec.create_kv_proj_local_weight_from_regular_weight(
                        state_dict.pop(lora_B_k_name), self.kv_size_multiplier, self.kv_output_size_per_partition
                    )
                )

                state_dict[new_lora_B_weight_v_name] = (
                    GQAQKVColumnParallelLinearSpec.create_kv_proj_local_weight_from_regular_weight(
                        state_dict.pop(lora_B_v_name), self.kv_size_multiplier, self.kv_output_size_per_partition
                    )
                )

            # If there are LoRA weights for the output projection, we need to adapt them as well
            lora_A_output_projection_name = (
                f"{module_fully_qualified_name}.{self.output_projection_name}.lora_A.{param_name}"
            )
            if lora_A_output_projection_name in state_dict:
                state_dict[lora_A_output_projection_name] = (
                    GQAQKVColumnParallelLinearSpec.create_query_or_output_projection_local_weight_from_regular_weight(
                        state_dict[lora_A_output_projection_name],
                        self.num_attention_heads,
                        self.num_key_value_heads,
                        self.kv_size_multiplier,
                        "output",
                    )
                )

        return state_dict

    def _to_original_weights(
        self,
        module_fully_qualified_name: str,
        sharded_state_dicts: Dict[str, list[torch.Tensor]],
        parameters_metadata: Dict[str, Dict[str, Any]],
    ) -> tuple[Dict[str, torch.Tensor], list[str]]:
        state_dict = {}
        keys_to_remove = []
        param_names = ["weight", "bias"] if self.bias else ["weight"]
        for param_name in param_names:
            if self.fuse_qkv:
                fuse_qkv_weight_name = f"{module_fully_qualified_name}.{self.gqa_qkv_projection_name}.{param_name}_qkv"
                fused_qkv_local_weights = sharded_state_dicts[fuse_qkv_weight_name]

                slice_q = slice(0, self.q_output_size_per_partition)
                weights_q = [fused_qkv_local_weights[tp_rank][slice_q].contiguous() for tp_rank in range(self.tp_size)]

                slice_k = slice(
                    self.q_output_size_per_partition,
                    self.q_output_size_per_partition + self.kv_output_size_per_partition,
                )
                weights_k = [fused_qkv_local_weights[tp_rank][slice_k].contiguous() for tp_rank in range(self.tp_size)]

                slice_v = slice(
                    self.q_output_size_per_partition + self.kv_output_size_per_partition,
                    None,
                )
                weights_v = [fused_qkv_local_weights[tp_rank][slice_v].contiguous() for tp_rank in range(self.tp_size)]

                # TODO: fix once it is fixed in neuronx_distributed
                # We should to as follows:
                # qkv_partition_dim = parameters_metadata[fuse_qkv_weight_name]["partition_dim"]
                # But it seems not tensor model attributes are set to `weight_qkv`.
                qkv_partition_dim = 0  # Since it is a ColumnParallelLinear, the partition dim is always 0.
                keys_to_remove += [f"{module_fully_qualified_name}.{self.gqa_qkv_projection_name}.{param_name}_qkv"]
            else:
                query_name = f"{module_fully_qualified_name}.{self.gqa_qkv_projection_name}.{param_name}_q"
                weights_q = sharded_state_dicts[query_name]

                key_name = f"{module_fully_qualified_name}.{self.gqa_qkv_projection_name}.{param_name}_k"
                weights_k = sharded_state_dicts[key_name]

                value_name = f"{module_fully_qualified_name}.{self.gqa_qkv_projection_name}.{param_name}_v"
                weights_v = sharded_state_dicts[value_name]

                # The query, key and value share the same partition dim.
                qkv_partition_dim = parameters_metadata[query_name]["partition_dim"]
                keys_to_remove += [query_name, key_name, value_name]

            full_weight_q = torch.cat(weights_q, dim=qkv_partition_dim).contiguous()
            full_weight_k = torch.cat(weights_k, dim=qkv_partition_dim).contiguous()
            full_weight_v = torch.cat(weights_v, dim=qkv_partition_dim).contiguous()

            output_projection_name = f"{module_fully_qualified_name}.{self.output_projection_name}.{param_name}"
            weights_o = sharded_state_dicts[output_projection_name]
            o_partition_dim = parameters_metadata[output_projection_name]["partition_dim"]
            full_weight_o = torch.cat(weights_o, dim=o_partition_dim).contiguous()

            full_weight_q = (
                GQAQKVColumnParallelLinearSpec.create_gqa_query_or_output_projection_weight_from_full_weight(
                    full_weight_q,
                    self.tp_size,
                    self.num_attention_heads,
                    self.num_key_value_heads,
                    self.kv_size_multiplier,
                    "query",
                )
            )
            full_weight_o = (
                GQAQKVColumnParallelLinearSpec.create_gqa_query_or_output_projection_weight_from_full_weight(
                    full_weight_o,
                    self.tp_size,
                    self.num_attention_heads,
                    self.num_key_value_heads,
                    self.kv_size_multiplier,
                    "output",
                )
            )

            full_weight_k = torch.chunk(full_weight_k, self.kv_size_multiplier, dim=0)[0].detach().clone()
            full_weight_v = torch.chunk(full_weight_v, self.kv_size_multiplier, dim=0)[0].detach().clone()

            state_dict.update(
                {
                    f"{module_fully_qualified_name}.{self.query_projection_name}.{param_name}": full_weight_q,
                    f"{module_fully_qualified_name}.{self.key_projection_name}.{param_name}": full_weight_k,
                    f"{module_fully_qualified_name}.{self.value_projection_name}.{param_name}": full_weight_v,
                    f"{module_fully_qualified_name}.{self.output_projection_name}.{param_name}": full_weight_o,
                }
            )
        return state_dict, keys_to_remove

    def _lora_to_original_weights(
        self,
        module_fully_qualified_name: str,
        sharded_state_dicts: Dict[str, list[torch.Tensor]],
        parameters_metadata: Dict[str, Dict[str, Any]],
    ) -> tuple[Dict[str, torch.Tensor], list[str]]:
        state_dict = {}
        keys_to_remove = []
        param_names = ["weight", "bias"] if self.bias else ["weight"]
        for param_name in param_names:
            lora_A_prefix = f"{module_fully_qualified_name}.{self.gqa_qkv_projection_name}.lora_A"
            lora_B_prefix = f"{module_fully_qualified_name}.{self.gqa_qkv_projection_name}.lora_B"
            lora_B_qkv_seperate_weights = []
            if self.fuse_qkv:
                weight_suffix = f"{param_name}_qkv"
                lora_B_weight_name = None
                for name in parameters_metadata:
                    if lora_B_prefix in name and name.endswith(weight_suffix):
                        lora_B_weight_name = name
                        break

                if lora_B_weight_name is not None:
                    weight_name_without_adapter_name = remove_adapter_name(lora_B_weight_name)
                    fused_qkv_local_weights = sharded_state_dicts[weight_name_without_adapter_name]

                    slice_q = slice(0, self.q_output_size_per_partition)
                    weights_q = [
                        fused_qkv_local_weights[tp_rank][slice_q].contiguous() for tp_rank in range(self.tp_size)
                    ]

                    slice_k = slice(
                        self.q_output_size_per_partition,
                        self.q_output_size_per_partition + self.kv_output_size_per_partition,
                    )
                    weights_k = [
                        fused_qkv_local_weights[tp_rank][slice_k].contiguous() for tp_rank in range(self.tp_size)
                    ]

                    slice_v = slice(
                        self.q_output_size_per_partition + self.kv_output_size_per_partition,
                        None,
                    )
                    weights_v = [
                        fused_qkv_local_weights[tp_rank][slice_v].contiguous() for tp_rank in range(self.tp_size)
                    ]

                    # TODO: fix once it is fixed in neuronx_distributed
                    # We should to as follows:
                    # qkv_partition_dim = parameters_metadata[lora_B_weight_name]["partition_dim"]
                    # But it seems not tensor model attributes are set to `weight_qkv`.
                    qkv_partition_dim = 0  # Since it is a ColumnParallelLinear, the partition dim is always 0.
                    keys_to_remove += [lora_B_weight_name]

                    lora_B_qkv_seperate_weights += [
                        ["query", weights_q, qkv_partition_dim, weight_name_without_adapter_name],
                        ["key", weights_k, qkv_partition_dim, weight_name_without_adapter_name],
                        ["value", weights_v, qkv_partition_dim, weight_name_without_adapter_name],
                    ]
            else:
                weight_suffixes = [f"{param_name}_q", f"{param_name}_k", f"{param_name}_v"]

                lora_B_weight_names = []
                for name in parameters_metadata:
                    if name.startswith(lora_B_prefix) and any(name.endswith(suffix) for suffix in weight_suffixes):
                        lora_B_weight_names.append(name)

                for weight_name in lora_B_weight_names:
                    weight_name_without_adapter_name = remove_adapter_name(weight_name)

                    weights = sharded_state_dicts[weight_name_without_adapter_name]

                    if f"{param_name}_q" in weight_name_without_adapter_name:
                        query_key_or_value = "query"
                    elif f"{param_name}_k" in weight_name_without_adapter_name:
                        query_key_or_value = "key"
                    else:
                        query_key_or_value = "value"

                    # The query, key and value share the same partition dim.
                    qkv_partition_dim = parameters_metadata[weight_name]["partition_dim"]
                    keys_to_remove += [weight_name]

                    lora_B_qkv_seperate_weights += [
                        [query_key_or_value, weights, qkv_partition_dim, weight_name_without_adapter_name],
                    ]

            # First we handle LoRA A weights.
            # We need to duplicate the LoRA A weight for the query, key and value projections.
            lora_A_weight_name = None
            for name in parameters_metadata:
                if lora_A_prefix in name and name.endswith(param_name):
                    lora_A_weight_name = name
                    break

            if lora_A_weight_name is not None:
                lora_A_weight_name_without_adapter = remove_adapter_name(lora_A_weight_name)
                query_weight_name = lora_A_weight_name_without_adapter.replace(
                    self.gqa_qkv_projection_name, self.query_projection_name
                )
                key_weight_name = lora_A_weight_name_without_adapter.replace(
                    self.gqa_qkv_projection_name, self.key_projection_name
                )
                value_weight_name = lora_A_weight_name_without_adapter.replace(
                    self.gqa_qkv_projection_name, self.value_projection_name
                )
                state_dict[query_weight_name] = sharded_state_dicts[lora_A_weight_name_without_adapter][0].clone()
                state_dict[key_weight_name] = sharded_state_dicts[lora_A_weight_name_without_adapter][0].clone()
                state_dict[value_weight_name] = sharded_state_dicts[lora_A_weight_name_without_adapter][0].clone()
                keys_to_remove.append(lora_A_weight_name)

            # Then we handle LoRA B weights.
            # There is a little bit more work, it mostly consists in doing the same as for the
            # GQAQKVColumnParallelLinear weights.
            for query_key_or_value, weights, qkv_partition_dim, weight_name in lora_B_qkv_seperate_weights:
                if query_key_or_value == "query":
                    full_weight_q = torch.cat(weights, dim=qkv_partition_dim).contiguous()
                    full_weight_q = (
                        GQAQKVColumnParallelLinearSpec.create_gqa_query_or_output_projection_weight_from_full_weight(
                            full_weight_q,
                            self.tp_size,
                            self.num_attention_heads,
                            self.num_key_value_heads,
                            self.kv_size_multiplier,
                            "query",
                        )
                    )
                    query_weight_name = (
                        weight_name.replace(f"{param_name}_qkv", param_name)
                        .replace(f"{param_name}_q", param_name)
                        .replace(self.gqa_qkv_projection_name, self.query_projection_name)
                    )
                    state_dict[query_weight_name] = full_weight_q
                elif query_key_or_value == "key":
                    full_weight_k = torch.cat(weights, dim=qkv_partition_dim).contiguous()
                    full_weight_k = torch.chunk(full_weight_k, self.kv_size_multiplier, dim=0)[0].detach().clone()
                    key_weight_name = (
                        weight_name.replace(f"{param_name}_qkv", param_name)
                        .replace(f"{param_name}_k", param_name)
                        .replace(self.gqa_qkv_projection_name, self.key_projection_name)
                    )
                    state_dict[key_weight_name] = full_weight_k
                else:
                    full_weight_v = torch.cat(weights, dim=qkv_partition_dim).contiguous()
                    full_weight_v = torch.chunk(full_weight_v, self.kv_size_multiplier, dim=0)[0].detach().clone()
                    value_weight_name = (
                        weight_name.replace(f"{param_name}_qkv", param_name)
                        .replace(f"{param_name}_v", param_name)
                        .replace(self.gqa_qkv_projection_name, self.value_projection_name)
                    )
                    state_dict[value_weight_name] = full_weight_v

            # Now we handle the output projection.
            # There is only work for the LoRA A weights, the LoRA B weights are already regular linear weights.
            lora_A_prefix = f"{module_fully_qualified_name}.{self.output_projection_name}.lora_A"
            lora_A_weight_name = None
            for name in parameters_metadata:
                if name.startswith(lora_A_prefix) and name.endswith(param_name):
                    lora_A_weight_name = name
                    break
            if lora_A_weight_name is not None:
                weight_name_without_adapter_name = remove_adapter_name(lora_A_weight_name)
                weights_o = sharded_state_dicts[weight_name_without_adapter_name]
                o_partition_dim = parameters_metadata[lora_A_weight_name]["partition_dim"]
                full_weight_o = torch.cat(weights_o, dim=o_partition_dim).contiguous()
                full_weight_o = (
                    GQAQKVColumnParallelLinearSpec.create_gqa_query_or_output_projection_weight_from_full_weight(
                        full_weight_o,
                        self.tp_size,
                        self.num_attention_heads,
                        self.num_key_value_heads,
                        self.kv_size_multiplier,
                        "output",
                    )
                )
                keys_to_remove.append(lora_A_weight_name)
                state_dict[weight_name_without_adapter_name] = full_weight_o

        return state_dict, keys_to_remove


def specialize_transformation_specs_for_model(model: torch.nn.Module):
    for name, mod in model.named_modules():
        if not isinstance(mod, CustomModule):
            continue
        mod.specs.module_fully_qualified_name = name
        for spec in mod.specs:
            spec.peft_type = spec.guess_peft_type(model, name)


def adapt_peft_config_for_model(
    model: torch.nn.Module, peft_config: Union[PeftConfig, dict[str, PeftConfig]], inplace: bool = False
) -> Union[PeftConfig, dict[str, PeftConfig]]:
    adapted_peft_config = copy.deepcopy(peft_config) if not inplace else peft_config
    for _, mod in model.named_modules():
        if not isinstance(mod, CustomModule):
            continue
        for spec in mod.specs:
            # inplace=True because we already do a deepcopy if needed once at the beginning of this function.
            if isinstance(adapted_peft_config, dict):
                for _, config in adapted_peft_config.items():
                    spec.adapt_peft_config(config, inplace=True)
            else:
                spec.adapt_peft_config(adapted_peft_config, inplace=True)
    return adapted_peft_config


def to_original_peft_config_for_model(
    model: torch.nn.Module, peft_config: PeftConfig, inplace: bool = False
) -> PeftConfig:
    adapted_peft_config = copy.deepcopy(peft_config) if not inplace else peft_config
    for _, mod in model.named_modules():
        if not isinstance(mod, CustomModule):
            continue
        for spec in mod.specs:
            # inplace=True because we already do a deepcopy if needed once at the beginning of this function.
            if isinstance(adapted_peft_config, dict):
                for _, config in adapted_peft_config.items():
                    spec.to_original_peft_config(config, inplace=True)
            else:
                spec.to_original_peft_config(adapted_peft_config, inplace=True)
    return adapted_peft_config


def remove_adapter_name(name: str) -> str:
    return re.sub(LORA_PATTERN, r"\g<qualified_name>\g<remaining>", name)


def is_base_layer(name: str) -> bool:
    return "base_layer" in name


def get_adapter_name(parameter_fully_qualified_name: str) -> Optional[str]:
    match = re.match(LORA_PATTERN, parameter_fully_qualified_name)
    if match:
        return match.group("adapter_name")
    return None


def adapt_state_dict(
    model: torch.nn.Module,
    state_dict: Dict[str, torch.Tensor],
    upstanding_sharded_params: Dict[str, torch.Tensor],
    inplace: bool = False,
    **peft_kwargs: Any,
) -> Dict[str, torch.Tensor]:
    """
    Transforms the state dict from the original Transformers model to match the custom modeling implementation.
    """
    named_parameters = dict(model.named_parameters())
    original_data_ptrs = {n: p.data_ptr() for n, p in state_dict.items()}
    original_state_dict_keys = set(state_dict.keys())
    for name, module in model.named_modules():
        if not isinstance(module, CustomModule):
            continue
        # If a submodule is a CustomModule, it has transformation specs and we use them to transform the associated
        # weights from the original state dict.
        state_dict = module.specs.adapt_state_dict(
            named_parameters,
            state_dict,
            upstanding_sharded_params=upstanding_sharded_params,
            inplace=inplace,
        )

    # There are 2 cases:
    # 1. A new key was inserted by the adapt_state_dict function
    # 2. A key was mutated by the adapt_state_dict function
    new_keys = set(state_dict.keys()) - original_state_dict_keys
    mutated_keys = {n for n, p in state_dict.items() if p.data_ptr() != original_data_ptrs.get(n, p.data_ptr())}

    adapter_name = peft_kwargs.pop("adapter_name", None)

    for name, param in model.named_parameters():
        name_without_adapter_name = remove_adapter_name(name)
        if is_base_layer(name_without_adapter_name):
            # In this case, it was already handled when loading the base layer weights in
            # `NeuronModelMixin.from_pretrained`.
            state_dict.pop(
                name_without_adapter_name, None
            )  # We remove it to avoid confusion, maybe it is actually needed?
            continue
        if adapter_name is not None and adapter_name not in name:
            # If the parameter is not associated to the current adapter, we skip it.
            continue
        if name_without_adapter_name in new_keys | mutated_keys:
            # In this case, we don't need to do anything, it was handled by the transformation specs.
            continue
        if hasattr(param, "tensor_model_parallel") and param.tensor_model_parallel:
            if param.partition_dim not in [0, 1]:
                raise Exception(f"Partiton value of 0,1 are supported, found {param.partition_dim}.")

            # It means there are no weights in the state dict for the current parameter.
            if name_without_adapter_name not in state_dict:
                continue

            # If the parameter associated to the weight is parallel, we shard the weight.
            full_weight = state_dict.pop(name_without_adapter_name)
            state_dict[name_without_adapter_name] = create_local_weight_with_padding(
                full_weight, param.partition_dim, param.partition_stride
            )
    return state_dict


def to_original_weights(
    transformations_specs: list[ModelWeightTransformationSpecs],
    sharded_state_dicts: Dict[str, list[torch.Tensor]],
    parameters_metadata: Dict[str, Dict[str, Any]],
    **peft_kwargs: Any,
) -> Dict[str, torch.Tensor]:
    """
    Consolidates the sharded state dicts produced by saving the custom model into a single state dict that matches the
    original Transformers model weights.
    """
    consolidated_state_dict = {}
    parameters_to_remove = set()

    adapter_name = peft_kwargs.pop("adapter_name", None)
    if adapter_name is not None:

        def should_keep_parameter(name: str) -> bool:
            return is_base_layer(name) or get_adapter_name(name) == adapter_name

        parameters_metadata = {
            name: metadata for name, metadata in parameters_metadata.items() if should_keep_parameter(name)
        }

    for specs in transformations_specs:
        original_weights, keys_to_remove = specs.to_original_weights(sharded_state_dicts, parameters_metadata)
        consolidated_state_dict.update(original_weights)
        parameters_to_remove.update(keys_to_remove)

    for name, metadata in parameters_metadata.items():
        name_without_adapter_name = remove_adapter_name(name)

        # It means it was already processed by the transformation specs.
        if name_without_adapter_name in consolidated_state_dict:
            continue

        # `parameters_to_remove` contains the names with the adapter name so we need to use the full name to check.
        if name in parameters_to_remove:
            continue

        # It means that it was a parameter of the model but not saved. It can be the case when this parameter did not
        # required gradient computation.
        if name_without_adapter_name not in sharded_state_dicts:
            continue

        is_tensor_model_parallel = metadata["tensor_model_parallel"]
        if is_tensor_model_parallel:
            consolidated_weight = torch.cat(
                sharded_state_dicts[name_without_adapter_name], dim=metadata["partition_dim"]
            )
            consolidated_state_dict[name_without_adapter_name] = consolidated_weight
        else:
            consolidated_state_dict[name_without_adapter_name] = sharded_state_dicts[name_without_adapter_name][0]
    return consolidated_state_dict


def get_tensor_model_parallel_attributes(tensor: torch.Tensor) -> Dict[str, Any]:
    """
    Returns the tensor model parallel attributes of a tensor.
    """
    if not hasattr(tensor, "tensor_model_parallel"):
        return {}
    return {
        "tensor_model_parallel": tensor.tensor_model_parallel,
        "partition_dim": tensor.partition_dim,
        "partition_stride": tensor.partition_stride,
        "num_partitions": tensor.num_partitions,
    }


def create_parameter_metadata(model) -> Dict[str, Dict[str, Any]]:
    """
    Creates the metadata to be saved with the model weights to be able to reconstruct the original weights when
    consolidating the sharded state dicts.
    """
    metadata = {"parameters": {}, "model_weight_transformation_specs": []}
    for name, param in model.named_parameters():
        tensor_model_parallel = getattr(param, "tensor_model_parallel", False)
        if tensor_model_parallel:
            metadata["parameters"][name] = get_tensor_model_parallel_attributes(param)
        else:
            metadata["parameters"][name] = {
                "tensor_model_parallel": False,
            }
    for name, module in model.named_modules():
        if not isinstance(module, CustomModule):
            continue
        serialized_specs = module.specs.to_metadata()
        metadata["model_weight_transformation_specs"].append(serialized_specs)

    return metadata<|MERGE_RESOLUTION|>--- conflicted
+++ resolved
@@ -525,11 +525,7 @@
     ) -> tuple[Dict[str, torch.Tensor], list[str]]:
         # To recreate original weights from the fused weights we need to:
         # 1. Unfuse the sharded weights
-<<<<<<< HEAD
-        # 2. Concat each sharded local weight accross the partion_dim if TP is enabled
-=======
         # 2. Concat each unsharded local weight across the partion_dim if TP is enabled
->>>>>>> 880c07b0
         original_weights = {}
         keys_to_remove = []
         for param_name in ["weight", "bias"] if self.bias else ["weight"]:
