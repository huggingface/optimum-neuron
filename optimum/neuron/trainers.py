# coding=utf-8
# Copyright 2023 The HuggingFace Inc. team. All rights reserved.
#
# Licensed under the Apache License, Version 2.0 (the "License");
# you may not use this file except in compliance with the License.
# You may obtain a copy of the License at
#
#     http://www.apache.org/licenses/LICENSE-2.0
#
# Unless required by applicable law or agreed to in writing, software
# distributed under the License is distributed on an "AS IS" BASIS,
# WITHOUT WARRANTIES OR CONDITIONS OF ANY KIND, either express or implied.
# See the License for the specific language governing permissions and
# limitations under the License.
"""Defines Trainer subclasses to perform training on AWS Neuron instances."""

import contextlib
import glob
import os
import random
import warnings
from pathlib import Path
from tempfile import TemporaryDirectory
from typing import Any, Dict, List, Optional, Tuple, Union

import numpy as np
import torch
from packaging import version
from transformers import PreTrainedModel, Seq2SeqTrainer, Trainer, TrainingArguments
from transformers.modeling_utils import unwrap_model
from transformers.trainer import (
    OPTIMIZER_NAME,
    SCHEDULER_NAME,
    TRAINER_STATE_NAME,
    TRAINING_ARGS_NAME,
)
from transformers.trainer_pt_utils import (
    reissue_pt_warnings,
)
from transformers.trainer_utils import PREFIX_CHECKPOINT_DIR, EvalLoopOutput, has_length
from transformers.utils import WEIGHTS_NAME, is_sagemaker_mp_enabled

from ..utils import check_if_transformers_greater, logging
from .accelerate import NeuronAccelerator, NeuronDistributedType
from .distributed import ParallelizersManager
from .distributed.utils import make_optimizer_constructor_lazy
from .trainer_callback import NeuronCacheCallback
from .utils import (
    DynamicPatch,
    ModelPatcher,
    is_torch_xla_available,
    patch_within_function,
)
from .utils.cache_utils import get_neuron_cache_path, set_neuron_cache_path
from .utils.training_utils import (
    TRANSFORMERS_MIN_VERSION_USE_ACCELERATE,
    get_model_param_count,
    is_precompilation,
    is_topology_supported,
    patch_generation_mixin_to_neuron_generation_mixin,
    patched_finfo,
    prepare_environment_for_neuron,
    set_neuron_cc_optlevel_for_model,
    skip_first_batches,
)


if is_torch_xla_available():
    import torch_xla.core.xla_model as xm

if is_sagemaker_mp_enabled():
    from smdistributed.modelparallel import __version__ as SMP_VERSION

    IS_SAGEMAKER_MP_POST_1_10 = version.parse(SMP_VERSION) >= version.parse("1.10")

else:
    IS_SAGEMAKER_MP_POST_1_10 = False


logger = logging.get_logger("transformers.trainer")

KEEP_HF_HUB_PROGRESS_BARS = os.environ.get("KEEP_HF_HUB_PROGRESS_BARS")
if KEEP_HF_HUB_PROGRESS_BARS is None:
    os.environ["HF_HUB_DISABLE_PROGRESS_BARS"] = "1"

# Used for torch.distributed.
_ORIGINAL_NEURON_CACHE_PATH: Optional[Path] = None
_TMP_NEURON_CACHE_DIR: Optional[TemporaryDirectory] = None
_TMP_NEURON_CACHE_PATH: Optional[Path] = None
_TCP_STORE_ADDRESS = "127.0.0.1"
_TCP_STORE_PORT = 5000


MODEL_PATCHING_SPECS = [
    ("config.layerdrop", 0),
    ("no_sync", lambda: contextlib.nullcontext()),
    (
        "forward",
        DynamicPatch(patch_within_function(("torch.finfo", patched_finfo))),
    ),
]


if os.environ.get("TORCHELASTIC_RUN_ID"):
    import torch_xla.distributed.xla_backend as xbn

    if not isinstance(torch.distributed.group.WORLD, xbn.ProcessGroupXla):
        _ORIGINAL_NEURON_CACHE_PATH = get_neuron_cache_path()

<<<<<<< HEAD
        # _ORIGINAL_NEURON_CACHE_PATH is None when the `--no-cache` flag is set.
=======
        # _ORIGINAL_NEURON_CACHE_PATH is `None` when the `--no-cache` flag is set.
>>>>>>> 0bdd65b9
        if _ORIGINAL_NEURON_CACHE_PATH is not None:
            if is_precompilation():
                # During precompilation, we make sure to set the cache path to the defined compile cache path by the
                # user. If nothing is specified, it is set to the default compile cache used by the Neuron compiler:
                # /var/tmp/neuron-compile-cache
                set_neuron_cache_path(_ORIGINAL_NEURON_CACHE_PATH)
            else:
                if os.environ["RANK"] == "0":
                    _TMP_NEURON_CACHE_DIR = NeuronCacheCallback.create_temporary_neuron_cache(get_neuron_cache_path())
                    store = torch.distributed.TCPStore(_TCP_STORE_ADDRESS, _TCP_STORE_PORT, is_master=True)
                    store.set("tmp_neuron_cache_path", _TMP_NEURON_CACHE_DIR.name)
                    _TMP_NEURON_CACHE_PATH = Path(_TMP_NEURON_CACHE_DIR.name)
                else:
                    store = torch.distributed.TCPStore(_TCP_STORE_ADDRESS, _TCP_STORE_PORT, is_master=False)
                    _TMP_NEURON_CACHE_PATH = Path(store.get("tmp_neuron_cache_path").decode("utf-8"))
                set_neuron_cache_path(_TMP_NEURON_CACHE_PATH)

        torch.distributed.init_process_group(backend="xla")
        if not isinstance(torch.distributed.group.WORLD, xbn.ProcessGroupXla):
            raise AssertionError("Failed to initialize torch.distributed process group using XLA backend.")

transformers_get_optimizer_cls_and_kwargs = Trainer.get_optimizer_cls_and_kwargs


class AugmentTrainerForNeuronMixin:
    def __init__(self, *args, **kwargs):
        if not isinstance(self, Trainer):
            raise TypeError(f"{self.__class__.__name__} can only be mixed with Trainer subclasses.")

        if not is_topology_supported():
            num_devices = xm.xrt_world_size()
            raise ValueError(
                f"Topology not supported. Supported number of devices: 1, 2, 8 or a multiple of 32. Got: {num_devices}."
            )

        training_args = kwargs.get("args", None)
        if training_args is None and len(args) >= 2:
            training_args = args[1]

        if training_args is not None:
            if training_args.bf16:
                training_args.bf16 = False
                os.environ["XLA_USE_BF16"] = "1"

        self.validate_args(training_args)
        if is_precompilation():
            self.prepare_args_for_precompilation(training_args)

        if check_if_transformers_greater(TRANSFORMERS_MIN_VERSION_USE_ACCELERATE):
            import transformers

            transformers.trainer.Accelerator = NeuronAccelerator

        prepare_environment_for_neuron()
        super().__init__(*args, **kwargs)

        # That's the case for Transformers < 4.30.0
        if not hasattr(self, "is_fsdp_enabled"):
            self.is_fsdp_enabled = False

        if self.is_fsdp_enabled and self.args.do_eval:
            raise ValueError("Evaluation is not supported with XLA FSDP yet.")

        if self.args.local_rank <= 0:
            logger.setLevel(logging.INFO)

        push = self.args.local_rank <= 0 and not is_precompilation()
        fetch = self.args.local_rank <= 0 or self.args.tp_plugin.should_parallelize

        callback = NeuronCacheCallback(
            tmp_neuron_cache=_TMP_NEURON_CACHE_PATH,
            original_neuron_cache_path=_ORIGINAL_NEURON_CACHE_PATH,
            fetch=fetch,
            push=push,
            wait_for_everyone_on_fetch=True,
            wait_for_everyone_on_push=True,
        )
        self.add_callback(callback)

        # Make the model Neuron-compatible for generation.
        patch_generation_mixin_to_neuron_generation_mixin(self.model)

        set_neuron_cc_optlevel_for_model(self.model, optlevel=self.args.neuron_cc_optlevel)

    @property
    def tp_enabled(self):
        return (
            check_if_transformers_greater("4.30.0")
            and self.accelerator.distributed_type is NeuronDistributedType.TENSOR_PARALLELISM
        )

    def prepare_args_for_precompilation(self, args: "TrainingArguments"):
        if args.num_train_epochs != 1:
            logger.info("Setting the number of epochs for precompilation to 1.")
            args.num_train_epochs = 1
        if args.do_eval is True:
            logger.info("Disabling evaluation during precompilation as this is not well supported yet.")
            args.do_eval = False
        if args.do_predict is True:
            logger.info("Disabling prediction during precompilation as this is not well supported yet.")
            args.do_predict = False

    def validate_args(self, args: "TrainingArguments"):
        pass

    def create_accelerator_and_postprocess(self):
        # create accelerator object
        self.accelerator = NeuronAccelerator(
            deepspeed_plugin=self.args.deepspeed_plugin,
            gradient_accumulation_steps=self.args.gradient_accumulation_steps,
            tp_plugin=self.args.tp_plugin,
            zero_1=self.args.zero_1,
        )

        # deepspeed and accelerate flags covering both trainer args and accelerate launcher
        self.is_deepspeed_enabled = getattr(self.accelerator.state, "deepspeed_plugin", None) is not None
        self.is_fsdp_enabled = getattr(self.accelerator.state, "fsdp_plugin", None) is not None

        # post accelerator creation setup
        if self.is_fsdp_enabled:
            fsdp_plugin = self.accelerator.state.fsdp_plugin
            fsdp_plugin.limit_all_gathers = self.args.fsdp_config.get("limit_all_gathers", False)
            fsdp_plugin.use_orig_params = self.args.fsdp_config.get("use_orig_params", False)

        if self.is_deepspeed_enabled:
            if getattr(self.args, "hf_deepspeed_config", None) is None:
                from transformers.deepspeed import HfTrainerDeepSpeedConfig

                ds_plugin = self.accelerator.state.deepspeed_plugin

                ds_plugin.hf_ds_config = HfTrainerDeepSpeedConfig(ds_plugin.hf_ds_config.config)
                ds_plugin.deepspeed_config = ds_plugin.hf_ds_config.config
                ds_plugin.hf_ds_config.trainer_config_process(self.args)

    def _wrap_model(self, model, training=True, dataloader=None):
        patching_specs = []
        for spec in MODEL_PATCHING_SPECS:
            patching_specs.append((model,) + spec)

        with ModelPatcher(patching_specs, ignore_missing_attributes=True):
            return super()._wrap_model(model, training=training, dataloader=dataloader)

    # TODO: make this cleaner.
    def trigger_on_step_middle_for_neuron_cache_callback(self, model: "PreTrainedModel"):
        for callback in self.callback_handler.callbacks:
            if isinstance(callback, NeuronCacheCallback):
                # kwargs might not have everything expected (like metrics) but all we need is here.
                kwargs = {
                    "model": model,
                    "tokenizer": self.tokenizer,
                    "optimizer": self.optimizer,
                    "lr_scheduler": self.lr_scheduler,
                    "train_dataloader": self.callback_handler.train_dataloader,
                    "eval_dataloader": self.callback_handler.eval_dataloader,
                }
                callback.on_step_middle(self.args, self.state, self.control, **kwargs)

    def _get_train_sampler(self) -> Optional[torch.utils.data.Sampler]:
        if self.tp_enabled:
            if self.train_dataset is None or not has_length(self.train_dataset):
                return None

            if self.args.group_by_length:
                raise ValueError("LengthGroupedSampler is currently not supported with model parallelism.")

            return torch.utils.data.RandomSampler(self.train_dataset)
        return super()._get_train_sampler()

    def _get_eval_sampler(self, eval_dataset: torch.utils.data.Dataset) -> Optional[torch.utils.data.Sampler]:
        return torch.utils.data.SequentialSampler(eval_dataset)

    @staticmethod
    def get_optimizer_cls_and_kwargs(args: TrainingArguments) -> Tuple[Any, Any]:
        optimizer_cls, optimizer_kwargs = transformers_get_optimizer_cls_and_kwargs(args)
        lazy_load = args.tp_plugin.should_parallelize or args.zero_1
        if check_if_transformers_greater("4.30.0") and lazy_load:
            optimizer_cls = make_optimizer_constructor_lazy(optimizer_cls)
        return optimizer_cls, optimizer_kwargs

    @patch_within_function(("transformers.Trainer.get_optimizer_cls_and_kwargs", get_optimizer_cls_and_kwargs))
    def create_optimizer(self):
        return super().create_optimizer()

    def compute_loss(self, model, inputs, return_outputs: bool = False):
        self.state.last_inputs = inputs
        self.trigger_on_step_middle_for_neuron_cache_callback(model)
        return super().compute_loss(model, inputs, return_outputs=return_outputs)

    def prediction_step(
        self,
        model: torch.nn.Module,
        inputs: Dict[str, Union[torch.Tensor, Any]],
        prediction_loss_only: bool,
        ignore_keys: Optional[List[str]] = None,
    ) -> Tuple[Optional[torch.Tensor], Optional[torch.Tensor], Optional[torch.Tensor]]:
        self.state.last_inputs = inputs
        self.trigger_on_step_middle_for_neuron_cache_callback(model)
        return super().prediction_step(model, inputs, prediction_loss_only, ignore_keys=ignore_keys)

    @patch_within_function(("transformers.trainer.get_model_param_count", get_model_param_count))
    def _inner_training_loop(
        self, batch_size=None, args=None, resume_from_checkpoint=None, trial=None, ignore_keys_for_eval=None
    ):
        return super()._inner_training_loop(
            batch_size=batch_size,
            args=args,
            resume_from_checkpoint=resume_from_checkpoint,
            trial=trial,
            ignore_keys_for_eval=ignore_keys_for_eval,
        )

    def _maybe_log_save_evaluate(self, tr_loss, model, trial, epoch, ignore_keys_for_eval):
        if self.control.should_log:
            logs: Dict[str, float] = {}

            xm.mark_step()

            if self.args.tp_plugin.tensor_parallel_size > 1:
                from neuronx_distributed.parallel_layers.parallel_state import (
                    get_data_parallel_group,
                    get_data_parallel_size,
                )

                dp_size = get_data_parallel_size()
                tr_loss_div = tr_loss / dp_size
                tr_loss_scalar = xm.all_reduce(
                    xm.REDUCE_SUM,
                    tr_loss_div,
                    groups=get_data_parallel_group(as_list=True),
                )
                tr_loss_scalar = tr_loss_scalar.detach().item()
            else:
                # all_gather + mean() to get average loss over all processes
                tr_loss_scalar = self._nested_gather(tr_loss).mean().item()

            # reset tr_loss to zero
            tr_loss -= tr_loss

            logs["loss"] = round(tr_loss_scalar / (self.state.global_step - self._globalstep_last_logged), 4)
            logs["learning_rate"] = self._get_learning_rate()

            self._total_loss_scalar += tr_loss_scalar
            self._globalstep_last_logged = self.state.global_step
            self.store_flos()

            self.log(logs)

        metrics = None
        if self.control.should_evaluate:
            if isinstance(self.eval_dataset, dict):
                metrics = {}
                for eval_dataset_name, eval_dataset in self.eval_dataset.items():
                    dataset_metrics = self.evaluate(
                        eval_dataset=eval_dataset,
                        ignore_keys=ignore_keys_for_eval,
                        metric_key_prefix=f"eval_{eval_dataset_name}",
                    )
                    metrics.update(dataset_metrics)
            else:
                metrics = self.evaluate(ignore_keys=ignore_keys_for_eval)
            self._report_to_hp_search(trial, self.state.global_step, metrics)

            # Run delayed LR scheduler now that metrics are populated
            if isinstance(self.lr_scheduler, torch.optim.lr_scheduler.ReduceLROnPlateau):
                metric_to_check = self.args.metric_for_best_model
                if not metric_to_check.startswith("eval_"):
                    metric_to_check = f"eval_{metric_to_check}"
                self.lr_scheduler.step(metrics[metric_to_check])

        if self.control.should_save:
            self._save_checkpoint(model, trial, metrics=metrics)
            self.control = self.callback_handler.on_save(self.args, self.state, self.control)

    def _save_xla(self, output_dir: Optional[str] = None):
        output_dir = output_dir if output_dir is not None else self.args.output_dir
        logger.info(f"Saving model checkpoint to {output_dir}")

        if xm.is_master_ordinal():
            os.makedirs(output_dir, exist_ok=True)
            torch.save(self.args, os.path.join(output_dir, TRAINING_ARGS_NAME))

        # Save a trained model and configuration using `save_pretrained()`.
        # They can then be reloaded using `from_pretrained()`
        xm.rendezvous("saving_checkpoint")
        if self.accelerator.distributed_type is NeuronDistributedType.TENSOR_PARALLELISM:
            logger.info("Model parallelism is enabled, only saving the model sharded state dict.")
            if isinstance(self.model, PreTrainedModel):
                self.model.config.save_pretrained(output_dir)

            parallelizer = ParallelizersManager.parallelizer_for_model(self.model)
            # This mark_step is needed to avoid hang issues.
            xm.mark_step()
            parallelizer.save_model_checkpoint(self.model, output_dir, as_sharded=True, optimizer=self.optimizer)
        else:
            if not isinstance(self.model, PreTrainedModel):
                if isinstance(unwrap_model(self.model), PreTrainedModel):
                    unwrap_model(self.model).save_pretrained(
                        output_dir,
                        is_main_process=self.args.should_save,
                        state_dict=self.model.state_dict(),
                        save_function=xm.save,
                    )
                else:
                    logger.info("Trainer.model is not a `PreTrainedModel`, only saving its state dict.")
                    state_dict = self.model.state_dict()
                    xm.save(state_dict, os.path.join(output_dir, WEIGHTS_NAME))
            else:
                self.model.save_pretrained(output_dir, is_main_process=self.args.should_save, save_function=xm.save)

        if self.tokenizer is not None and self.args.should_save:
            self.tokenizer.save_pretrained(output_dir)

    def save_model(self, output_dir: Optional[str] = None, _internal_call: bool = False):
        if output_dir is None:
            output_dir = self.args.output_dir

        self._save_xla(output_dir)

        # Push to the Hub when `save_model` is called by the user.
        if self.args.push_to_hub and not _internal_call:
            self.push_to_hub(commit_message="Model save")

    def _save_checkpoint(self, model, trial, metrics=None):
        # In all cases, including ddp/dp/deepspeed, self.model is always a reference to the model we
        # want to save except FullyShardedDDP.
        # assert unwrap_model(model) is self.model, "internal model should be a reference to self.model"

        # Save model checkpoint
        checkpoint_folder = f"{PREFIX_CHECKPOINT_DIR}-{self.state.global_step}"

        if self.hp_search_backend is None and trial is None:
            self.store_flos()

        run_dir = self._get_output_dir(trial=trial)
        output_dir = os.path.join(run_dir, checkpoint_folder)

        if xm.is_master_ordinal():
            os.makedirs(output_dir, exist_ok=True)

        self.save_model(output_dir, _internal_call=True)

        # The optimizer state is saved in the shard alongside with the model parameters when doing TP.
        if self.accelerator.distributed_type is not NeuronDistributedType.TENSOR_PARALLELISM:
            xm.rendezvous("saving_optimizer_states")
            xm.save(self.optimizer.state_dict(), os.path.join(output_dir, OPTIMIZER_NAME))

        with warnings.catch_warnings(record=True) as caught_warnings:
            xm.save(self.lr_scheduler.state_dict(), os.path.join(output_dir, SCHEDULER_NAME))
            reissue_pt_warnings(caught_warnings)

        # Determine the new best metric / best model checkpoint
        if metrics is not None and self.args.metric_for_best_model is not None:
            metric_to_check = self.args.metric_for_best_model
            if not metric_to_check.startswith("eval_"):
                metric_to_check = f"eval_{metric_to_check}"
            metric_value = metrics[metric_to_check]

            operator = np.greater if self.args.greater_is_better else np.less
            if (
                self.state.best_metric is None
                or self.state.best_model_checkpoint is None
                or operator(metric_value, self.state.best_metric)
            ):
                self.state.best_metric = metric_value
                self.state.best_model_checkpoint = output_dir

        # Save the Trainer state
        if self.args.should_save:
            self.state.save_to_json(os.path.join(output_dir, TRAINER_STATE_NAME))

        # Save RNG state in non-distributed training
        rng_states = {
            "python": random.getstate(),
            "numpy": np.random.get_state(),
            "cpu": torch.random.get_rng_state(),
        }

        rng_states["xla"] = xm.get_rng_state()

        # A process can arrive here before the process 0 has a chance to save the model, in which case output_dir may
        # not yet exist.
        os.makedirs(output_dir, exist_ok=True)

        if self.args.world_size <= 1:
            torch.save(rng_states, os.path.join(output_dir, "rng_state.pth"))
        else:
            torch.save(rng_states, os.path.join(output_dir, f"rng_state_{self.args.process_index}.pth"))

        if self.args.push_to_hub:
            self._push_from_checkpoint(output_dir)

        # Maybe delete some older checkpoints.
        if self.args.should_save:
            self._rotate_checkpoints(use_mtime=True, output_dir=run_dir)

    def _load_from_checkpoint(self, resume_from_checkpoint, model=None):
        # It has been handled during model parallelization.
        if self.accelerator.distributed_type is NeuronDistributedType.TENSOR_PARALLELISM:
            return
        super()._load_from_checkpoint(self, resume_from_checkpoint, model=model)

    def _load_optimizer_and_scheduler_for_xla_fsdp(self, checkpoint):
        checkpoint_file_exists = (
            glob.glob(os.path.join(checkpoint, OPTIMIZER_NAME) + "_*")
            if is_sagemaker_mp_enabled()
            else os.path.isfile(os.path.join(checkpoint, OPTIMIZER_NAME))
        )
        if checkpoint_file_exists and os.path.isfile(os.path.join(checkpoint, SCHEDULER_NAME)):
            self.accelerator.state.fsdp_plugin.load_optimizer(self.accelerator, self.optimizer, self.model, checkpoint)

            with warnings.catch_warnings(record=True) as caught_warnings:
                lr_scheduler_state = torch.load(os.path.join(checkpoint, SCHEDULER_NAME), map_location="cpu")
            reissue_pt_warnings(caught_warnings)
            xm.send_cpu_data_to_device(lr_scheduler_state, self.args.device)
            self.lr_scheduler.load_state_dict(lr_scheduler_state)

        # TODO: load grad scaling?

    def _load_optimizer_and_scheduler(self, checkpoint):
        if checkpoint is None:
            return
        if self.accelerator.distributed_type is NeuronDistributedType.XLA_FSDP:
            return self._load_optimizer_and_scheduler_for_xla_fsdp(checkpoint)
        elif self.accelerator.distributed_type is NeuronDistributedType.TENSOR_PARALLELISM:
            lr_scheduler_state = torch.load(os.path.join(checkpoint, SCHEDULER_NAME), map_location="cpu")
            xm.send_cpu_data_to_device(lr_scheduler_state, self.args.device)
            self.lr_scheduler.load_state_dict(lr_scheduler_state)

            parallelizer = ParallelizersManager.parallelizer_for_model(self.model)
            parallelizer.load_optimizer_sharded_checkpoint(self.optimizer, checkpoint)
        else:
            return super()._load_optimizer_and_scheduler(checkpoint)

    @patch_within_function(("transformers.trainer.skip_first_batches", skip_first_batches))
    def _inner_training_loop(
        self, batch_size=None, args=None, resume_from_checkpoint=None, trial=None, ignore_keys_for_eval=None
    ):
        return super()._inner_training_loop(
            batch_size=batch_size,
            args=args,
            resume_from_checkpoint=resume_from_checkpoint,
            trial=trial,
            ignore_keys_for_eval=ignore_keys_for_eval,
        )

    def evaluation_loop(
        self,
        dataloader: torch.utils.data.DataLoader,
        description: str,
        prediction_loss_only: Optional[bool] = None,
        ignore_keys: Optional[List[str]] = None,
        metric_key_prefix: str = "eval",
    ) -> EvalLoopOutput:
        # This will prepare the model if it was not prepared before.
        # This is needed for example for TP when we performing only evaluation (no training):
        #   1. The model needs to be loaded if it was lazy loaded.
        #   2. The model needs to be parallelized.
        self.accelerator.prepare_model(self.model)

        return super().evaluation_loop(
            dataloader,
            description,
            prediction_loss_only=prediction_loss_only,
            ignore_keys=ignore_keys,
            metric_key_prefix=metric_key_prefix,
        )


class NeuronTrainer(AugmentTrainerForNeuronMixin, Trainer):
    """
    Trainer that is suited for performing training on AWS Tranium instances.
    """


class Seq2SeqNeuronTrainer(AugmentTrainerForNeuronMixin, Seq2SeqTrainer):
    """
    Seq2SeqTrainer that is suited for performing training on AWS Tranium instances.
    """<|MERGE_RESOLUTION|>--- conflicted
+++ resolved
@@ -107,11 +107,7 @@
     if not isinstance(torch.distributed.group.WORLD, xbn.ProcessGroupXla):
         _ORIGINAL_NEURON_CACHE_PATH = get_neuron_cache_path()
 
-<<<<<<< HEAD
-        # _ORIGINAL_NEURON_CACHE_PATH is None when the `--no-cache` flag is set.
-=======
         # _ORIGINAL_NEURON_CACHE_PATH is `None` when the `--no-cache` flag is set.
->>>>>>> 0bdd65b9
         if _ORIGINAL_NEURON_CACHE_PATH is not None:
             if is_precompilation():
                 # During precompilation, we make sure to set the cache path to the defined compile cache path by the
