--- conflicted
+++ resolved
@@ -72,10 +72,7 @@
     is_torch_xla_available,
     patch_within_function,
 )
-<<<<<<< HEAD
-from .utils.cache_utils import get_neuron_cache_path
 from .utils.misc import is_main_worker
-=======
 from .utils.cache_utils import (
     get_hf_hub_cache_repos,
     get_model_name_or_path,
@@ -84,7 +81,6 @@
     has_write_access_to_repo,
 )
 from .utils.hub_neuronx_cache import ModelCacheEntry, hub_neuronx_cache, patch_neuron_cc_wrapper, synchronize_hub_cache
->>>>>>> d3198567
 from .utils.require_utils import requires_neuronx_distributed
 from .utils.training_utils import (
     TRANSFORMERS_MIN_VERSION_USE_ACCELERATE,
