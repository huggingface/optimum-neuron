# coding=utf-8
# Copyright 2023 The HuggingFace Inc. team. All rights reserved.
#
# Licensed under the Apache License, Version 2.0 (the "License");
# you may not use this file except in compliance with the License.
# You may obtain a copy of the License at
#
#     http://www.apache.org/licenses/LICENSE-2.0
#
# Unless required by applicable law or agreed to in writing, software
# distributed under the License is distributed on an "AS IS" BASIS,
# WITHOUT WARRANTIES OR CONDITIONS OF ANY KIND, either express or implied.
# See the License for the specific language governing permissions and
# limitations under the License.
"""Defines a TrainingArguments class compatible with Neuron."""

import io
import json
import os
import warnings
from dataclasses import dataclass, field
from datetime import timedelta

import torch
from accelerate.utils import DistributedType
from packaging import version
from transformers.trainer_utils import get_last_checkpoint
from transformers.training_args import ParallelMode, TrainingArguments
from transformers.training_args_seq2seq import Seq2SeqTrainingArguments
from transformers.utils import (
    cached_property,
    is_sagemaker_dp_enabled,
    is_sagemaker_mp_enabled,
    requires_backends,
)

from ..utils import check_if_transformers_greater, logging
from .accelerate import NeuronAcceleratorState, NeuronPartialState
from .accelerate.utils import TensorParallelismPlugin, patch_accelerate_is_tpu_available
from .utils import is_accelerate_available, is_torch_xla_available
from .utils.training_utils import TRANSFORMERS_MIN_VERSION_FOR_XLA_FSDP


if is_sagemaker_mp_enabled():
    import smdistributed.modelparallel.torch as smp

    smp.init()


logger = logging.get_logger(__name__)


@dataclass
class NeuronTrainingArgumentsMixin:
    zero_1: bool = field(default=False, metadata={"help": "Whether to use  ZeRO Stage 1 Optimization."})
    tensor_parallel_size: int = field(
        default=1, metadata={"help": "The number of replicas the model will be sharded on."}
    )
    disable_embedding_parallelization: bool = field(
        default=True,
        metadata={"help": "Whether or not the embedding parallelization when doing TP should be disabled."},
    )
    sequence_parallel_enabled: bool = field(
        default=False,
        metadata={"help": "Whether or not to enable sequence parallelism."},
    )
    neuron_cc_optlevel: str = field(
        default="auto",
        metadata={
            "choices": ["auto", "1", "2", "3"],
            "help": "Specify the level of optimization the Neuron compiler should perform.",
        },
    )

    def __post_init__(self):
        # Patches accelerate.utils.imports.is_tpu_available to match `is_torch_xla_available`
        patch_accelerate_is_tpu_available()

        if not self.disable_embedding_parallelization:
            raise NotImplementedError("Disabling the parallelization of the embeddings is not fully supported yet.")

        if self.fsdp != "":
            # Disabling FSDP until next release because it is still very experimental and not validated.
            raise RuntimeError("FSDP is not supported yet.")
            if self.fsdp_config is None:
                self.fsdp_config = {"xla": True}
            elif isinstance(self.fsdp_config, str):
                with io.open(self.fsdp_config, "r", encoding="utf-8") as f:
                    self.fsdp_config = json.load(f)

            if "xla" in self.fsdp_config and not self.fsdp_config["xla"]:
                raise ValueError(
                    "XLA FSDP is the only supported FSDP implementation by `optimum-neuron` but the provided FSDP "
                    "config specified it should not be used."
                )
            else:
                self.fsdp_config["xla"] = True

            os.environ["ACCELERATE_USE_FSDP"] = "true"

            if not check_if_transformers_greater(TRANSFORMERS_MIN_VERSION_FOR_XLA_FSDP):
                import transformers

                raise RuntimeError(
                    "The minimal required Transformers version to perform XLA FSDP is "
                    f"{TRANSFORMERS_MIN_VERSION_FOR_XLA_FSDP} but {transformers.__version__} is installed."
                )
<<<<<<< HEAD
        self.tp_plugin = TensorParallelismPlugin(self.tensor_parallel_size, not self.disable_embedding_parallelization)
        if self.neuron_cc_optlevel != "auto":
            self.neuron_cc_optlevel = f"-O{self.neuron_cc_optlevel}"
=======

        resume_from_checkpoint = self.resume_from_checkpoint
        if resume_from_checkpoint is None and os.path.isdir(self.output_dir):
            # If checkpoint is None, then there was no checkpoint in output dir, otherwise we use it.
            checkpoint = get_last_checkpoint(self.output_dir)
            resume_from_checkpoint = checkpoint

        self.tp_plugin = TensorParallelismPlugin(
            self.tensor_parallel_size,
            not self.disable_embedding_parallelization,
            sequence_parallel_enabled=self.sequence_parallel_enabled,
            checkpoint_dir=resume_from_checkpoint,
        )
>>>>>>> 99f080ff
        super().__post_init__()

    # Needed only to specialize the warning message for FSDP.
    @cached_property
    def _setup_devices(self) -> "torch.device":
        if not check_if_transformers_greater("4.30.0"):
            return super()._setup_devices

        requires_backends(self, ["torch"])
        logger.info("PyTorch: setting up devices")
        NeuronAcceleratorState._reset_state()
        NeuronPartialState._reset_state()
        if not is_sagemaker_mp_enabled() and not is_accelerate_available():
            raise ImportError(
                "Using the `Trainer` with `PyTorch` requires `accelerate>=0.20.1`: Please run `pip install "
                "transformers[torch]` or `pip install accelerate -U`"
            )
        self.distributed_state = None
        if self.no_cuda:
            self.distributed_state = NeuronPartialState(cpu=True, backend=self.ddp_backend)
            self._n_gpu = 0
        elif is_sagemaker_mp_enabled():
            local_rank = smp.local_rank()
            device = torch.device("cuda", local_rank)
            self._n_gpu = 1
            torch.cuda.set_device(device)
        elif is_sagemaker_dp_enabled():
            self.distributed_state = NeuronPartialState(_use_sagemaker_dp=True)
            self._n_gpu = 1
        elif self.deepspeed:
            # Need to do similar for Accelerator init
            os.environ["ACCELERATE_USE_DEEPSPEED"] = "true"
            self.distributed_state = NeuronPartialState(timeout=timedelta(seconds=self.ddp_timeout))
            del os.environ["ACCELERATE_USE_DEEPSPEED"]
            self._n_gpu = 1
        else:
            self.distributed_state = NeuronPartialState(backend=self.ddp_backend)
            self._n_gpu = 1
        if not is_sagemaker_mp_enabled():
            device = self.distributed_state.device
            self.local_rank = self.distributed_state.local_process_index
        if (
            torch.distributed.is_available()
            and torch.distributed.is_initialized()
            and self.parallel_mode not in [ParallelMode.DISTRIBUTED, ParallelMode.TPU]
        ):
            logger.warning(
                "torch.distributed process group is initialized, but parallel_mode != ParallelMode.DISTRIBUTED and "
                "parallel_mode != ParallelMode.TPU. "
                "In order to use Torch DDP / XLA FSDP, launch your script with `python -m torch.distributed.launch"
            )
        if is_torch_xla_available():
            device = self.distributed_state.device
            self._n_gpu = 0
        elif is_sagemaker_dp_enabled() or is_sagemaker_mp_enabled():
            # Already set _n_gpu
            pass
        elif self.distributed_state.distributed_type == DistributedType.NO:
            if self.use_mps_device:
                if not torch.backends.mps.is_available():
                    if not torch.backends.mps.is_built():
                        raise AssertionError(
                            "MPS not available because the current PyTorch install was not "
                            "built with MPS enabled. Please install torch version >=1.12.0 on "
                            "your Apple silicon Mac running macOS 12.3 or later with a native "
                            "version (arm64) of Python"
                        )
                    else:
                        raise AssertionError(
                            "MPS not available because the current MacOS version is not 12.3+ "
                            "and/or you do not have an MPS-enabled device on this machine."
                        )
                else:
                    if not version.parse(version.parse(torch.__version__).base_version) > version.parse("1.12.0"):
                        warnings.warn(
                            "We strongly recommend to install PyTorch >= 1.13 (nightly version at the time of writing)"
                            " on your MacOS machine. It has major fixes related to model correctness and performance"
                            " improvements for transformer based models. Please refer to"
                            " https://github.com/pytorch/pytorch/issues/82707 for more details."
                        )
                    device = torch.device("mps")
                    self._n_gpu = 1
            elif self.no_cuda:
                device = torch.device("cpu")
                self._n_gpu = 0
            else:
                # if n_gpu is > 1 we'll use nn.DataParallel.
                # If you only want to use a specific subset of GPUs use `CUDA_VISIBLE_DEVICES=0`
                # Explicitly set CUDA to the first (index 0) CUDA device, otherwise `set_device` will
                # trigger an error that a device index is missing. Index 0 takes into account the
                # GPUs available in the environment, so `CUDA_VISIBLE_DEVICES=1,2` with `cuda:0`
                # will use the first GPU in that env, i.e. GPU#1
                device = torch.device("cuda:0" if torch.cuda.is_available() else "cpu")
                # Sometimes the line in the postinit has not been run before we end up here, so just checking we're not at
                # the default value.
                self._n_gpu = torch.cuda.device_count()
                if device.type == "cuda":
                    torch.cuda.set_device(device)
        return device

    @property
    def place_model_on_device(self):
        return not self.tp_plugin.should_parallelize and super().place_model_on_device

    @property
    def world_size(self):
        divisor = 1
        if self.tp_plugin.should_parallelize:
            divisor = self.tp_plugin.tensor_parallel_size
        return super().world_size // divisor


@dataclass
class NeuronTrainingArguments(NeuronTrainingArgumentsMixin, TrainingArguments):
    pass


@dataclass
class Seq2SeqNeuronTrainingArguments(NeuronTrainingArgumentsMixin, Seq2SeqTrainingArguments):
    pass<|MERGE_RESOLUTION|>--- conflicted
+++ resolved
@@ -105,11 +105,8 @@
                     "The minimal required Transformers version to perform XLA FSDP is "
                     f"{TRANSFORMERS_MIN_VERSION_FOR_XLA_FSDP} but {transformers.__version__} is installed."
                 )
-<<<<<<< HEAD
-        self.tp_plugin = TensorParallelismPlugin(self.tensor_parallel_size, not self.disable_embedding_parallelization)
         if self.neuron_cc_optlevel != "auto":
             self.neuron_cc_optlevel = f"-O{self.neuron_cc_optlevel}"
-=======
 
         resume_from_checkpoint = self.resume_from_checkpoint
         if resume_from_checkpoint is None and os.path.isdir(self.output_dir):
@@ -123,7 +120,6 @@
             sequence_parallel_enabled=self.sequence_parallel_enabled,
             checkpoint_dir=resume_from_checkpoint,
         )
->>>>>>> 99f080ff
         super().__post_init__()
 
     # Needed only to specialize the warning message for FSDP.
