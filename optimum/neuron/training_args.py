# coding=utf-8
# Copyright 2023 The HuggingFace Inc. team. All rights reserved.
#
# Licensed under the Apache License, Version 2.0 (the "License");
# you may not use this file except in compliance with the License.
# You may obtain a copy of the License at
#
#     http://www.apache.org/licenses/LICENSE-2.0
#
# Unless required by applicable law or agreed to in writing, software
# distributed under the License is distributed on an "AS IS" BASIS,
# WITHOUT WARRANTIES OR CONDITIONS OF ANY KIND, either express or implied.
# See the License for the specific language governing permissions and
# limitations under the License.
"""Defines a TrainingArguments class compatible with Neuron."""

import io
import json
import os
import warnings
from dataclasses import dataclass, field
from datetime import timedelta

import torch
from accelerate.utils import DistributedType
from packaging import version
from transformers.trainer_utils import get_last_checkpoint
from transformers.training_args import ParallelMode, TrainingArguments
from transformers.training_args_seq2seq import Seq2SeqTrainingArguments
from transformers.utils import (
    cached_property,
    is_sagemaker_dp_enabled,
    is_sagemaker_mp_enabled,
    requires_backends,
)

from ..utils import check_if_transformers_greater, logging
from .accelerate import NeuronAcceleratorState, NeuronPartialState
from .accelerate.utils import ModelParallelismPlugin, patch_accelerate_is_tpu_available
from .utils import is_accelerate_available, is_torch_xla_available
from .utils.training_utils import TRANSFORMERS_MIN_VERSION_FOR_XLA_FSDP


if is_sagemaker_mp_enabled():
    import smdistributed.modelparallel.torch as smp

    smp.init()


logger = logging.get_logger(__name__)


@dataclass
class NeuronTrainingArgumentsMixin:
    zero_1: bool = field(default=False, metadata={"help": "Whether to use  ZeRO Stage 1 Optimization."})
    tensor_parallel_size: int = field(
        default=1, metadata={"help": "The number of replicas the model will be sharded on."}
    )
    disable_embedding_parallelization: bool = field(
        default=False,
        metadata={
            "help": (
                "If set, the embeddings will not be parallelized when doing model parallelism. When embeddings are not "
                "parallelized in decoder and seq2seq models, the language modeling head cannot be parallelized either "
                "or need an all-gather, which can be costly."
            )
        },
    )
    disable_sequence_parallel: bool = field(
        default=False,
        metadata={"help": "Whether or not to disable sequence parallelism."},
    )
    neuron_cc_optlevel: str = field(
        default="auto",
        metadata={
            "choices": ["auto", "1", "2", "3"],
            "help": "Specify the level of optimization the Neuron compiler should perform.",
        },
    )
    pipeline_parallel_size: int = field(
        default=1,
        metadata={"help": "The number of pipeline parallel replicas"},
    )
    pipeline_parallel_num_microbatches: int = field(
        default=-1,
        metadata={"help": "The number of microbatches used for pipeline execution."},
    )

    def __post_init__(self):
        # Patches accelerate.utils.imports.is_tpu_available to match `is_torch_xla_available`
        patch_accelerate_is_tpu_available()

        if self.fsdp != "":
            # Disabling FSDP until next release because it is still very experimental and not validated.
            raise RuntimeError("FSDP is not supported yet.")
            if self.fsdp_config is None:
                self.fsdp_config = {"xla": True}
            elif isinstance(self.fsdp_config, str):
                with io.open(self.fsdp_config, "r", encoding="utf-8") as f:
                    self.fsdp_config = json.load(f)

            if "xla" in self.fsdp_config and not self.fsdp_config["xla"]:
                raise ValueError(
                    "XLA FSDP is the only supported FSDP implementation by `optimum-neuron` but the provided FSDP "
                    "config specified it should not be used."
                )
            else:
                self.fsdp_config["xla"] = True

            os.environ["ACCELERATE_USE_FSDP"] = "true"

            if not check_if_transformers_greater(TRANSFORMERS_MIN_VERSION_FOR_XLA_FSDP):
                import transformers

                raise RuntimeError(
                    "The minimal required Transformers version to perform XLA FSDP is "
                    f"{TRANSFORMERS_MIN_VERSION_FOR_XLA_FSDP} but {transformers.__version__} is installed."
                )
        if self.neuron_cc_optlevel != "auto":
            self.neuron_cc_optlevel = f"-O{self.neuron_cc_optlevel}"

        resume_from_checkpoint = self.resume_from_checkpoint
        if resume_from_checkpoint is None and os.path.isdir(self.output_dir):
            # If checkpoint is None, then there was no checkpoint in output dir, otherwise we use it.
            checkpoint = get_last_checkpoint(self.output_dir)
            resume_from_checkpoint = checkpoint

        if self.pipeline_parallel_size > 1:
            if self.pipeline_parallel_num_microbatches == -1:
                self.pipeline_parallel_num_microbatches = self.per_device_train_batch_size
            if self.per_device_train_batch_size % self.pipeline_parallel_num_microbatches != 0:
                raise ValueError(
                    f"The number of pipeline microbatches ({self.pipeline_parallel_num_microbatches}) divide the total "
                    f"per-device train batch size ({self.per_device_train_batch_size})."
                )
            if self.per_device_eval_batch_size % self.pipeline_parallel_num_microbatches != 0:
                raise ValueError(
                    f"The number of pipeline microbatches ({self.pipeline_parallel_num_microbatches}) divide the total "
                    f"per-device eval batch size ({self.per_device_eval_batch_size})."
                )

        self.mp_plugin = ModelParallelismPlugin(
            self.tensor_parallel_size,
            not self.disable_embedding_parallelization,
<<<<<<< HEAD
            sequence_parallel_enabled=self.sequence_parallel_enabled,
            pipeline_parallel_size=self.pipeline_parallel_size,
            pipeline_parallel_num_microbatches=self.pipeline_parallel_num_microbatches,
            pipeline_parallel_use_zero1_optimizer=self.zero_1,
=======
            sequence_parallel_enabled=not self.disable_sequence_parallel,
>>>>>>> 2d824bad
            checkpoint_dir=resume_from_checkpoint,
        )
        super().__post_init__()

    # Needed only to specialize the warning message for FSDP.
    @cached_property
    def _setup_devices(self) -> "torch.device":
        if not check_if_transformers_greater("4.30.0"):
            return super()._setup_devices

        requires_backends(self, ["torch"])
        logger.info("PyTorch: setting up devices")
        NeuronAcceleratorState._reset_state()
        NeuronPartialState._reset_state()
        if not is_sagemaker_mp_enabled() and not is_accelerate_available():
            raise ImportError(
                "Using the `Trainer` with `PyTorch` requires `accelerate>=0.20.1`: Please run `pip install "
                "transformers[torch]` or `pip install accelerate -U`"
            )
        self.distributed_state = None
        if self.no_cuda:
            self.distributed_state = NeuronPartialState(cpu=True, backend=self.ddp_backend)
            self._n_gpu = 0
        elif is_sagemaker_mp_enabled():
            local_rank = smp.local_rank()
            device = torch.device("cuda", local_rank)
            self._n_gpu = 1
            torch.cuda.set_device(device)
        elif is_sagemaker_dp_enabled():
            self.distributed_state = NeuronPartialState(_use_sagemaker_dp=True)
            self._n_gpu = 1
        elif self.deepspeed:
            # Need to do similar for Accelerator init
            os.environ["ACCELERATE_USE_DEEPSPEED"] = "true"
            self.distributed_state = NeuronPartialState(timeout=timedelta(seconds=self.ddp_timeout))
            del os.environ["ACCELERATE_USE_DEEPSPEED"]
            self._n_gpu = 1
        else:
            self.distributed_state = NeuronPartialState(backend=self.ddp_backend)
            self._n_gpu = 1
        if not is_sagemaker_mp_enabled():
            device = self.distributed_state.device
            self.local_rank = self.distributed_state.local_process_index
        if (
            torch.distributed.is_available()
            and torch.distributed.is_initialized()
            and self.parallel_mode not in [ParallelMode.DISTRIBUTED, ParallelMode.TPU]
        ):
            logger.warning(
                "torch.distributed process group is initialized, but parallel_mode != ParallelMode.DISTRIBUTED and "
                "parallel_mode != ParallelMode.TPU. "
                "In order to use Torch DDP / XLA FSDP, launch your script with `python -m torch.distributed.launch"
            )
        if is_torch_xla_available():
            device = self.distributed_state.device
            self._n_gpu = 0
        elif is_sagemaker_dp_enabled() or is_sagemaker_mp_enabled():
            # Already set _n_gpu
            pass
        elif self.distributed_state.distributed_type == DistributedType.NO:
            if self.use_mps_device:
                if not torch.backends.mps.is_available():
                    if not torch.backends.mps.is_built():
                        raise AssertionError(
                            "MPS not available because the current PyTorch install was not "
                            "built with MPS enabled. Please install torch version >=1.12.0 on "
                            "your Apple silicon Mac running macOS 12.3 or later with a native "
                            "version (arm64) of Python"
                        )
                    else:
                        raise AssertionError(
                            "MPS not available because the current MacOS version is not 12.3+ "
                            "and/or you do not have an MPS-enabled device on this machine."
                        )
                else:
                    if not version.parse(version.parse(torch.__version__).base_version) > version.parse("1.12.0"):
                        warnings.warn(
                            "We strongly recommend to install PyTorch >= 1.13 (nightly version at the time of writing)"
                            " on your MacOS machine. It has major fixes related to model correctness and performance"
                            " improvements for transformer based models. Please refer to"
                            " https://github.com/pytorch/pytorch/issues/82707 for more details."
                        )
                    device = torch.device("mps")
                    self._n_gpu = 1
            elif self.no_cuda:
                device = torch.device("cpu")
                self._n_gpu = 0
            else:
                # if n_gpu is > 1 we'll use nn.DataParallel.
                # If you only want to use a specific subset of GPUs use `CUDA_VISIBLE_DEVICES=0`
                # Explicitly set CUDA to the first (index 0) CUDA device, otherwise `set_device` will
                # trigger an error that a device index is missing. Index 0 takes into account the
                # GPUs available in the environment, so `CUDA_VISIBLE_DEVICES=1,2` with `cuda:0`
                # will use the first GPU in that env, i.e. GPU#1
                device = torch.device("cuda:0" if torch.cuda.is_available() else "cpu")
                # Sometimes the line in the postinit has not been run before we end up here, so just checking we're not at
                # the default value.
                self._n_gpu = torch.cuda.device_count()
                if device.type == "cuda":
                    torch.cuda.set_device(device)
        return device

    @property
    def place_model_on_device(self):
        return not self.mp_plugin.should_parallelize and super().place_model_on_device

    @property
    def world_size(self):
        divisor = 1
        if self.mp_plugin.should_parallelize:
            divisor = self.mp_plugin.tensor_parallel_size * self.mp_plugin.pipeline_parallel_size
        return super().world_size // divisor


@dataclass
class NeuronTrainingArguments(NeuronTrainingArgumentsMixin, TrainingArguments):
    pass


@dataclass
class Seq2SeqNeuronTrainingArguments(NeuronTrainingArgumentsMixin, Seq2SeqTrainingArguments):
    pass<|MERGE_RESOLUTION|>--- conflicted
+++ resolved
@@ -141,15 +141,11 @@
 
         self.mp_plugin = ModelParallelismPlugin(
             self.tensor_parallel_size,
-            not self.disable_embedding_parallelization,
-<<<<<<< HEAD
-            sequence_parallel_enabled=self.sequence_parallel_enabled,
+            parallelize_embeddings=not self.disable_embedding_parallelization,
+            sequence_parallel_enabled=not self.disable_sequence_parallel,
             pipeline_parallel_size=self.pipeline_parallel_size,
             pipeline_parallel_num_microbatches=self.pipeline_parallel_num_microbatches,
             pipeline_parallel_use_zero1_optimizer=self.zero_1,
-=======
-            sequence_parallel_enabled=not self.disable_sequence_parallel,
->>>>>>> 2d824bad
             checkpoint_dir=resume_from_checkpoint,
         )
         super().__post_init__()
