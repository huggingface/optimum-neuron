--- conflicted
+++ resolved
@@ -345,30 +345,6 @@
     def _prepare_model_for_tp(
         self, model: torch.nn.Module, device_placement: Optional[bool] = None, evaluation_mode: bool = False
     ):
-<<<<<<< HEAD
-        if not evaluation_mode:
-            cpu_ids = [id(v) for v in model.parameters()]
-            # TODO: enable self.device (if needed).
-            model = self.state.tp_plugin.parallelize_model(model, device=None)
-            if os.environ.get("XLA_USE_BF16", "0") == "1":
-                model.to(torch.bfloat16)
-            else:
-                model.to(torch.float32)
-
-            def _tie_or_clone_weights_for_tp(self, output_embeddings, input_embeddings):
-                """Tie or clone module weights depending of whether we are using TorchScript or not"""
-                output_embeddings.weight = input_embeddings.weight
-                if hasattr(output_embeddings, "out_features") and hasattr(input_embeddings, "num_embeddings"):
-                    output_embeddings.out_features = input_embeddings.num_embeddings
-
-            with ModelPatcher(patching_specs=[(model, "_tie_or_clone_weights", _tie_or_clone_weights_for_tp)]):
-                model.tie_weights()
-                move_model_to_device(model, self.device)
-                model.tie_weights()
-
-            self._model_cpu_parameters_to_xla[id(model)] = dict(zip(cpu_ids, model.parameters()))
-            device_placement = False
-=======
         if model in self._models or Parallelizer.was_parallelized(model):
             return model
 
@@ -393,7 +369,6 @@
         self._model_cpu_parameters_to_xla[id(model)] = dict(zip(cpu_ids, model.parameters()))
         device_placement = False
 
->>>>>>> 99f080ff
         return super().prepare_model(model, device_placement=device_placement, evaluation_mode=evaluation_mode)
 
     def prepare_model(
