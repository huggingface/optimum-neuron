# coding=utf-8
# Copyright 2023 The HuggingFace Inc. team. All rights reserved.
#
# Licensed under the Apache License, Version 2.0 (the "License");
# you may not use this file except in compliance with the License.
# You may obtain a copy of the License at
#
#     http://www.apache.org/licenses/LICENSE-2.0
#
# Unless required by applicable law or agreed to in writing, software
# distributed under the License is distributed on an "AS IS" BASIS,
# WITHOUT WARRANTIES OR CONDITIONS OF ANY KIND, either express or implied.
# See the License for the specific language governing permissions and
# limitations under the License.
"""Custom Accelerator class for Neuron."""

import collections
import contextlib
import inspect
import os
import re
import shutil
from functools import partial
from pathlib import Path
from typing import TYPE_CHECKING, Any, Callable, List, Optional, Tuple, Union

import torch
from accelerate import Accelerator
from accelerate.checkpointing import save_accelerator_state, save_custom_state
from accelerate.utils import DistributedType
from accelerate.utils.operations import gather_object, recursively_apply
from torch.utils.data import DataLoader
from torch.utils.data.distributed import DistributedSampler

from ...utils import logging
from ..distributed import Parallelizer, ParallelizersManager
from ..utils import (
    DynamicPatch,
    ModelPatcher,
    Patcher,
    is_neuronx_distributed_available,
    is_torch_xla_available,
    patch_within_function,
    patched_finfo,
)
from ..utils.misc import args_and_kwargs_to_kwargs_only
from ..utils.require_utils import requires_neuronx_distributed
from .optimizer import NeuronAcceleratedOptimizer
from .scheduler import NeuronAcceleratedScheduler
from .state import NeuronAcceleratorState
from .utils import (
    ModelParallelismPlugin,
    NeuronDistributedType,
    NeuronFullyShardedDataParallelPlugin,
    patch_accelerate_is_tpu_available,
)
from .utils.operations import _xla_gather


if TYPE_CHECKING:
    from transformers import PreTrainedModel

    try:
        from torch.optim.lr_scheduler import LRScheduler
    except ImportError:
        from torch.optim.lr_scheduler import _LRScheduler as LRScheduler

if is_torch_xla_available():
    import torch_xla.core.xla_model as xm
    from torch_xla.distributed.parallel_loader import MpDeviceLoader
else:
    xm = None

if is_neuronx_distributed_available():
    from neuronx_distributed.utils.model_utils import move_model_to_device


logger = logging.get_logger(__name__)


MODEL_PATCHING_SPECS = [
    ("config.layerdrop", 0),
    ("no_sync", lambda: contextlib.nullcontext()),
    (
        "forward",
        DynamicPatch(patch_within_function(("torch.finfo", patched_finfo))),
    ),
]

NxDPPMODEL_PATCHING_SPECS = [
    (
        "forward",
        DynamicPatch(patch_within_function(("torch.finfo", patched_finfo))),
    ),
]


# TODO: should we do a XLAFSDPNeuronAccelerator instead?
class NeuronAccelerator(Accelerator):
    # @patch_within_function(("accelerate.accelerator.AcceleratorState", NeuronAcceleratorState))
    def __init__(self, *args, mp_plugin: Optional[ModelParallelismPlugin] = None, zero_1: bool = False, **kwargs):
        # Patches accelerate.utils.imports.is_tpu_available to match `is_torch_xla_available`
        patch_accelerate_is_tpu_available()

        full_kwargs = args_and_kwargs_to_kwargs_only(
            super().__init__, args=args, kwargs=kwargs, include_default_values=True
        )

        # There is a check for gradient_accumulation_steps to be equal to 1 when
        # DistributedType == DistributedType.TPU, so we change that for initialization
        # and restore it back afterwards.
        num_steps = 1
        gradient_accumulation_plugin = full_kwargs["gradient_accumulation_plugin"]
        gradient_accumulation_steps = full_kwargs["gradient_accumulation_steps"]
        if gradient_accumulation_plugin is not None:
            num_steps = gradient_accumulation_plugin.num_steps
            gradient_accumulation_plugin.num_steps = 1
        elif gradient_accumulation_steps != 1:
            num_steps = gradient_accumulation_steps
            gradient_accumulation_steps = 1
        full_kwargs["gradient_accumulation_plugin"] = gradient_accumulation_plugin
        full_kwargs["gradient_accumulation_steps"] = gradient_accumulation_steps

        fsdp_plugin = full_kwargs["fsdp_plugin"]
        if fsdp_plugin is None:
            if os.environ.get("ACCELERATE_USE_FSDP", "false") == "true":
                fsdp_plugin = NeuronFullyShardedDataParallelPlugin()
        elif not isinstance(fsdp_plugin, NeuronFullyShardedDataParallelPlugin):
            raise ValueError(
                "The fsdp_plugin must be an instance of NeuronFullyShardedDataParallelPlugin to use XLA FSDP with "
                f"the NeuronAccelerator, but an instance of {type(fsdp_plugin)} was given here."
            )
        self.fsdp_plugin = fsdp_plugin

        use_neuronx_distributed_tp = os.environ.get("ACCELERATE_USE_NEURONX_DISTRIBUTED_TP", "false")
        use_neuronx_distributed_pp = os.environ.get("ACCELERATE_USE_NEURONX_DISTRIBUTED_PP", "false")
        if mp_plugin is None:
            if use_neuronx_distributed_tp == "false":
                tp_size = 1
            else:
                tp_size = int(use_neuronx_distributed_tp)
            if use_neuronx_distributed_pp == "false":
                pp_size = 1
            else:
                pp_size = int(use_neuronx_distributed_pp)
            mp_plugin = ModelParallelismPlugin(
                tensor_parallel_size=tp_size, parallelize_embeddings=True, pipeline_parallel_size=pp_size
            )
        self._model_cpu_parameters_to_xla = {}

        if mp_plugin.tensor_parallel_size > 1:
            os.environ["ACCELERATE_USE_NEURONX_DISTRIBUTED_TP"] = "true"

        if mp_plugin.pipeline_parallel_size > 1:
            os.environ["ACCELERATE_USE_NEURONX_DISTRIBUTED_PP"] = "true"

        patched_accelerator_state = partial(NeuronAcceleratorState, mp_plugin=mp_plugin)
        with Patcher([("accelerate.accelerator.AcceleratorState", patched_accelerator_state)]):
            super().__init__(**full_kwargs)

        self.zero_1 = zero_1

        if self.fsdp_plugin is not None and self.zero_1:
            raise ValueError("Either enable XLA ZeRO Stage 1 or XLA FSDP but not both.")

        if self.process_index == -1 and self.zero_1:
            raise ValueError("XLA ZeRO Stage 1 can only be enabled in a distributed training setting.")

        if fsdp_plugin is not None and mp_plugin is not None:
            raise ValueError("It is not possible to both use neuronx_distributed Tensor Parallelism and XLA FSDP.")

        if num_steps != 1:
            self.gradient_accumulation_steps = num_steps

    def _prepare_data_loader_for_distributed(
        self, data_loader: DataLoader, num_replicas: int, rank: int
    ) -> DataLoader:
        # TODO: make it more robust, similar to the prepare_data_loader function in `accelerate`.
        if isinstance(data_loader.sampler, DistributedSampler):
            return data_loader

        orig_sampler = data_loader.sampler
        if hasattr(orig_sampler, "shuffle"):
            shuffle = orig_sampler.shuffle
        elif isinstance(orig_sampler, torch.utils.data.SequentialSampler):
            shuffle = False
        else:
            shuffle = True
            if not isinstance(orig_sampler, torch.utils.data.RandomSampler):
                logger.warning(
                    f"The sampler {orig_sampler} is going to be replaced by a torch.utils.data.DistributedSampler. This "
                    "new sampler will shuffle the dataset, it might not be the expected behaviour."
                )

        sampler = DistributedSampler(data_loader.dataset, num_replicas=num_replicas, rank=rank, shuffle=shuffle)

        distributed_dataloader = DataLoader(
            data_loader.dataset,
            batch_size=data_loader.batch_size,
            sampler=sampler,
            num_workers=data_loader.num_workers,
            collate_fn=data_loader.collate_fn,
            pin_memory=data_loader.pin_memory,
            drop_last=data_loader.drop_last,
        )
        distributed_dataloader._is_accelerate_prepared = True
        return distributed_dataloader

    def prepare_data_loader(self, data_loader: DataLoader, device_placement: Optional[bool] = None):
        if self.state.distributed_type is NeuronDistributedType.MODEL_PARALLELISM:
            from neuronx_distributed import parallel_layers

            num_replicas = parallel_layers.parallel_state.get_data_parallel_size()
            rank = parallel_layers.parallel_state.get_data_parallel_rank()
        else:
            num_replicas = xm.xrt_world_size()
            rank = xm.get_ordinal()
        if self.state.num_processes > 1:
            data_loader = self._prepare_data_loader_for_distributed(data_loader, num_replicas=num_replicas, rank=rank)
            # No need to wrap the dataloader if we are using pipeline parallelism.
            if self.state.mp_plugin.pipeline_parallel_size == 1:
                data_loader = MpDeviceLoader(data_loader, self.device)
        return data_loader
        # TODO: fix that.
        # return super().prepare_data_loader(data_loader, device_placement=device_placement)

    def _prepare_optimizer_for_mp(self, optimizer: torch.optim.Optimizer, device_placement=None):
        cpu_parameters_to_xla = collections.ChainMap(*self._model_cpu_parameters_to_xla.values())
        if not self.zero_1:
            optimizer = Parallelizer.optimizer_for_mp(optimizer, cpu_parameters_to_xla)
        else:
            xla_parameters, _ = Parallelizer.optimizer_cpu_params_to_xla_params(optimizer, cpu_parameters_to_xla)
            if hasattr(optimizer, "_args_to_recreate"):
                args, kwargs = optimizer._args_to_recreate
                args = (xla_parameters,) + args[1:]
                optimizer._args_to_recreate = (args, kwargs)
            else:
                optimizer.param_groups = xla_parameters
        return optimizer

    @requires_neuronx_distributed
    def _prepare_optimizer_for_zero_1(self, optimizer: torch.optim.Optimizer, device_placement=None):
        mixed_precision_to_dtype = {
            "no": torch.float32,
            "bf16": torch.bfloat16,
        }
        optimizer_dtype = mixed_precision_to_dtype.get(self.state.mixed_precision, None)
        if optimizer_dtype is None:
            raise ValueError(f"The precision {self.state.mixed_precision} is not supported for ZeRO Stage 1")

        from neuronx_distributed.optimizer import NeuronZero1Optimizer
        from neuronx_distributed.parallel_layers.parallel_state import (
            get_data_parallel_group,
            get_tensor_model_parallel_group,
            model_parallel_is_initialized,
        )

        if not model_parallel_is_initialized():
            sharding_groups = None
            grad_norm_groups = None
        else:
            sharding_groups = get_data_parallel_group(as_list=True)
            grad_norm_groups = get_tensor_model_parallel_group(as_list=True)

        if hasattr(optimizer, "_args_to_recreate"):
            args, kwargs = optimizer._args_to_recreate
            params = args[0]
            defaults = args_and_kwargs_to_kwargs_only(optimizer.__class__, args[1:], kwargs)
            zero_1_optimizer = NeuronZero1Optimizer(
                params,
                optimizer.__class__,
                optimizer_dtype=optimizer_dtype,
                pin_layout=False,
                sharding_groups=sharding_groups,
                grad_norm_groups=grad_norm_groups,
                **defaults,
            )
            del optimizer
        else:
            logger.warning(
                f"Creating a NeuronZero1Optimizer from {optimizer}, this might change some default values. When "
                "using ZeRO 1 it is recommended to create the ZeroRedundancyOptimizer yourself to avoid this kind of "
                "issues."
            )
            zero_1_optimizer = NeuronZero1Optimizer(
                optimizer.param_groups,
                optimizer.__class__,
                optimizer_dtype=optimizer_dtype,
                pin_layout=False,
                sharding_groups=sharding_groups,
                grad_norm_groups=grad_norm_groups,
            )
        return zero_1_optimizer

    @patch_within_function(("accelerate.accelerator.AcceleratedOptimizer", NeuronAcceleratedOptimizer))
    def prepare_optimizer(self, optimizer: torch.optim.Optimizer, device_placement: Optional[bool] = None):
        if self.distributed_type is NeuronDistributedType.MODEL_PARALLELISM:
            # TODO: how to handle pp?
            optimizer = self._prepare_optimizer_for_mp(optimizer, device_placement=device_placement)
        if self.zero_1:
            optimizer = self._prepare_optimizer_for_zero_1(optimizer, device_placement=device_placement)
        return super().prepare_optimizer(optimizer, device_placement=device_placement)

    @patch_within_function(("accelerate.accelerator.AcceleratedScheduler", NeuronAcceleratedScheduler))
    def prepare_scheduler(self, scheduler: "LRScheduler"):
        return super().prepare_scheduler(scheduler)

    def patch_model_for_neuron(
        self, model: "torch.nn.Module", patching_specs: Optional[List[Tuple[str, Any]]] = None
    ) -> "torch.nn.Module":
        if patching_specs is None:
            patching_specs = MODEL_PATCHING_SPECS
        prepared_patching_specs = []
        for spec in patching_specs:
            prepared_patching_specs.append((model,) + spec)
        with ModelPatcher(prepared_patching_specs, ignore_missing_attributes=True):
            return model

    def prepare_model_for_xla_fsdp(
        self, model: torch.nn.Module, device_placement: Optional[bool] = None, evaluation_mode: bool = False
    ):
        if device_placement is None:
            device_placement = self.device_placement
        self._models.append(model)
        # We check only for models loaded with `accelerate`

        # Checks if any of the child module has the attribute `hf_device_map`.
        has_hf_device_map = False
        for m in model.modules():
            if hasattr(m, "hf_device_map"):
                has_hf_device_map = True
                break

        if getattr(model, "is_loaded_in_8bit", False) and getattr(model, "hf_device_map", False):
            model_devices = set(model.hf_device_map.values())
            if len(model_devices) > 1:
                raise ValueError(
                    "You can't train a model that has been loaded in 8-bit precision on multiple devices."
                )

            current_device_index = list(model_devices)[0]
            if torch.device(current_device_index) != self.device:
                # if on the first device (GPU 0) we don't care
                if (self.device.index is not None) or (current_device_index != 0):
                    raise ValueError(
                        "You can't train a model that has been loaded in 8-bit precision on a different device than the one "
                        "you're training on. Make sure you loaded the model on the correct device using for example `device_map={'':torch.cuda.current_device()}"
                        "you're training on. Make sure you loaded the model on the correct device using for example `device_map={'':torch.cuda.current_device() or device_map={'':torch.xpu.current_device()}"
                    )

            if "cpu" in model_devices or "disk" in model_devices:
                raise ValueError(
                    "You can't train a model that has been loaded in 8-bit precision with CPU or disk offload."
                )
        elif device_placement and not has_hf_device_map:
            model = model.to(self.device)

        try:
            from torch_xla.distributed.fsdp import XlaFullyShardedDataParallel as FSDP
        except ImportError:
            raise ImportError("Missing XLA FSDP related module; please make sure to use torch-xla >= 2.0.")

        if not evaluation_mode:
            # Check if the model is already a FSDP model due to `Manual Wrapping` and if so,
            # don't wrap it again
            # TODO: validate which arguments work for XLA FSDP.
            if type(model) != FSDP:
                self.state.fsdp_plugin.set_auto_wrap_policy(model)
                fsdp_plugin = self.state.fsdp_plugin
                kwargs = {
                    "sharding_strategy": fsdp_plugin.sharding_strategy,
                    "cpu_offload": fsdp_plugin.cpu_offload,
                    "auto_wrap_policy": fsdp_plugin.auto_wrap_policy,
                    "backward_prefetch": fsdp_plugin.backward_prefetch,
                    "mixed_precision": fsdp_plugin.mixed_precision_policy,
                    "ignored_modules": fsdp_plugin.ignored_modules,
                    "device_id": self.device,
                }
                signature = inspect.signature(FSDP.__init__).parameters.keys()
                if "limit_all_gathers" in signature:
                    kwargs["limit_all_gathers"] = fsdp_plugin.limit_all_gathers
                if "use_orig_params" in signature:
                    kwargs["use_orig_params"] = fsdp_plugin.use_orig_params
                model = FSDP(model, **kwargs)
        self._models[-1] = model

        return model

    @requires_neuronx_distributed
    def _prepare_model_for_mp(
        self, model: torch.nn.Module, device_placement: Optional[bool] = None, evaluation_mode: bool = False
    ):
        from neuronx_distributed.pipeline import NxDPPModel

        if model in self._models or Parallelizer.was_parallelized(model):
            return model

        cpu_ids = {name: id(param) for name, param in model.named_parameters()}
        model_main_input_name = getattr(model, "main_input_name", None)
        # TODO: enable self.device (if needed).
<<<<<<< HEAD
        model = self.state.mp_plugin.parallelize_model(model, device=None)

        if model_main_input_name is not None:
            setattr(model, "main_input_name", model_main_input_name)

        if isinstance(model, NxDPPModel):
            model.local_module = self.patch_model_for_neuron(
                model.local_module, patching_specs=NxDPPMODEL_PATCHING_SPECS
            )
            model_to_cast = model.local_module
        else:
            model_to_cast = model

        model_to_cast = model.local_module if isinstance(model, NxDPPModel) else model
=======
        model = self.state.tp_plugin.parallelize_model(model, device=None)
>>>>>>> 50e31a5e
        if os.environ.get("XLA_USE_BF16", "0") == "1" or os.environ.get("XLA_DOWNCAST_BF16", "0") == "1":
            model_to_cast.to(torch.bfloat16)
        else:
            model_to_cast.to(torch.float32)

        def _tie_or_clone_weights_for_mp(self, output_embeddings, input_embeddings):
            """Tie or clone module weights depending of whether we are using TorchScript or not"""
            output_embeddings.weight = input_embeddings.weight
            if hasattr(output_embeddings, "out_features") and hasattr(input_embeddings, "num_embeddings"):
                output_embeddings.out_features = input_embeddings.num_embeddings

        if isinstance(model, NxDPPModel):
            with ModelPatcher(patching_specs=[(model, "_tie_or_clone_weights", _tie_or_clone_weights_for_mp)]):
                # model.tie_weights()
                model.move_model_to_device()
                # model.tie_weights()
            xla_ids = dict(model.local_named_parameters())
            self._model_cpu_parameters_to_xla[id(model)] = {
                cpu_ids[name]: xla_ids[name] for name, _ in model.local_named_parameters()
            }
        else:
            with ModelPatcher(patching_specs=[(model, "_tie_or_clone_weights", _tie_or_clone_weights_for_mp)]):
                # model.tie_weights()
                move_model_to_device(model, self.device)
                # model.tie_weights()
            xla_ids = dict(model.named_parameters())
            self._model_cpu_parameters_to_xla[id(model)] = {
                cpu_ids[name]: xla_ids[name] for name, _ in model.named_parameters()
            }

        device_placement = False

        return super().prepare_model(model, device_placement=device_placement, evaluation_mode=evaluation_mode)

    def prepare_model(
        self, model: torch.nn.Module, device_placement: Optional[bool] = None, evaluation_mode: bool = False
    ):
        # If the model was already prepared, we skip.
        if model in self._models:
            return model

        # Patching the model for Neuron.
        model = self.patch_model_for_neuron(model)

        if self.distributed_type is NeuronDistributedType.XLA_FSDP:
            return self.prepare_model_for_xla_fsdp(
                model, device_placement=device_placement, evaluation_mode=evaluation_mode
            )
        elif self.distributed_type is NeuronDistributedType.MODEL_PARALLELISM:
            # TODO: how to handle pp?
            return self._prepare_model_for_mp(
                model, device_placement=device_placement, evaluation_mode=evaluation_mode
            )
        return super().prepare_model(model, device_placement=device_placement, evaluation_mode=evaluation_mode)

    def backward_for_xla_fsdp(self, loss, **kwargs):
        if self.scaler is not None:
            self.scaler.scale(loss).backward(**kwargs)
        else:
            loss.backward(**kwargs)

    def backward(self, loss, **kwargs):
        if self.distributed_type != DistributedType.DEEPSPEED:
            loss = loss / self.gradient_accumulation_steps
        if self.distributed_type is NeuronDistributedType.XLA_FSDP:
            self.backward_for_xla_fsdp(loss, **kwargs)
        elif self.scaler is not None:
            self.scaler.scale(loss).backward(**kwargs)
        else:
            loss.backward(**kwargs)

    def clip_grad_norm_for_xla_fsdp(self, parameters, max_norm, norm_type: int = 2):
        self.unscale_gradients()
        parameters = list(parameters)
        for model in self._models:
            if parameters == list(model.parameters()):
                return model.clip_grad_norm_(max_norm, norm_type)

    def _prepare_clip_grad_norm(self, parameters, max_norm, norm_type: int = 2):
        self.unscale_gradients()
        parameters = list(parameters)
        for model in self._models:
            if parameters == list(model.parameters()):
                for opt in self._optimizers:
                    # Under this setting, the gradient clipping will be deferred to the optimizer step.
                    # It will happen after the gradients have been reduced and before the optimizer step.
                    return opt.prepare_clip_grad_norm(parameters, max_norm, norm_type=norm_type)

    def clip_grad_norm_(self, parameters, max_norm, norm_type=2):
        if self.distributed_type is NeuronDistributedType.XLA_FSDP:
            return self.clip_grad_norm_for_xla_fsdp(parameters, max_norm, norm_type=norm_type)
        elif self.distributed_type is NeuronDistributedType.MODEL_PARALLELISM or self.zero_1:
            # TODO: how to handle pp?
            return self._prepare_clip_grad_norm(parameters, max_norm, norm_type=norm_type)
        return super().clip_grad_norm_(parameters, max_norm, norm_type=norm_type)

    def clip_grad_value_(self, parameters, clip_value):
        if self.distributed_type is NeuronDistributedType.XLA_FSDP:
            raise Exception("XLA FSDP  does not support `clip_grad_value_`. Use `clip_grad_norm_` instead.")
        return super().clip_grad_value_(parameters, clip_value)

    def _custom_save_state(
        self,
        save_model_func: Callable[["Accelerator", "PreTrainedModel", Union[str, Path], int], Any],
        save_optimizer_func: Callable[
            ["Accelerator", "torch.optim.Optimizer", "PreTrainedModel", Union[str, Path], int], Any
        ],
        output_dir: Optional[str] = None,
        **save_model_func_kwargs: Any,
    ) -> str:
        if self.project_configuration.automatic_checkpoint_naming:
            output_dir = os.path.join(self.project_dir, "checkpoints")

        if output_dir is None:
            raise ValueError("An `output_dir` must be specified.")

        os.makedirs(output_dir, exist_ok=True)
        if self.project_configuration.automatic_checkpoint_naming:
            folders = [os.path.join(output_dir, folder) for folder in os.listdir(output_dir)]
            if self.project_configuration.total_limit is not None and (
                len(folders) + 1 > self.project_configuration.total_limit
            ):

                def _inner(folder):
                    return list(map(int, re.findall(r"[\/]?([0-9]+)(?=[^\/]*$)", folder)))[0]

                folders.sort(key=_inner)
                logger.warning(
                    f"Deleting {len(folders) + 1 - self.project_configuration.total_limit} checkpoints to make room for new checkpoint."
                )
                for folder in folders[: len(folders) + 1 - self.project_configuration.total_limit]:
                    shutil.rmtree(folder)
            output_dir = os.path.join(output_dir, f"checkpoint_{self.save_iteration}")
            if os.path.exists(output_dir):
                raise ValueError(
                    f"Checkpoint directory {output_dir} ({self.save_iteration}) already exists. Please manually override `self.save_iteration` with what iteration to start with."
                )
        os.makedirs(output_dir, exist_ok=True)
        logger.info(f"Saving current state to {output_dir}")

        # Finish running the previous step before checkpointing
        xm.mark_step()

        # Save the models
        weights = []
        for i, model in enumerate(self._models):
            save_model_func(self, model, output_dir, i)

        # Save the optimizers
        optimizers = []
        for i, opt in enumerate(self._optimizers):
            save_optimizer_func(self, opt, self._models[i], output_dir, i)

        # Save the lr schedulers taking care of DeepSpeed nuances
        schedulers = self._schedulers

        # Call model loading hooks that might have been registered with
        # accelerator.register_model_state_hook
        for hook in self._save_model_state_pre_hook.values():
            hook(self._models, weights, output_dir)

        save_location = save_accelerator_state(
            output_dir, weights, optimizers, schedulers, self.state.process_index, self.scaler
        )
        for i, obj in enumerate(self._custom_objects):
            save_custom_state(obj, output_dir, i)
        self.project_configuration.iteration += 1
        return save_location

    def save_state_for_xla_fsdp(self, output_dir: Optional[str] = None, **save_model_func_kwargs):
        def save_model_func(accelelerator, model, output_dir, i):
            logger.info("Saving FSDP model")
            self.state.fsdp_plugin.save_model(accelelerator, model, output_dir, i)
            logger.info(f"FSDP Model saved to the directory {output_dir}")

        def save_optimizer_func(accelerator, optimizer, model, output_dir, i):
            logger.info("Saving FSDP Optimizer")
            self.state.fsdp_plugin.save_optimizer(accelerator, optimizer, model, output_dir, i)
            logger.info(f"FSDP Optimizer saved to the directory {output_dir}")

        return self._custom_save_state(
            save_model_func, save_optimizer_func, output_dir=output_dir, **save_model_func_kwargs
        )

    def save_state_for_mp(self, output_dir: Optional[str] = None, **save_model_func_kwargs):
        def save_model_func(accelelerator, model, output_dir, i):
            return

        def save_optimizer_func(accelerator, optimizer, model, output_dir, i):
            logger.info("Saving parallel model and optimizer")
            parallelizer = ParallelizersManager.parallelizer_for_model(model)
            parallelizer.save_model_checkpoint(model, output_dir, as_regular=False, optimizer=optimizer)
            logger.info(f"Parallel model and optimizer saved to the directory {output_dir}")

        return self._custom_save_state(
            save_model_func, save_optimizer_func, output_dir=output_dir, **save_model_func_kwargs
        )

    @patch_within_function(("accelerate.checkpointing.xm", xm), ignore_missing_attributes=True)
    def save_state(self, output_dir: Optional[str] = None, **save_model_func_kwargs) -> str:
        if self.distributed_type is NeuronDistributedType.XLA_FSDP:
            return self.save_state_for_xla_fsdp(output_dir=output_dir, **save_model_func_kwargs)
        elif self.distributed_type is NeuronDistributedType.MODEL_PARALLELISM:
            # TODO: how to handle pp?
            return self.save_state_for_mp(output_dir=output_dir, **save_model_func_kwargs)
        return super().save_state(output_dir=output_dir, **save_model_func_kwargs)

    def gather(self, tensor, out_of_graph: bool = False):
        return _xla_gather(tensor, out_of_graph=out_of_graph)

    def gather_for_metrics(self, input_data):
        try:
            recursively_apply(lambda x: x, input_data, error_on_other_type=True)
            all_tensors = True
        except TypeError:
            all_tensors = False

        if not all_tensors:
            data = gather_object(input_data)
        else:
            # It is needed to perform out-of-graph gather otherwise re-compilation happens at every evaluation step.
            data = self.gather(input_data, out_of_graph=True)

        try:
            if self.gradient_state.end_of_dataloader:
                # at the end of a dataloader, `gather_for_metrics` regresses to
                # `gather` unless the dataset has a remainder so log.
                if self.gradient_state.remainder == -1:
                    logger.info(
                        "The used dataset had no length, returning gathered tensors. You should drop the remainder yourself."
                    )
                    return data
                elif self.gradient_state.remainder > 0:
                    # Last batch needs to be truncated on distributed systems as it contains additional samples
                    def _adjust_samples(tensor):
                        return tensor[: self.gradient_state.remainder]

                    return recursively_apply(_adjust_samples, data)
                else:  # remainder is 0
                    # no remainder even though at end of dataloader, so nothing to do.
                    return data
            else:
                # Not at the end of the dataloader, no need to adjust the tensors
                return data
        except Exception:
            # Dataset had no length or raised an error
            return data<|MERGE_RESOLUTION|>--- conflicted
+++ resolved
@@ -398,7 +398,6 @@
         cpu_ids = {name: id(param) for name, param in model.named_parameters()}
         model_main_input_name = getattr(model, "main_input_name", None)
         # TODO: enable self.device (if needed).
-<<<<<<< HEAD
         model = self.state.mp_plugin.parallelize_model(model, device=None)
 
         if model_main_input_name is not None:
@@ -413,9 +412,6 @@
             model_to_cast = model
 
         model_to_cast = model.local_module if isinstance(model, NxDPPModel) else model
-=======
-        model = self.state.tp_plugin.parallelize_model(model, device=None)
->>>>>>> 50e31a5e
         if os.environ.get("XLA_USE_BF16", "0") == "1" or os.environ.get("XLA_DOWNCAST_BF16", "0") == "1":
             model_to_cast.to(torch.bfloat16)
         else:
