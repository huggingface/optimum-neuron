--- conflicted
+++ resolved
@@ -199,22 +199,6 @@
 
     @property
     def deepspeed_plugin(self):
-<<<<<<< HEAD
-        """
-        Returns the currently active DeepSpeedPlugin.
-
-        If not using deepspeed, returns `None`.
-        """
-        # To maintain original behavior, return None if not using deepspeed.
-        if self.distributed_type != DistributedType.DEEPSPEED:
-            return None
-        from accelerate.utils.deepspeed import get_active_deepspeed_plugin
-
-        return get_active_deepspeed_plugin(self)
-
-    @deepspeed_plugin.setter
-    def deepspeed_plugin(self, value):
-=======
         # Returns `None` to maintain original behavior.
         return None
 
@@ -224,5 +208,4 @@
             raise ValueError(
                 "Deepspeed plugin is not supported by `optimum-neuron`. Please use `deepspeed_plugin=None` instead."
             )
->>>>>>> c5645e41
         self._deepspeed_plugin = value