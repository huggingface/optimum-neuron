# coding=utf-8
# Copyright 2023 The HuggingFace Inc. team. All rights reserved.
#
# Licensed under the Apache License, Version 2.0 (the "License");
# you may not use this file except in compliance with the License.
# You may obtain a copy of the License at
#
#     http://www.apache.org/licenses/LICENSE-2.0
#
# Unless required by applicable law or agreed to in writing, software
# distributed under the License is distributed on an "AS IS" BASIS,
# WITHOUT WARRANTIES OR CONDITIONS OF ANY KIND, either express or implied.
# See the License for the specific language governing permissions and
# limitations under the License.

from .argument_utils import convert_neuronx_compiler_args_to_neuron, store_compilation_config
from .constant import NEURON_FILE_NAME
<<<<<<< HEAD
from .import_utils import is_neuron_available, is_neuronx_available, is_torch_xla_available
from .patching import Patcher, patch_within_function
=======
from .import_utils import (
    is_neuron_available,
    is_neuronx_available,
    is_neuronx_distributed_available,
    is_torch_xla_available,
)
>>>>>>> 95876651
from .training_utils import (
    FirstAndLastDataset,
    is_model_officially_supported,
    is_precompilation,
    patch_forward,
    patch_model,
    patch_transformers_for_neuron_sdk,
    patched_finfo,
    prepare_environment_for_neuron,
)<|MERGE_RESOLUTION|>--- conflicted
+++ resolved
@@ -15,17 +15,13 @@
 
 from .argument_utils import convert_neuronx_compiler_args_to_neuron, store_compilation_config
 from .constant import NEURON_FILE_NAME
-<<<<<<< HEAD
-from .import_utils import is_neuron_available, is_neuronx_available, is_torch_xla_available
 from .patching import Patcher, patch_within_function
-=======
 from .import_utils import (
     is_neuron_available,
     is_neuronx_available,
     is_neuronx_distributed_available,
     is_torch_xla_available,
 )
->>>>>>> 95876651
 from .training_utils import (
     FirstAndLastDataset,
     is_model_officially_supported,
