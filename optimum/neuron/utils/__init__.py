--- conflicted
+++ resolved
@@ -154,7 +154,6 @@
         ENCODER_NAME,
         NEURON_FILE_NAME,
     )
-<<<<<<< HEAD
     from .doc import (
         _GENERIC_PROCESSOR,
         _PROCESSOR_FOR_IMAGE,
@@ -203,8 +202,6 @@
         hub_neuronx_cache,
         synchronize_hub_cache,
     )
-=======
->>>>>>> 66866ed2
     from .import_utils import (
         is_accelerate_available,
         is_neuron_available,
