# coding=utf-8
# Copyright 2023 The HuggingFace Inc. team. All rights reserved.
#
# Licensed under the Apache License, Version 2.0 (the "License");
# you may not use this file except in compliance with the License.
# You may obtain a copy of the License at
#
#     http://www.apache.org/licenses/LICENSE-2.0
#
# Unless required by applicable law or agreed to in writing, software
# distributed under the License is distributed on an "AS IS" BASIS,
# WITHOUT WARRANTIES OR CONDITIONS OF ANY KIND, either express or implied.
# See the License for the specific language governing permissions and
# limitations under the License.

from .argument_utils import convert_neuronx_compiler_args_to_neuron, store_compilation_config
from .constant import (
    DECODER_NAME,
    DIFFUSION_MODEL_TEXT_ENCODER_2_NAME,
    DIFFUSION_MODEL_TEXT_ENCODER_NAME,
    DIFFUSION_MODEL_UNET_NAME,
    DIFFUSION_MODEL_VAE_DECODER_NAME,
    DIFFUSION_MODEL_VAE_ENCODER_NAME,
    ENCODER_NAME,
    NEURON_FILE_NAME,
)
from .hub_neuronx_cache import ModelCacheEntry, get_hub_cached_entries, hub_neuronx_cache, synchronize_hub_cache
from .import_utils import (
    is_accelerate_available,
    is_neuron_available,
    is_neuronx_available,
    is_neuronx_distributed_available,
    is_torch_neuronx_available,
    is_torch_xla_available,
    is_transformers_neuronx_available,
)
from .input_generators import DummyBeamValuesGenerator
<<<<<<< HEAD
from .misc import check_if_weights_replacable, is_main_worker, replace_weights
=======
from .misc import (
    DiffusersPretrainedConfig,
    check_if_weights_replacable,
    get_stable_diffusion_configs,
    replace_weights,
)
>>>>>>> f5c909e3
from .optimization_utils import get_attention_scores_sd, get_attention_scores_sdxl
from .patching import DynamicPatch, ModelPatcher, Patcher, patch_everywhere, patch_within_function
from .training_utils import (
    FirstAndLastDataset,
    is_model_officially_supported,
    is_precompilation,
    patch_transformers_for_neuron_sdk,
    patched_finfo,
    prepare_environment_for_neuron,
)<|MERGE_RESOLUTION|>--- conflicted
+++ resolved
@@ -35,16 +35,13 @@
     is_transformers_neuronx_available,
 )
 from .input_generators import DummyBeamValuesGenerator
-<<<<<<< HEAD
-from .misc import check_if_weights_replacable, is_main_worker, replace_weights
-=======
 from .misc import (
     DiffusersPretrainedConfig,
     check_if_weights_replacable,
     get_stable_diffusion_configs,
     replace_weights,
+    is_main_worker,
 )
->>>>>>> f5c909e3
 from .optimization_utils import get_attention_scores_sd, get_attention_scores_sdxl
 from .patching import DynamicPatch, ModelPatcher, Patcher, patch_everywhere, patch_within_function
 from .training_utils import (
