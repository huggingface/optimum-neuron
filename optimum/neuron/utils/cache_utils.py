--- conflicted
+++ resolved
@@ -927,12 +927,8 @@
     cache_repo_id: Optional[str] = None,
     overwrite_existing: bool = False,
     local_path_to_path_in_repo: Optional[Union[Literal["default"], Callable[[Path], Path]]] = None,
-<<<<<<< HEAD
+    fail_when_could_not_push: bool = False,
 ) -> Optional[CachedModelOnTheHub]:
-=======
-    fail_when_could_not_push: bool = False,
-) -> CachedModelOnTheHub:
->>>>>>> 2d824bad
     if cache_repo_id is None:
         cache_repo_id = get_hf_hub_cache_repos()[0]
 
