# coding=utf-8
# Copyright 2023 The HuggingFace Inc. team. All rights reserved.
#
# Licensed under the Apache License, Version 2.0 (the "License");
# you may not use this file except in compliance with the License.
# You may obtain a copy of the License at
#
#     http://www.apache.org/licenses/LICENSE-2.0
#
# Unless required by applicable law or agreed to in writing, software
# distributed under the License is distributed on an "AS IS" BASIS,
# WITHOUT WARRANTIES OR CONDITIONS OF ANY KIND, either express or implied.
# See the License for the specific language governing permissions and
# limitations under the License.
"""Utilities for caching."""

import hashlib
import io
import json
import os
import re
import shutil
import subprocess
import tempfile
from dataclasses import asdict, dataclass, field
from pathlib import Path
from typing import TYPE_CHECKING, Any, Callable, Dict, List, Optional, Tuple, Union

import huggingface_hub
import numpy as np
import torch
from huggingface_hub import (
    CommitOperationAdd,
    CommitOperationDelete,
    HfApi,
    HfFolder,
    RepoUrl,
    create_repo,
    hf_hub_download,
)
from huggingface_hub.utils import EntryNotFoundError, HfHubHTTPError, RepositoryNotFoundError

from ...utils import logging
from ...utils.logging import warn_once
from .version_utils import get_neuronxcc_version


if TYPE_CHECKING:
    from transformers import PretrainedConfig, PreTrainedModel


logger = logging.get_logger()

HOME = Path.home()
DEFAULT_HF_HOME = f"{HOME}/.cache/huggingface"
XDG_CACHE_HOME = os.environ.get("XDG_CACHE_HOME", None)
if XDG_CACHE_HOME is not None:
    DEFAULT_HF_HOME = f"{XDG_CACHE_HOME}/huggingface"
HF_HOME = os.environ.get("HF_HOME", DEFAULT_HF_HOME)

CACHE_REPO_FILENAME = "optimum_neuron_custom_cache"
HF_HOME_CACHE_REPO_FILE = f"{HF_HOME}/{CACHE_REPO_FILENAME}"

CACHE_REPO_NAME = "optimum-neuron-cache"
if os.environ.get("HUGGINGFACE_CO_STAGING") == "1":
    HF_HUB_CACHE_REPOS = []
else:
    HF_HUB_CACHE_REPOS = [f"aws-neuron/{CACHE_REPO_NAME}"]

HASH_FILENAME = "pytorch_model.bin"
REGISTRY_FILENAME = "registry.json"
NEURON_COMPILE_CACHE_NAME = "neuron-compile-cache"

_IP_PATTERN = re.compile(r"ip-([0-9]{1,3}-){4}")
_HF_HUB_HTTP_ERROR_REQUEST_ID_PATTERN = re.compile(r"\(Request ID: Root=[\w-]+\)")

_WRITING_ACCESS_CACHE: Dict[Tuple[str, str], bool] = {}
_REGISTRY_FILE_EXISTS: Dict[str, bool] = {}
_ADDED_IN_REGISTRY: Dict[Tuple[str, "NeuronHash"], bool] = {}


def load_custom_cache_repo_name_from_hf_home(
    hf_home_cache_repo_file: Union[str, Path] = HF_HOME_CACHE_REPO_FILE
) -> Optional[str]:
    if Path(hf_home_cache_repo_file).exists():
        with open(hf_home_cache_repo_file, "r") as fp:
            return fp.read()
    return None


def set_custom_cache_repo_name_in_hf_home(repo_id: str, hf_home: str = HF_HOME):
    hf_home_cache_repo_file = f"{hf_home}/{CACHE_REPO_FILENAME}"
    try:
        HfApi().repo_info(repo_id, repo_type="model")
    except Exception as e:
        raise ValueError(
            f"Could not save the custom Trainium cache repo to be {repo_id} because it does not exist or is private to "
            f"you. Complete exception message: {e}."
        )

    existing_custom_cache_repo = load_custom_cache_repo_name_from_hf_home(hf_home_cache_repo_file)
    if existing_custom_cache_repo is not None:
        logger.warning(
            f"A custom cache repo was already registered: {existing_custom_cache_repo}. It will be overwritten to "
            f"{repo_id}."
        )

    with open(hf_home_cache_repo_file, "w") as fp:
        fp.write(repo_id)


def delete_custom_cache_repo_name_from_hf_home(hf_home_cache_repo_file: str = HF_HOME_CACHE_REPO_FILE):
    Path(hf_home_cache_repo_file).unlink(missing_ok=True)


def create_custom_cache_repo(repo_id: str = CACHE_REPO_NAME, private: bool = True) -> RepoUrl:
    repo_url = create_repo(repo_id, private=private, repo_type="model")
    set_custom_cache_repo_name_in_hf_home(repo_url.repo_id)
    return repo_url


def is_private_repo(repo_id: str) -> bool:
    HfApi().list_repo_files(repo_id=repo_id, token=HfFolder.get_token())
    private = False
    try:
        HfApi().list_repo_files(repo_id=repo_id, token=False)
    except RepositoryNotFoundError:
        private = True
    return private


def has_write_access_to_repo(repo_id: str) -> bool:
    token = HfFolder.get_token()
    if (token, repo_id) in _WRITING_ACCESS_CACHE:
        return _WRITING_ACCESS_CACHE[(token, repo_id)]

    has_access = False
    with tempfile.NamedTemporaryFile() as fp:
        tmpfilename = Path(fp.name)
        try:
            add_file = CommitOperationAdd(tmpfilename.name, tmpfilename.as_posix())
            HfApi().create_commit(repo_id, operations=[add_file], commit_message="Check write access")
        except (HfHubHTTPError, RepositoryNotFoundError):
            pass
        else:
            delete_file = CommitOperationDelete(tmpfilename.name)
            HfApi().create_commit(repo_id, operations=[delete_file], commit_message="Check write access [DONE]")
            has_access = True

    _WRITING_ACCESS_CACHE[(token, repo_id)] = has_access
    return has_access


def get_hf_hub_cache_repos():
    hf_hub_repos = HF_HUB_CACHE_REPOS

    saved_custom_cache_repo = load_custom_cache_repo_name_from_hf_home()
    if saved_custom_cache_repo is None:
        warn_once(
            logger,
            "No Trainium cache name is saved locally. This means that only the official Trainium cache, and "
            "potentially a cache defined in $CUSTOM_CACHE_REPO will be used. You can create a Trainium cache repo by "
            "running the following command: `optimum-cli neuron cache create`. If the Trainium cache already exists "
            "you can set it by running the following command: `optimum-cli neuron cache set -n [name]`.",
        )
    else:
        hf_hub_repos = [saved_custom_cache_repo] + hf_hub_repos

    custom_cache_repo = os.environ.get("CUSTOM_CACHE_REPO", None)
    if custom_cache_repo is not None:
        hf_hub_repos = [custom_cache_repo] + hf_hub_repos

    if hf_hub_repos and not has_write_access_to_repo(hf_hub_repos[0]):
        warn_once(
            logger,
            f"You do not have write access to {hf_hub_repos[0]} so you will not be able to push any cached compilation "
            "files. Please log in and/or use a custom Trainium cache.",
        )
    return hf_hub_repos


def get_neuron_cache_path() -> Optional[Path]:
    # NEURON_CC_FLAGS is the environment variable read by the neuron compiler.
    # Among other things, this is where the cache directory is specified.
    neuron_cc_flags = os.environ.get("NEURON_CC_FLAGS", "")
    if "--no-cache" in neuron_cc_flags:
        return None
    else:
        match_ = re.search(r"--cache_dir=([\w\/]+)", neuron_cc_flags)
        if match_:
            path = Path(match_.group(1))
        else:
            path = Path("/var/tmp")

        return path / NEURON_COMPILE_CACHE_NAME


def set_neuron_cache_path(neuron_cache_path: Union[str, Path], ignore_no_cache: bool = False):
    # NEURON_CC_FLAGS is the environment variable read by the neuron compiler.
    # Among other things, this is where the cache directory is specified.
    neuron_cc_flags = os.environ.get("NEURON_CC_FLAGS", "")
    if "--no-cache" in neuron_cc_flags:
        if ignore_no_cache:
            neuron_cc_flags = neuron_cc_flags.replace("--no-cache", "")
        else:
            raise ValueError(
                "Cannot set the neuron compile cache since --no-cache is in NEURON_CC_FLAGS. You can overwrite this "
                "behaviour by doing ignore_no_cache=True."
            )
    if isinstance(neuron_cache_path, Path):
        neuron_cache_path = neuron_cache_path.as_posix()

    match_ = re.search(r"--cache_dir=([\w\/-]+)", neuron_cc_flags)
    if match_:
        neuron_cc_flags = neuron_cc_flags[: match_.start(1)] + neuron_cache_path + neuron_cc_flags[match_.end(1) :]
    else:
        neuron_cc_flags = neuron_cc_flags + f" --cache_dir={neuron_cache_path}"

    os.environ["NEURON_CC_FLAGS"] = neuron_cc_flags


def get_num_neuron_cores() -> int:
    proc = subprocess.Popen(["neuron-ls", "-j"], stdout=subprocess.PIPE)
    stdout, _ = proc.communicate()
    stdout = stdout.decode("utf-8")
    json_stdout = json.loads(stdout)
    return json_stdout[0]["nc_count"]


def get_num_neuron_cores_used() -> int:
    return int(os.environ.get("LOCAL_WORLD_SIZE", "1"))


def list_files_in_neuron_cache(neuron_cache_path: Path, only_relevant_files: bool = False) -> List[Path]:
    files = [path for path in neuron_cache_path.glob("**/*") if path.is_file()]
    if only_relevant_files:
        files = [p for p in files if p.suffix in [".neff", ".pb", ".txt"]]
    return files


def path_after_folder(path: Path, folder: Union[str, Path], include_folder: bool = False) -> Path:
    if isinstance(folder, Path):
        folder = folder.name
    try:
        index = path.parts.index(folder)
    except ValueError:
        index = len(path.parts)
    index = index + 1 if not include_folder else index
    return Path("").joinpath(*path.parts[index:])


def remove_ip_adress_from_path(path: Path) -> Path:
    return Path().joinpath(*(re.sub(_IP_PATTERN, "", part) for part in path.parts))


def _get_model_name_or_path(config: "PretrainedConfig") -> Optional[str]:
    attribute_names_to_try = ["_model_name_or_path", "_name_or_path"]
    model_name_or_path = None
    for name in attribute_names_to_try:
        attribute = getattr(config, name, None)
        if attribute is not None:
            model_name_or_path = attribute
            break
    return model_name_or_path


def create_registry_file_if_does_not_exist(repo_id: str):
    file_exists = True
    try:
        hf_hub_download(repo_id, REGISTRY_FILENAME, force_download=True)
    except EntryNotFoundError:
        file_exists = False
    if file_exists:
        return
    with tempfile.NamedTemporaryFile() as tmpfile:
        with open(tmpfile.name, "w") as fp:
            json.dump({}, fp)
        tmpfilename = Path(tmpfile.name)
        add_registry_file = CommitOperationAdd(REGISTRY_FILENAME, tmpfilename.as_posix())
        HfApi().create_commit(repo_id, operations=[add_registry_file], commit_message="Create cache registry file")


def add_in_registry(repo_id: str, neuron_hash: "NeuronHash"):
    was_added = _ADDED_IN_REGISTRY.get((repo_id, neuron_hash), False)
    if was_added:
        return
    model_name_or_path = _get_model_name_or_path(neuron_hash.model.config)
    if model_name_or_path is None:
        model_name_or_path = "null"

    model_hash, overall_hash = neuron_hash.compute_hash()

    with tempfile.TemporaryDirectory() as tmpdirname:
        tmpdirpath = Path(tmpdirname)
        hf_hub_download(
            repo_id, REGISTRY_FILENAME, force_download=False, local_dir=tmpdirpath, local_dir_use_symlinks=False
        )
        registry_path = tmpdirpath / REGISTRY_FILENAME
        with open(registry_path, "r") as fp:
            registry = json.load(fp)

        orig_registry = registry
        if neuron_hash.neuron_compiler_version not in registry:
            registry[neuron_hash.neuron_compiler_version] = {}
        registry = registry[neuron_hash.neuron_compiler_version]

        if model_name_or_path not in registry:
            key = model_name_or_path if model_name_or_path != "null" else model_hash
            registry[key] = {"model_name_or_path": model_name_or_path, "model_hash": model_hash}
        registry = registry[model_name_or_path]

        if "features" not in registry:
            registry["features"] = []

        exists_already = False
        for feature in registry["features"]:
            if feature["neuron_hash"] == overall_hash:
                exists_already = True

        if not exists_already:
            data = {
                "input_shapes": neuron_hash.input_shapes,
                "precision": str(neuron_hash.data_type),
                "num_neuron_cores": neuron_hash.num_neuron_cores,
                "neuron_hash": overall_hash,
            }
            registry["features"].append(data)

        with open(registry_path, "w") as fp:
            json.dump(orig_registry, fp)

        add_model_in_registry = CommitOperationAdd(REGISTRY_FILENAME, registry_path.as_posix())
        HfApi().create_commit(
            repo_id,
            operations=[add_model_in_registry],
            commit_message=f"Add {model_name_or_path} in registry for NeuronHash {overall_hash}",
        )
        _ADDED_IN_REGISTRY[(repo_id, neuron_hash)] = True


class StaticTemporaryDirectory:
    def __init__(self, dirname: Union[str, Path]):
        if isinstance(dirname, str):
            dirname = Path(dirname)
        if dirname.exists():
            raise FileExistsError(
                f"{dirname} already exists, cannot create a static temporary directory with this name."
            )
        self.dirname = dirname

    def __enter__(self):
        self.dirname.mkdir(parents=True)
        return self.dirname

    def __exit__(self, *exc):
        shutil.rmtree(self.dirname)


@dataclass
class _MutableHashAttribute:
    model_hash: str = ""
    overall_hash: str = ""

    @property
    def is_empty(self):
        return (not self.model_hash) or (not self.overall_hash)

    def __hash__(self):
        return hash(f"{self.model_hash}_{self.overall_hash}")


@dataclass(frozen=True)
class NeuronHash:
    model: "PreTrainedModel"
    input_shapes: Tuple[Tuple[str, Tuple[int]], ...]
    data_type: torch.dtype
    num_neuron_cores: int = field(default_factory=get_num_neuron_cores_used)
    neuron_compiler_version: str = field(default_factory=get_neuronxcc_version)
    _hash: _MutableHashAttribute = field(default_factory=_MutableHashAttribute)

    def __post_init__(self):
        self.compute_hash()

    @property
    def hash_dict(self) -> Dict[str, Any]:
        hash_dict = asdict(self)
        hash_dict["model"] = hash_dict["model"].state_dict()
        hash_dict["_model_class"] = self.model.__class__
        hash_dict["_is_model_training"] = self.model.training
        hash_dict.pop("_hash")
        return hash_dict

    def state_dict_to_bytes(self, state_dict: Dict[str, torch.Tensor]) -> bytes:
        bytes_to_join = []
        for name, tensor in state_dict.items():
            memfile = io.BytesIO()
            np.save(memfile, tensor.cpu().numpy())
            bytes_to_join.append(name.encode("utf-8"))
            bytes_to_join.append(memfile.getvalue())
        return b"".join(bytes_to_join)

    def compute_sha512_hash(self, *buffers: bytes) -> str:
        hash_ = hashlib.sha512()
        for buffer in buffers:
            hash_.update(buffer)
        return hash_.hexdigest()

    def compute_hash(self) -> Tuple[str, str]:
        if self._hash.is_empty:
            model_hash = self.compute_sha512_hash(self.state_dict_to_bytes(self.model.state_dict()))

            hash_dict = self.hash_dict
            hash_dict["model"] = model_hash
            hash_dict["data_type"] = str(hash_dict["data_type"]).split(".")[1]

            buffers = [name.encode("utf-8") + str(value).encode("utf-8") for name, value in hash_dict.items()]

            overal_hash = self.compute_sha512_hash(*buffers)
            self._hash.model_hash = model_hash
            self._hash.overall_hash = overal_hash

        return self._hash.model_hash, self._hash.overall_hash

    @property
    def folders(self) -> List[str]:
        model_hash, overall_hash = self.compute_hash()
        return [
            self.neuron_compiler_version,
            self.model.config.model_type,
            model_hash,
            overall_hash,
        ]

    @property
    def cache_path(self) -> Path:
        return Path().joinpath(*self.folders)

    @property
    def neuron_compiler_version_dir_name(self):
        return f"USER_neuroncc-{self.neuron_compiler_version}"

    @property
    def is_private(self):
        private = None
        model_name_or_path = _get_model_name_or_path(self.model.config)
        if model_name_or_path is None:
            private = True
        elif Path(model_name_or_path).exists():
            private = True
        else:
            private = is_private_repo(model_name_or_path)
        return private


@dataclass
class CachedModelOnTheHub:
    repo_id: str
    folder: Union[str, Path]
    revision: str = "main"
    files_on_the_hub: List[str] = field(default_factory=list)

    def __post_init__(self):
        if isinstance(self.folder, Path):
            self.folder = self.folder.as_posix()


def get_cached_model_on_the_hub(neuron_hash: NeuronHash) -> Optional[CachedModelOnTheHub]:
    target_directory = neuron_hash.cache_path

    cache_repo_id = None
    cache_revision = None

    for repo_id in get_hf_hub_cache_repos():
        if isinstance(repo_id, tuple):
            repo_id, revision = repo_id
        else:
            revision = "main"
        repo_filenames = HfApi().list_repo_files(repo_id, revision=revision, token=HfFolder.get_token())
        model_files_on_the_hub = []
        was_found_in_repo = False
        for repo_filename in repo_filenames:
            if repo_filename.startswith(target_directory.as_posix()):
                if cache_repo_id is None:
                    cache_repo_id = repo_id
                    cache_revision = revision
                    was_found_in_repo = True
                model_files_on_the_hub.append(repo_filename)
        if was_found_in_repo:
            break

    if cache_repo_id is None:
        cached_model = None
    else:
        cached_model = CachedModelOnTheHub(
            cache_repo_id, target_directory, revision=cache_revision, files_on_the_hub=model_files_on_the_hub
        )

    return cached_model


def download_cached_model_from_hub(
    neuron_hash: NeuronHash,
    target_directory: Optional[Union[str, Path]] = None,
    path_in_repo_to_path_in_target_directory: Optional[Callable[[Path], Path]] = None,
) -> bool:
    if target_directory is None:
        target_directory = get_neuron_cache_path()
        if target_directory is None:
            raise ValueError("A target directory must be specified when no caching directory is used.")
    elif isinstance(target_directory, str):
        target_directory = Path(target_directory)

    cached_model = get_cached_model_on_the_hub(neuron_hash)
    if cached_model is not None:
        folder = cached_model.folder

        ignore_patterns = []
        for filename in cached_model.files_on_the_hub:
            path_in_repo = Path(filename)
            if path_in_repo_to_path_in_target_directory is not None:
                potential_local_path = target_directory / path_in_repo_to_path_in_target_directory(path_in_repo)
            else:
                potential_local_path = target_directory / path_in_repo

            potential_local_path = remove_ip_adress_from_path(potential_local_path)

            if potential_local_path.exists():
                ignore_patterns.append(filename)

        needs_to_download = cached_model.files_on_the_hub and len(ignore_patterns) != len(
            cached_model.files_on_the_hub
        )

        if needs_to_download:
            files_before_downloading = [f for f in (target_directory / folder).glob("**/*") if f.is_file()]
            huggingface_hub.snapshot_download(
                repo_id=cached_model.repo_id,
                revision=cached_model.revision,
                repo_type="model",
                local_dir=target_directory,
                local_dir_use_symlinks=False,
                allow_patterns=f"{folder}/**",
                ignore_patterns=ignore_patterns,
                tqdm_class=None,
            )

            if path_in_repo_to_path_in_target_directory is not None:
                local_folder = target_directory / folder
                for path in local_folder.glob("**/*"):
                    if path.is_dir():
                        continue
                    if path in files_before_downloading:
                        continue
                    target_path = target_directory / path_in_repo_to_path_in_target_directory(path)
                    target_path.parent.mkdir(parents=True, exist_ok=True)
                    shutil.move(path, target_path)
                # TODO: remove old directories.

    return cached_model is not None


def push_to_cache_on_hub(
    neuron_hash: NeuronHash,
    local_cache_dir_or_file: Path,
    cache_repo_id: Optional[str] = None,
    overwrite_existing: bool = False,
    local_path_to_path_in_repo: Optional[Callable[[Path], Path]] = None,
) -> CachedModelOnTheHub:
    if cache_repo_id is None:
        cache_repo_id = get_hf_hub_cache_repos()[0]

    registry_file_exists = _REGISTRY_FILE_EXISTS.get(cache_repo_id, False)
    if not registry_file_exists:
        try:
            create_registry_file_if_does_not_exist(cache_repo_id)
            _REGISTRY_FILE_EXISTS[cache_repo_id] = True
        except HfHubHTTPError:
            pass

    is_cache_repo_private = is_private_repo(cache_repo_id)
    if neuron_hash.is_private and not is_cache_repo_private:
        raise ValueError(
            f"Cannot push the cached model to {cache_repo_id} because this repo is not private but the original model is "
            "coming from private repo."
        )

    if local_path_to_path_in_repo is not None:
        path_in_repo = local_path_to_path_in_repo(local_cache_dir_or_file)
    else:
        path_in_repo = local_cache_dir_or_file

    # Joining a path to a absolute path ignores the original path, so we remove the root directory "/" in this case.
    if path_in_repo.is_absolute():
        path_in_repo = Path().joinpath(*path_in_repo.parts[1:])
    path_in_repo = neuron_hash.cache_path / path_in_repo

    repo_filenames = map(Path, HfApi().list_repo_files(cache_repo_id, token=HfFolder.get_token()))
    if local_cache_dir_or_file.is_dir():
        exists = any(filename.parent == path_in_repo for filename in repo_filenames)
    else:
        exists = any(filename == path_in_repo for filename in repo_filenames)
    if exists:
        if not overwrite_existing:
            logger.info(
                f"Did not push the cached model located at {local_cache_dir_or_file} to the repo named {cache_repo_id} "
                "because it already exists there. Use overwrite_existing=True if you want to overwrite the cache on the "
                "Hub."
            )
        else:
            logger.warning(
                "Overwriting the already existing cached model on the Hub by the one located at "
                f"{local_cache_dir_or_file}"
            )

    could_not_push_message = (
        "Could not push the cached model to the repo {cache_repo_id}, most likely due to not having the write permission "
        "for this repo. Exact error:\n{error}."
    )
    if local_cache_dir_or_file.is_dir():
        try:
            with tempfile.TemporaryDirectory() as tmpdirname:
                local_anynonymous_cache_dir = remove_ip_adress_from_path(
                    Path(tmpdirname) / local_cache_dir_or_file.name
                )
                shutil.copytree(local_cache_dir_or_file, local_anynonymous_cache_dir)

                for file_or_dir in sorted(local_anynonymous_cache_dir.glob("**/*"), reverse=True):
                    if file_or_dir.is_dir():
                        if not list(file_or_dir.iterdir()):
                            file_or_dir.rmdir()
                        continue
                    anonymous_file = remove_ip_adress_from_path(file_or_dir)
                    anonymous_file.parent.mkdir(parents=True, exist_ok=True)
                    if file_or_dir != anonymous_file:
                        shutil.move(file_or_dir, anonymous_file)

                HfApi().upload_folder(
                    folder_path=local_anynonymous_cache_dir.as_posix(),
                    path_in_repo=path_in_repo.as_posix(),
                    repo_id=cache_repo_id,
                    repo_type="model",
                )
        except HfHubHTTPError as e:
            msg = could_not_push_message.format(cache_repo_id=cache_repo_id, error=e)
            msg = re.sub(_HF_HUB_HTTP_ERROR_REQUEST_ID_PATTERN, "", msg)
            warn_once(logger, msg)
    else:
        try:
            with tempfile.TemporaryDirectory() as tmpdirname:
                local_anynonymous_cache_file = remove_ip_adress_from_path(local_cache_dir_or_file)
                if local_cache_dir_or_file != local_anynonymous_cache_file:
                    local_anynonymous_cache_file = Path(tmpdirname) / path_after_folder(
                        local_anynonymous_cache_file, NEURON_COMPILE_CACHE_NAME
                    )
                    local_anynonymous_cache_file.parent.mkdir(parents=True, exist_ok=True)
                    shutil.copy(local_cache_dir_or_file, local_anynonymous_cache_file)

                HfApi().upload_file(
                    path_or_fileobj=local_anynonymous_cache_file.as_posix(),
                    path_in_repo=path_in_repo.as_posix(),
                    repo_id=cache_repo_id,
                    repo_type="model",
                )
        except HfHubHTTPError as e:
<<<<<<< HEAD
            # TODO: create PR when no writing rights?
            logger.warning(could_not_push_message.format(cache_repo_id=cache_repo_id, error=e))

    # Adding the model to the registry.
    try:
        add_in_registry(cache_repo_id, neuron_hash)
    except HfHubHTTPError:
        pass

=======
            msg = could_not_push_message.format(cache_repo_id=cache_repo_id, error=e)
            msg = re.sub(_HF_HUB_HTTP_ERROR_REQUEST_ID_PATTERN, "", msg)
            warn_once(logger, msg)
>>>>>>> c24aac2d
    return CachedModelOnTheHub(cache_repo_id, path_in_repo)<|MERGE_RESOLUTION|>--- conflicted
+++ resolved
@@ -662,9 +662,9 @@
                     repo_type="model",
                 )
         except HfHubHTTPError as e:
-<<<<<<< HEAD
-            # TODO: create PR when no writing rights?
-            logger.warning(could_not_push_message.format(cache_repo_id=cache_repo_id, error=e))
+            msg = could_not_push_message.format(cache_repo_id=cache_repo_id, error=e)
+            msg = re.sub(_HF_HUB_HTTP_ERROR_REQUEST_ID_PATTERN, "", msg)
+            warn_once(logger, msg)
 
     # Adding the model to the registry.
     try:
@@ -672,9 +672,4 @@
     except HfHubHTTPError:
         pass
 
-=======
-            msg = could_not_push_message.format(cache_repo_id=cache_repo_id, error=e)
-            msg = re.sub(_HF_HUB_HTTP_ERROR_REQUEST_ID_PATTERN, "", msg)
-            warn_once(logger, msg)
->>>>>>> c24aac2d
     return CachedModelOnTheHub(cache_repo_id, path_in_repo)