# coding=utf-8
# Copyright 2023 The HuggingFace Inc. team. All rights reserved.
#
# Licensed under the Apache License, Version 2.0 (the "License");
# you may not use this file except in compliance with the License.
# You may obtain a copy of the License at
#
#     http://www.apache.org/licenses/LICENSE-2.0
#
# Unless required by applicable law or agreed to in writing, software
# distributed under the License is distributed on an "AS IS" BASIS,
# WITHOUT WARRANTIES OR CONDITIONS OF ANY KIND, either express or implied.
# See the License for the specific language governing permissions and
# limitations under the License.
"""Training utilities"""

import os
<<<<<<< HEAD
=======
import re
>>>>>>> 2d824bad
from typing import TYPE_CHECKING, Dict, List, Optional, Union

import torch
import transformers
from accelerate import skip_first_batches as accelerate_skip_first_batches
from torch.utils._pytree import tree_map
from torch.utils.data import DataLoader, Dataset, IterableDataset
from transformers import GenerationMixin
from transformers.models.auto.modeling_auto import (
    MODEL_FOR_AUDIO_CLASSIFICATION_MAPPING_NAMES,
    MODEL_FOR_BACKBONE_MAPPING_NAMES,
    MODEL_FOR_CAUSAL_LM_MAPPING_NAMES,
    MODEL_FOR_CTC_MAPPING_NAMES,
    MODEL_FOR_DOCUMENT_QUESTION_ANSWERING_MAPPING_NAMES,
    MODEL_FOR_IMAGE_CLASSIFICATION_MAPPING_NAMES,
    MODEL_FOR_MASKED_IMAGE_MODELING_MAPPING_NAMES,
    MODEL_FOR_MASKED_LM_MAPPING_NAMES,
    MODEL_FOR_MULTIPLE_CHOICE_MAPPING_NAMES,
    MODEL_FOR_NEXT_SENTENCE_PREDICTION_MAPPING_NAMES,
    MODEL_FOR_PRETRAINING_MAPPING_NAMES,
    MODEL_FOR_QUESTION_ANSWERING_MAPPING_NAMES,
    MODEL_FOR_SEMANTIC_SEGMENTATION_MAPPING_NAMES,
    MODEL_FOR_SEQ_TO_SEQ_CAUSAL_LM_MAPPING_NAMES,
    MODEL_FOR_SEQUENCE_CLASSIFICATION_MAPPING_NAMES,
    MODEL_FOR_SPEECH_SEQ_2_SEQ_MAPPING_NAMES,
    MODEL_FOR_TOKEN_CLASSIFICATION_MAPPING_NAMES,
    MODEL_MAPPING_NAMES,
)
from transformers.trainer_pt_utils import get_model_param_count as transformers_get_model_param_count
from transformers.utils.logging import set_verbosity as set_verbosity_transformers

from ...utils.logging import set_verbosity as set_verbosity_optimum
from ..generation import NeuronGenerationMixin
from . import is_torch_xla_available
from .require_utils import requires_safetensors, requires_torch_xla


if TYPE_CHECKING:
    from transformers import PreTrainedModel


TRANSFORMERS_MIN_VERSION_FOR_XLA_FSDP = "4.30.0.dev0"
TRANSFORMERS_MIN_VERSION_USE_ACCELERATE = "4.30.0.dev0"


def _generate_supported_model_class_names(
    model_type: str,
    supported_tasks: Optional[Union[str, List[str]]] = None,
) -> List[str]:
    task_mapping = {
        "default": MODEL_MAPPING_NAMES,
        "pretraining": MODEL_FOR_PRETRAINING_MAPPING_NAMES,
        "next-sentence-prediction": MODEL_FOR_NEXT_SENTENCE_PREDICTION_MAPPING_NAMES,
        "masked-lm": MODEL_FOR_MASKED_LM_MAPPING_NAMES,
        "causal-lm": MODEL_FOR_CAUSAL_LM_MAPPING_NAMES,
        "seq2seq-lm": MODEL_FOR_SEQ_TO_SEQ_CAUSAL_LM_MAPPING_NAMES,
        "speech-seq2seq": MODEL_FOR_SPEECH_SEQ_2_SEQ_MAPPING_NAMES,
        "multiple-choice": MODEL_FOR_MULTIPLE_CHOICE_MAPPING_NAMES,
        "document-question-answering": MODEL_FOR_DOCUMENT_QUESTION_ANSWERING_MAPPING_NAMES,
        "question-answering": MODEL_FOR_QUESTION_ANSWERING_MAPPING_NAMES,
        "sequence-classification": MODEL_FOR_SEQUENCE_CLASSIFICATION_MAPPING_NAMES,
        "token-classification": MODEL_FOR_TOKEN_CLASSIFICATION_MAPPING_NAMES,
        "masked-image-modeling": MODEL_FOR_MASKED_IMAGE_MODELING_MAPPING_NAMES,
        "image-classification": MODEL_FOR_IMAGE_CLASSIFICATION_MAPPING_NAMES,
        "ctc": MODEL_FOR_CTC_MAPPING_NAMES,
        "audio-classification": MODEL_FOR_AUDIO_CLASSIFICATION_MAPPING_NAMES,
        "semantic-segmentation": MODEL_FOR_SEMANTIC_SEGMENTATION_MAPPING_NAMES,
        "backbone": MODEL_FOR_BACKBONE_MAPPING_NAMES,
    }

    if supported_tasks is None:
        supported_tasks = task_mapping.keys()

    if isinstance(supported_tasks, str):
        supported_tasks = [supported_tasks]

    model_class_names = []
    for task in supported_tasks:
        class_name = task_mapping[task].get(model_type, None)
        if class_name:
            model_class_names.append(class_name)

    return model_class_names


_SUPPORTED_MODEL_TYPES = [
    ("albert", ("sequence-classification", "token-classification", "question-answering")),
    "bart",
    "bert",
    "camembert",
    "distilbert",
    "electra",
    "gpt-2",
    "gpt_neo",
    "marian",
    "roberta",
    "t5",
    "vit",
    ("xlm-roberta", ("sequence-classification", "token-classification", "question-answering")),
]

_SUPPORTED_MODEL_NAMES = set()
for model_type in _SUPPORTED_MODEL_TYPES:
    if isinstance(model_type, str):
        model_type = (model_type, None)
    _SUPPORTED_MODEL_NAMES.update(_generate_supported_model_class_names(*model_type))


_MODEL_TYPE_TO_OPTLEVEL: Dict[str, str] = {
    "default": "-O2",
    "llama": "-O1",
}


def is_precompilation() -> bool:
    return os.environ.get("NEURON_PARALLEL_COMPILE") == "1"


def is_model_officially_supported(model: "PreTrainedModel") -> bool:
    # In theory the type annotation is not correct since we can have also a XlaFullyShardedDataParallel
    # but let's ignore it here.
    if not is_torch_xla_available():
        raise RuntimeError(
            "is_model_officially_supported requires torch_xla to run, please install it by running: "
            "pip install torch_xla"
        )
    from torch_xla.distributed.fsdp import XlaFullyShardedDataParallel

    if isinstance(model, XlaFullyShardedDataParallel):
        class_name = model.module.__class__.__name__
    else:
        class_name = model.__class__.__name__
    return class_name in _SUPPORTED_MODEL_NAMES


@requires_torch_xla
def is_topology_supported() -> bool:
    import torch_xla.core.xla_model as xm

    num_devices = xm.xrt_world_size()
    allowed_number_of_devices = [1, 2, 8]
    return num_devices in allowed_number_of_devices or num_devices % 32 == 0


class FirstAndLastDataset(Dataset):
    def __init__(
        self, dataloader: DataLoader, num_repeat: int = 10, gradient_accumulation_steps: int = 1, world_size: int = 1
    ):
        self.dataloader = dataloader
        self.num_repeat = num_repeat * gradient_accumulation_steps * world_size
        self.samples = self.create_samples()

    def _create_samples_for_map_style_dataset(self):
        samples = []
        num_samples = len(self.dataloader.dataset)
        batch_size = self.dataloader.batch_size
        if batch_size is None and self.dataloader.batch_sampler is not None:
            batch_size = self.dataloader.batch_sampler.batch_size

        # TODO: validate that.
        if batch_size is None:
            samples = [self.dataloader.dataset[0]] * self.num_repeat + [self.dataloader.dataset[-1]] * self.num_repeat
            return samples

        num_batches = num_samples // batch_size
        remaining = num_samples % batch_size

        iterator = iter(self.dataloader)
        first_batch = next(iterator)
        samples = [first_batch] * self.num_repeat

        if num_batches >= 1 and remaining != 0:

            def map_fn(example):
                if isinstance(example, torch.Tensor):
                    return example[:remaining]
                else:
                    return example

            last_batch = tree_map(map_fn, first_batch)
            samples += [last_batch] * self.num_repeat

        return samples

    def _create_samples_for_iterable_dataset(self):
        # Will not work if the iterable dataset yields dynamic batch sizes.
        iterator = iter(self.dataloader)
        first_batch = next(iterator)
        samples = [first_batch] * self.num_repeat
        last_batch = None
        while True:
            try:
                last_batch = next(iterator)
            except StopIteration:
                if last_batch is not None:
                    samples += [last_batch] * self.num_repeat
                break
        return samples

    def create_samples(self):
        if isinstance(self.dataloader.dataset, IterableDataset):
            return self._create_samples_for_iterable_dataset()
        else:
            return self._create_samples_for_map_style_dataset()

    def __getitem__(self, idx: int):
        return self.samples[idx]

    def __len__(self):
        return len(self.samples)


orig_finfo = torch.finfo


def patched_finfo(dtype):
    if dtype is torch.float32:
        return orig_finfo(torch.bfloat16)
    return orig_finfo(dtype)


def patch_generation_mixin_to_neuron_generation_mixin(model: "PreTrainedModel"):
    """
    Changes the vanilla `GenerationMixin` class from Transformers to `NeuronGenerationMixin` in the model's
    inheritance. This allows to make the model Neuron-compatible for generation without much hassle.
    """
    to_visit = [model.__class__]
    should_stop = False
    while to_visit and not should_stop:
        cls = to_visit.pop(0)
        if cls is object:
            continue
        bases = cls.__bases__
        new_bases = []
        for base in bases:
            to_visit.append(base)
            if base == GenerationMixin:
                new_bases.append(NeuronGenerationMixin)
                should_stop = True
            elif base == NeuronGenerationMixin:
                should_stop = True
                new_bases.append(base)
            else:
                new_bases.append(base)
        cls.__bases__ = tuple(new_bases)


def prepare_environment_for_neuron():
    """
    Prepares the system environment for Transformers models training on AWS Neuron.
    """
    # Set compiler flag to compile for transformer model type
    os.environ["NEURON_CC_FLAGS"] = os.environ.get("NEURON_CC_FLAGS", "") + " --model-type=transformer"


def set_neuron_cc_optlevel_for_model(model: "PreTrainedModel", optlevel: str = "auto"):
    """
    Sets the Neuron compiler optimization level considering both `model` and `optlevel`.
    If `optlevel` is different than `"auto"`, it will be set to that value, otherwise the default value for a given
    model is used.
    """
    if optlevel == "auto":
        optlevel = _MODEL_TYPE_TO_OPTLEVEL.get(model.config.model_type, _MODEL_TYPE_TO_OPTLEVEL["default"])
    neuron_cc_flags = os.environ.get("NEURON_CC_FLAGS", "")
    match_ = re.search(r"-O[123]", neuron_cc_flags)
    if match_:
        neuron_cc_flags = neuron_cc_flags[: match_.start(0)] + f"{optlevel}" + neuron_cc_flags[match_.end(1) + 1 :]
    else:
        neuron_cc_flags += f"{optlevel} "
    os.environ["NEURON_CC_FLAGS"] = neuron_cc_flags


def set_verbosity(verbosity: int):
    set_verbosity_transformers(verbosity)
    set_verbosity_optimum(verbosity)


def patch_transformers_for_neuron_sdk():
    """
    Patches the Transformers library if needed to make it work with AWS Neuron.
    """
    transformers.utils.logging.set_verbosity = set_verbosity


@requires_torch_xla
def skip_first_batches(dataloader, num_batches=0):
    """
    Wrapper around `accelerate.data_loader.skip_first_batches` to handle `pl.ParallelLoader` when using
    `torch_xla.distributed`, for XLA FSDP for instance.
    """
    import torch_xla.distributed.parallel_loader as pl

    if isinstance(dataloader, (pl.ParallelLoader, pl.PerDeviceLoader, pl.MpDeviceLoader)):
        dataloader._loader = skip_first_batches(dataloader._loader, num_batches=num_batches)
    else:
        dataloader = accelerate_skip_first_batches(dataloader, num_batches=num_batches)
    return dataloader


@requires_torch_xla
@requires_safetensors
def torch_xla_safe_save_file(
    tensors: Dict[str, torch.Tensor],
    filename: Union[str, os.PathLike],
    metadata: Optional[Dict[str, str]] = None,
    master_only: bool = True,
    global_master: bool = False,
):
    from safetensors.torch import save_file
    from torch_xla.core.xla_model import _maybe_convert_to_cpu, is_master_ordinal

    def _maybe_convert_to_cpu(data, convert=True):
        import torch_xla
        from torch_xla.core.xla_model import ToXlaTensorArena, is_xla_tensor

        def convert_fn(tensors):
            torch_xla._XLAC._xla_sync_multi(tensors, devices=[], wait=True, sync_xla_data=True)
            if not convert:
                return tensors
            # return torch_xla._XLAC._xla_get_cpu_tensors(tensors)
            # Doing the same as neuronx_distributed.
            return [tensor.to("cpu") for tensor in tensors]

        def select_fn(v):
            return type(v) == torch.Tensor and is_xla_tensor(v)

        return ToXlaTensorArena(convert_fn, select_fn).transform(data)

    should_write_data = not master_only or is_master_ordinal(local=not global_master)
    cpu_data = _maybe_convert_to_cpu(tensors, convert=should_write_data)
    if should_write_data:
        save_file(cpu_data, filename, metadata=metadata)


def get_model_param_count(model, trainable_only=False):
    """Wrapper around `transformers.trainer_pt_utils.get_model_param_count` to handle tensor parallelism."""
    # TODO: make it work for TP
    return transformers_get_model_param_count(model, trainable_only=trainable_only)<|MERGE_RESOLUTION|>--- conflicted
+++ resolved
@@ -15,10 +15,7 @@
 """Training utilities"""
 
 import os
-<<<<<<< HEAD
-=======
 import re
->>>>>>> 2d824bad
 from typing import TYPE_CHECKING, Dict, List, Optional, Union
 
 import torch
