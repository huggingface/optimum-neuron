# coding=utf-8
# Copyright 2023 The HuggingFace Inc. team. All rights reserved.
#
# Licensed under the Apache License, Version 2.0 (the "License");
# you may not use this file except in compliance with the License.
# You may obtain a copy of the License at
#
#     http://www.apache.org/licenses/LICENSE-2.0
#
# Unless required by applicable law or agreed to in writing, software
# distributed under the License is distributed on an "AS IS" BASIS,
# WITHOUT WARRANTIES OR CONDITIONS OF ANY KIND, either express or implied.
# See the License for the specific language governing permissions and
# limitations under the License.
"""Utilities related to CLI arguments."""

import os
from collections import OrderedDict
from typing import TYPE_CHECKING, Any, Callable, Dict, List, Optional, Union

from ...utils import logging


if TYPE_CHECKING:
    from transformers import PretrainedConfig

logger = logging.get_logger()

DISABLE_ARGUMENT_PATCH = os.environ.get("OPTIMUM_DISABLE_ARGUMENT_PATCH", "0")
DISABLE_STRICT_MODE = os.environ.get("OPTIMUM_DISABLE_STRICT_MODE", "0")


def validate_arg(
    args,
    arg_name: str,
    error_msg: str,
    validation_function: Optional[Callable[[Any], bool]] = None,
    expected_value: Optional[Any] = None,
):
    """
    Checks that the argument called `arg_name` in `args` has a value matching what is expected for AWS Tranium
    to work well. By default it will patch invalid argument values if the environment variable
    `OPTIMUM_DISABLE_ARGUMENT_PATCH` is left to `"0"` (by default) and an expected value is provided.

    Args:
        arg_name (`str`):
            The name of the argument to check.
        error_msg (`str`):
            The error message to show if the argument does not have a proper value.
        validation_function (`Optional[Callable[[Any], bool]]`, defaults to `None`):
            A function taking an argument as input, and returning whether the argument is valid or not.
        expected_value (`Optional[Any]`, defaults to `None`):
            The expected value for the argument:
                - If the environment variable `OPTIMUM_DISABLE_ARGUMENT_PATCH="0"` and the original argument value
                invalid, the argument will be set to this value.
                - If `validation_function` is left unspecified, it will be set to be the following validation
                function:
                    ```python
                    def validation_function(arg):
                        return arg == expected_value
                    ```
    """
    if not hasattr(args, arg_name):
        return

    if expected_value is None and validation_function is None:
        raise ValueError(
            "At least an expected value or a validation_function must be provided, but none was provided here."
        )
    elif validation_function is None and expected_value is not None:

        def expected_validation_function(arg):
            return arg == expected_value

        validation_function = expected_validation_function

    arg = getattr(args, arg_name)
    if not validation_function(arg):
        if DISABLE_ARGUMENT_PATCH == "0" and expected_value is not None:
            patching_msg = (
                f"Setting {arg_name} to {expected_value}. To disable automatic argument patching set the "
                f"environment variable OPTIMUM_DISABLE_ARGUMENT_PATCH to 1."
            )
            logger.warning(f"{error_msg}\n{patching_msg}")
            setattr(args, arg_name, expected_value)
        elif DISABLE_STRICT_MODE == "1":
            logger.warning(error_msg)
        else:
            raise_error_msg = (
                "Aborting training. To disable automatic failure when an argument value is inferred to be wrong for "
                "Tranium, set the environment variable OPTIMUM_DISABLE_STRICT_MODE to 1."
            )
            raise ValueError(f"{error_msg}\n{raise_error_msg}")


def convert_neuronx_compiler_args_to_neuron(
    auto_cast: Optional[str],
    auto_cast_type: str,
    disable_fast_relayout: bool,
):
    """
    Builds `compiler_args` for neuron compiler.
    """
    compiler_args = []

    if auto_cast is None:
        auto_cast = "none"
    elif auto_cast == "matmul":
        auto_cast = "matmult"

    if auto_cast == "none":
        compiler_args.extend(["--fast-math", auto_cast])
    elif auto_cast == "all":
        if auto_cast_type == "mixed":
            raise ValueError(
                f"For auto_cast={auto_cast}, cannot set auto_cast_type={auto_cast_type}. "
                "Please choose among `bf16`, `fp16` and `tf32`."
            )
        elif auto_cast_type != "bf16":
            compiler_args.extend(["--fast-math", f"fp32-cast-all-{auto_cast_type}"])
        else:
            compiler_args.extend(["--fast-math", auto_cast])
    elif auto_cast == "matmult":
        if auto_cast_type == "mixed":
            compiler_args.extend(["--fast-math", "fp32-cast-matmult"])
        else:
            compiler_args.extend(["--fast-math", f"fp32-cast-matmult-{auto_cast_type}"])
    else:
        raise ValueError(
            f"The auto_cast value {auto_cast} is not valid. Please use one of the following: None, all or matmul."
        )

    if disable_fast_relayout is True:
        compiler_args.append("no-fast-relayout")

    return compiler_args


def store_compilation_config(
    config: Union["PretrainedConfig", OrderedDict],
    input_shapes: Dict[str, int],
    compiler_kwargs: Dict[str, Any],
    input_names: List[str],
    output_names: List[str],
    dynamic_batch_size: bool,
    compiler_type: str,
    compiler_version: str,
    **kwargs,
):
    if isinstance(config, OrderedDict):
        update_func = config.__setitem__
    else:
        update_func = config.__setattr__
<<<<<<< HEAD
    neuron_configs = {}

    # Add neuron version to the config, so it can be checked at load time
    neuron_configs["compiler_type"] = compiler_type
    neuron_configs["compiler_version"] = compiler_version

    # Add input shapes during compilation to the config
    for axe, shape in input_shapes.items():
        axe = f"static_{axe}"
        neuron_configs[axe] = shape

    neuron_configs["dynamic_batch_size"] = dynamic_batch_size

    # Add compilation args to the config
    for arg, value in compiler_kwargs.items():
        neuron_configs[arg] = value

    neuron_configs["input_names"] = input_names
    neuron_configs["output_names"] = output_names

    update_func("neuron", neuron_configs)
=======
    config_args = {}

    # Add neuron version to the config, so it can be checked at load time
    config_args["compiler_type"] = compiler_type
    config_args["compiler_version"] = compiler_version

    # Add input shapes during compilation to the config
    for axis, shape in input_shapes.items():
        axis = f"static_{axis}"
        config_args[axis] = shape

    config_args["dynamic_batch_size"] = dynamic_batch_size

    # Add compilation args to the config
    for arg, value in compiler_kwargs.items():
        config_args[arg] = value

    config_args["input_names"] = input_names
    config_args["output_names"] = output_names

    update_func("neuron", config_args)
>>>>>>> 8e4a4bf7
<|MERGE_RESOLUTION|>--- conflicted
+++ resolved
@@ -151,29 +151,6 @@
         update_func = config.__setitem__
     else:
         update_func = config.__setattr__
-<<<<<<< HEAD
-    neuron_configs = {}
-
-    # Add neuron version to the config, so it can be checked at load time
-    neuron_configs["compiler_type"] = compiler_type
-    neuron_configs["compiler_version"] = compiler_version
-
-    # Add input shapes during compilation to the config
-    for axe, shape in input_shapes.items():
-        axe = f"static_{axe}"
-        neuron_configs[axe] = shape
-
-    neuron_configs["dynamic_batch_size"] = dynamic_batch_size
-
-    # Add compilation args to the config
-    for arg, value in compiler_kwargs.items():
-        neuron_configs[arg] = value
-
-    neuron_configs["input_names"] = input_names
-    neuron_configs["output_names"] = output_names
-
-    update_func("neuron", neuron_configs)
-=======
     config_args = {}
 
     # Add neuron version to the config, so it can be checked at load time
@@ -194,5 +171,4 @@
     config_args["input_names"] = input_names
     config_args["output_names"] = output_names
 
-    update_func("neuron", config_args)
->>>>>>> 8e4a4bf7
+    update_func("neuron", config_args)