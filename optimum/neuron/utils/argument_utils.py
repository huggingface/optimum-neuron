# coding=utf-8
# Copyright 2023 The HuggingFace Inc. team. All rights reserved.
#
# Licensed under the Apache License, Version 2.0 (the "License");
# you may not use this file except in compliance with the License.
# You may obtain a copy of the License at
#
#     http://www.apache.org/licenses/LICENSE-2.0
#
# Unless required by applicable law or agreed to in writing, software
# distributed under the License is distributed on an "AS IS" BASIS,
# WITHOUT WARRANTIES OR CONDITIONS OF ANY KIND, either express or implied.
# See the License for the specific language governing permissions and
# limitations under the License.
"""Utilities related to CLI arguments."""

import os
from dataclasses import asdict, dataclass, fields, is_dataclass
from typing import TYPE_CHECKING, Any, Callable

from ...utils import logging


if TYPE_CHECKING:
    from transformers import PretrainedConfig

logger = logging.get_logger()

DISABLE_ARGUMENT_PATCH = os.environ.get("OPTIMUM_DISABLE_ARGUMENT_PATCH", "0")
DISABLE_STRICT_MODE = os.environ.get("OPTIMUM_DISABLE_STRICT_MODE", "0")


@dataclass
class LoRAAdapterArguments:
    model_ids: str | list[str] | None = None
    weight_names: str | list[str] | None = None
    adapter_names: str | list[str] | None = None
    scales: float | list[float] | None = None

    def __post_init__(self):
        if isinstance(self.model_ids, str):
            self.model_ids = [
                self.model_ids,
            ]
        if isinstance(self.weight_names, str):
            self.weight_names = [
                self.weight_names,
            ]
        if isinstance(self.adapter_names, str):
            self.adapter_names = [
                self.adapter_names,
            ]
        if isinstance(self.scales, float):
            self.scales = [
                self.scales,
            ]


@dataclass
class IPAdapterArguments:
    model_id: str | list[str] | None = None
    subfolder: str | list[str] | None = None
    weight_name: str | list[str] | None = None
    scale: float | list[float] | None = None


@dataclass
class ImageEncoderArguments:
    sequence_length: int | None = None
    hidden_size: int | None = None
    projection_dim: int | None = None


@dataclass
class InputShapesArguments:
<<<<<<< HEAD
    batch_size: Optional[int] = None
    text_batch_size: Optional[int] = None
    image_batch_size: Optional[int] = None
    sequence_length: Optional[int] = None
    num_choices: Optional[int] = None
    width: Optional[int] = None
    height: Optional[int] = None
    image_size: Optional[int] = None
    num_images_per_prompt: Optional[int] = None
    patch_size: Optional[int] = None
    num_channels: Optional[int] = None
    feature_size: Optional[int] = None
    nb_max_frames: Optional[int] = None
    audio_sequence_length: Optional[int] = None
    point_batch_size: Optional[int] = None
    nb_points_per_image: Optional[int] = None
    num_beams: Optional[int] = None
    vae_scale_factor: Optional[int] = None
    encoder_hidden_size: Optional[int] = None
    image_encoder_shapes: Optional[ImageEncoderArguments] = None
    rotary_axes_dim: Optional[int] = None
=======
    batch_size: int | None = None
    text_batch_size: int | None = None
    image_batch_size: int | None = None
    sequence_length: int | None = None
    num_choices: int | None = None
    width: int | None = None
    height: int | None = None
    image_size: int | None = None
    num_images_per_prompt: int | None = None
    patch_size: int | None = None
    num_channels: int | None = None
    feature_size: int | None = None
    nb_max_frames: int | None = None
    audio_sequence_length: int | None = None
    point_batch_size: int | None = None
    nb_points_per_image: int | None = None
    num_beams: int | None = None
    vae_scale_factor: int | None = None
    encoder_hidden_size: int | None = None
    image_encoder_shapes: ImageEncoderArguments | None = None
>>>>>>> e137c9b5


class DataclassParser:
    def __init__(self, **kwargs):
        for name, cls in self.__class__.__annotations__.items():
            if is_dataclass(cls):
                parsed_kwargs = {k: v for k, v in kwargs.items() if k in {f.name for f in fields(cls)}}
                setattr(self, f"{name}", cls(**parsed_kwargs))


class NeuronArgumentParser(DataclassParser):
    input_shapes: InputShapesArguments

    def __init__(self, **kwargs):
        super().__init__(**kwargs)
        for name, value in kwargs.items():
            if value is not None:
                setattr(self, name, value)

    @property
    def lora_args(self):
        _lora_args = LoRAAdapterArguments(
            model_ids=getattr(self, "lora_model_ids", None),
            weight_names=getattr(self, "lora_weight_names", None),
            adapter_names=getattr(self, "lora_adapter_names", None),
            scales=getattr(self, "lora_scales", None),
        )
        return _lora_args

    @property
    def ip_adapter_args(self):
        _ip_adapter_args = IPAdapterArguments(
            model_id=getattr(self, "ip_adapter_id", None),
            subfolder=getattr(self, "ip_adapter_subfolder", None),
            weight_name=getattr(self, "ip_adapter_weight_name", None),
            scale=getattr(self, "ip_adapter_scale", None),
        )
        return _ip_adapter_args


def validate_arg(
    args,
    arg_name: str,
    error_msg: str,
    validation_function: Callable[[Any], bool] | None = None,
    expected_value: Any | None = None,
):
    """
    Checks that the argument called `arg_name` in `args` has a value matching what is expected for AWS Trainium
    to work well. By default it will patch invalid argument values if the environment variable
    `OPTIMUM_DISABLE_ARGUMENT_PATCH` is left to `"0"` (by default) and an expected value is provided.

    Args:
        arg_name (`str`):
            The name of the argument to check.
        error_msg (`str`):
            The error message to show if the argument does not have a proper value.
        validation_function (`Callable[[Any], bool] | None`, defaults to `None`):
            A function taking an argument as input, and returning whether the argument is valid or not.
        expected_value (`Any | None`, defaults to `None`):
            The expected value for the argument:
                - If the environment variable `OPTIMUM_DISABLE_ARGUMENT_PATCH="0"` and the original argument value
                invalid, the argument will be set to this value.
                - If `validation_function` is left unspecified, it will be set to be the following validation
                function:
                    ```python
                    def validation_function(arg):
                        return arg == expected_value
                    ```
    """
    if not hasattr(args, arg_name):
        return

    if expected_value is None and validation_function is None:
        raise ValueError(
            "At least an expected value or a validation_function must be provided, but none was provided here."
        )
    elif validation_function is None and expected_value is not None:

        def expected_validation_function(arg):
            return arg == expected_value

        validation_function = expected_validation_function

    arg = getattr(args, arg_name)
    if not validation_function(arg):
        if DISABLE_ARGUMENT_PATCH == "0" and expected_value is not None:
            patching_msg = (
                f"Setting {arg_name} to {expected_value}. To disable automatic argument patching set the "
                f"environment variable OPTIMUM_DISABLE_ARGUMENT_PATCH to 1."
            )
            logger.warning(f"{error_msg}\n{patching_msg}")
            setattr(args, arg_name, expected_value)
        elif DISABLE_STRICT_MODE == "1":
            logger.warning(error_msg)
        else:
            raise_error_msg = (
                "Aborting training. To disable automatic failure when an argument value is inferred to be wrong for "
                "Trainium, set the environment variable OPTIMUM_DISABLE_STRICT_MODE to 1."
            )
            raise ValueError(f"{error_msg}\n{raise_error_msg}")


def convert_neuronx_compiler_args_to_neuron(
    auto_cast: str | None,
    auto_cast_type: str,
    disable_fast_relayout: bool,
):
    """
    Builds `compiler_args` for neuron compiler.
    """
    compiler_args = []

    if auto_cast is None:
        auto_cast = "none"
    elif auto_cast == "matmul":
        auto_cast = "matmult"

    if auto_cast == "none":
        compiler_args.extend(["--fast-math", auto_cast])
    elif auto_cast == "all":
        if auto_cast_type == "mixed":
            raise ValueError(
                f"For auto_cast={auto_cast}, cannot set auto_cast_type={auto_cast_type}. "
                "Please choose among `bf16`, `fp16` and `tf32`."
            )
        elif auto_cast_type != "bf16":
            compiler_args.extend(["--fast-math", f"fp32-cast-all-{auto_cast_type}"])
        else:
            compiler_args.extend(["--fast-math", auto_cast])
    elif auto_cast == "matmult":
        if auto_cast_type == "mixed":
            compiler_args.extend(["--fast-math", "fp32-cast-matmult"])
        else:
            compiler_args.extend(["--fast-math", f"fp32-cast-matmult-{auto_cast_type}"])
    else:
        raise ValueError(
            f"The auto_cast value {auto_cast} is not valid. Please use one of the following: None, all or matmul."
        )

    if disable_fast_relayout is True:
        compiler_args.append("no-fast-relayout")

    return compiler_args


def add_shapes_to_config(config_args, input_shapes: dict[str, Any]):
    for axis, shape in input_shapes.items():
        if shape is not None:
            if is_dataclass(shape):
                shape_dict = asdict(shape)
                config_args[axis] = shape_dict
            else:
                axis = f"static_{axis}"
                config_args[axis] = shape
    return config_args


def store_compilation_config(
    config: "PretrainedConfig | dict",
    input_shapes: dict[str, int],
    compiler_kwargs: dict[str, Any],
    dynamic_batch_size: bool,
    compiler_type: str,
    compiler_version: str,
    inline_weights_to_neff: bool,
    optlevel: str,
    tensor_parallel_size: int = 1,
    model_type: str | None = None,
    task: str | None = None,
    input_names: list[str] | None = None,
    output_names: list[str] | None = None,
    output_attentions: bool = False,
    output_hidden_states: bool = False,
    **kwargs,
):
    if isinstance(config, dict):
        update_func = config.__setitem__
    else:
        update_func = config.__setattr__
    config_args = {}

    # Add neuron version to the config, so it can be checked at load time
    config_args["compiler_type"] = compiler_type
    config_args["compiler_version"] = compiler_version
    config_args["inline_weights_to_neff"] = inline_weights_to_neff

    # Add input shapes during compilation to the config
    config_args = add_shapes_to_config(config_args, input_shapes)

    config_args["dynamic_batch_size"] = dynamic_batch_size
    config_args["tensor_parallel_size"] = tensor_parallel_size

    # Add compilation args to the config
    config_args["optlevel"] = optlevel
    for arg, value in compiler_kwargs.items():
        config_args[arg] = value

    config_args["input_names"] = input_names
    config_args["output_names"] = output_names

    original_model_type = getattr(config, "export_model_type", None) or getattr(
        config, "model_type", None
    )  # prioritize sentence_transformers to transformers
    neuron_model_type = str(model_type).replace("_", "-") if model_type is not None else model_type
    if original_model_type is None:
        update_func(
            "model_type", neuron_model_type
        )  # Add model_type to the config if it doesn't exist before, eg. submodel of Stable Diffusion.
    else:
        config_args["model_type"] = (
            neuron_model_type or original_model_type
        )  # Prioritize Neuron custom model_type, eg. `t5-encoder`.

    # Add args of optional outputs
    config_args["output_attentions"] = output_attentions
    config_args["output_hidden_states"] = output_hidden_states
    config_args["task"] = task

    update_func("neuron", config_args)

    if hasattr(config, "_diffusers_version"):
        import diffusers

        update_func("_diffusers_version", diffusers.__version__)

    return config<|MERGE_RESOLUTION|>--- conflicted
+++ resolved
@@ -73,29 +73,6 @@
 
 @dataclass
 class InputShapesArguments:
-<<<<<<< HEAD
-    batch_size: Optional[int] = None
-    text_batch_size: Optional[int] = None
-    image_batch_size: Optional[int] = None
-    sequence_length: Optional[int] = None
-    num_choices: Optional[int] = None
-    width: Optional[int] = None
-    height: Optional[int] = None
-    image_size: Optional[int] = None
-    num_images_per_prompt: Optional[int] = None
-    patch_size: Optional[int] = None
-    num_channels: Optional[int] = None
-    feature_size: Optional[int] = None
-    nb_max_frames: Optional[int] = None
-    audio_sequence_length: Optional[int] = None
-    point_batch_size: Optional[int] = None
-    nb_points_per_image: Optional[int] = None
-    num_beams: Optional[int] = None
-    vae_scale_factor: Optional[int] = None
-    encoder_hidden_size: Optional[int] = None
-    image_encoder_shapes: Optional[ImageEncoderArguments] = None
-    rotary_axes_dim: Optional[int] = None
-=======
     batch_size: int | None = None
     text_batch_size: int | None = None
     image_batch_size: int | None = None
@@ -116,7 +93,7 @@
     vae_scale_factor: int | None = None
     encoder_hidden_size: int | None = None
     image_encoder_shapes: ImageEncoderArguments | None = None
->>>>>>> e137c9b5
+    rotary_axes_dim: int | None = None
 
 
 class DataclassParser:
