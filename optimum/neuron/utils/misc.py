# coding=utf-8
# Copyright 2023 The HuggingFace Inc. team. All rights reserved.
#
# Licensed under the Apache License, Version 2.0 (the "License");
# you may not use this file except in compliance with the License.
# You may obtain a copy of the License at
#
#     http://www.apache.org/licenses/LICENSE-2.0
#
# Unless required by applicable law or agreed to in writing, software
# distributed under the License is distributed on an "AS IS" BASIS,
# WITHOUT WARRANTIES OR CONDITIONS OF ANY KIND, either express or implied.
# See the License for the specific language governing permissions and
# limitations under the License.
"""Utilities of various sorts."""

<<<<<<< HEAD
import copy
=======
import functools
>>>>>>> 59b5c16b
import inspect
import os
import re
from pathlib import Path
from typing import TYPE_CHECKING, Any, Callable, Dict, List, Optional, Tuple, Union

import torch
from torch_neuronx.xla_impl.data_parallel import DataParallel
from transformers import AutoFeatureExtractor, AutoProcessor, AutoTokenizer, CLIPProcessor, PretrainedConfig
from transformers.modeling_utils import _add_variant
from transformers.utils import (
    FLAX_WEIGHTS_NAME,
    SAFE_WEIGHTS_INDEX_NAME,
    SAFE_WEIGHTS_NAME,
    TF2_WEIGHTS_NAME,
    TF_WEIGHTS_NAME,
    WEIGHTS_INDEX_NAME,
    WEIGHTS_NAME,
    cached_file,
    download_url,
    has_file,
    is_remote_url,
)
from transformers.utils.hub import get_checkpoint_shard_files

from ...utils import is_diffusers_available, logging
from .import_utils import is_torch_xla_available
from .require_utils import requires_safetensors, requires_torch_xla


if TYPE_CHECKING:
    from transformers.modeling_utils import PreTrainedModel

    if is_diffusers_available():
        from diffusers import ModelMixin


logger = logging.get_logger()


def is_main_worker(global_main: bool = True) -> bool:
    if torch.distributed.is_initialized() and is_torch_xla_available():
        import torch_xla.core.xla_model as xm

        return xm.get_ordinal() == 0 if global_main else xm.get_local_ordinal() == 0
    return True


# From https://stackoverflow.com/questions/15008758/parsing-boolean-values-with-argparse
def string_to_bool(v: Union[str, bool]) -> bool:
    if isinstance(v, bool):
        return v
    if v.lower() in ("yes", "true", "t", "y", "1"):
        return True
    elif v.lower() in ("no", "false", "f", "n", "0"):
        return False
    else:
        raise TypeError(
            f"Truthy value expected: got {v} but expected one of yes/no, true/false, t/f, y/n, 1/0 (case insensitive)."
        )


def args_and_kwargs_to_kwargs_only(
    f: Callable,
    args: Optional[Tuple[Any, ...]] = None,
    kwargs: Optional[Dict[str, Any]] = None,
    include_default_values: bool = False,
) -> Dict[str, Any]:
    """
    Takes a function `f`, the `args` and `kwargs` provided to the function call, and returns the save arguments in the
    keyword arguments format.

    Args:
        f (`Callable`):
            The function that is being called.
        args (`Optional[Tuple[Any, ...]]`, defaults to `None`):
            The args given to `f`.
        kwargs (`Optional[Dict[str, Any]]`, defaults to `None`):
            The kwargs given to `f`.
        include_default_values (`bool`, defaults to `False`):
            Whether or not the return keyword arguments should contain parameters that were not in `args` and `kwargs`
            which have defaults values.

    Returns:
        `Dict[str, Any]`: The same arguments all formated as keyword arguments.
    """
    if args is None:
        args = ()
    if kwargs is None:
        kwargs = {}
    sig = inspect.signature(f)
    param_names = list(sig.parameters)
    result = dict(zip(param_names, args))
    result.update(kwargs)
    if include_default_values:
        for param in sig.parameters.values():
            if param.name in result:
                continue
            if param.default != inspect.Parameter.empty:
                result[param.name] = param.default
    return result


def _original_filename_to_safetensors_filename(filename: str) -> str:
    """Transforms the filename for any kind of checkpoint to a safetensors equivalent."""
    _, extension = filename.rsplit(".", maxsplit=1)
    pattern = rf"\w+(-[0-9]*-of-[0-9]*)?\.{extension}"
    match_ = re.match(pattern, filename)
    if not match_:
        raise ValueError(f"Could not convert {filename} to a safetensor filename.")
    group_1 = match_.group(1)
    index_out_of_total_str = group_1 if group_1 is not None else ""
    safetensor_filename, safetensor_extension = SAFE_WEIGHTS_NAME.rsplit(".", maxsplit=1)
    return f"{safetensor_filename}{index_out_of_total_str}.{safetensor_extension}"


@requires_safetensors
def convert_checkpoint_to_safetensors(
    weight_file: Union[str, Path],
    output_dir: Optional[Union[str, Path]] = None,
    safetensors_weight_filename_prefix: Optional[str] = None,
    log: bool = False,
) -> Path:
    """
    Converts a PyTorch model checkpoint to a `safetensors` model checkpoint.

    Args:
        weight_file (`Union[str, Path]`):
            The path to the PyTorch model checkpoint.
        output_dir (`Optional[Union[str, Path]]`, defaults to `None`):
            The output directory where the `safetensors` checkpoint will be saved.
            If left unspecified, the parent directory of the PyTorch checkpoint will be used.
        safetensors_weight_filename_prefix (`Optional[str]`, defaults to `None`):
            If specified, the name of the converted file will be prefixed by "safetensors_weight_filename_prefix-".
        log (`bool`, defaults to `False`):
            Whether or not the function should log which file it is converting.


    Returns:
        `Path`: The path to the `safetensors` checkpoint.
    """
    from safetensors.torch import save_file

    if not isinstance(weight_file, Path):
        weight_file = Path(weight_file)

    if output_dir is None:
        output_dir = weight_file.parent

    if not isinstance(output_dir, Path):
        output_dir = Path(output_dir)

    if weight_file.suffix != ".bin":
        raise ValueError("Can only convert PyTorch checkpoints to safetensors.")

    safetensors_filename = _original_filename_to_safetensors_filename(weight_file.name)
    if safetensors_weight_filename_prefix is not None:
        safetensors_filename = f"{safetensors_weight_filename_prefix}-{safetensors_filename}"
    safetensors_path = output_dir / safetensors_filename

    already_exists = safetensors_path.is_file()
    is_distributed = torch.distributed.is_initialized()
    is_main_process = is_distributed and torch.distributed.get_rank() == 0

    # Only one worker will load the checkpoint (potentially huge) and perform the conversion.
    if not already_exists and (not is_distributed or is_main_process):
        if log:
            logger.info(f"Converting {weight_file} to safetensors")
        checkpoint = torch.load(weight_file, map_location=torch.device("cpu"))
        data_pointers = set()
        for k, v in checkpoint.items():
            if v.data_ptr() in data_pointers:
                v = v.detach().clone()
            v = v.contiguous()
            checkpoint[k] = v
            data_pointers.add(v.data_ptr())
        save_file(checkpoint, safetensors_path)
        del checkpoint

    return safetensors_path


@requires_torch_xla
@functools.wraps(cached_file)
def distributed_friendly_cached_file(*args, **kwargs):
    import torch_xla.core.xla_model as xm

    if is_main_worker():
        output = cached_file(*args, **kwargs)
    xm.rendezvous("Cached file done")
    if not is_main_worker():
        output = cached_file(*args, **kwargs)
    return output


def download_checkpoints_in_cache(
    pretrained_model_name_or_path: Optional[Union[str, os.PathLike]],
    cache_dir: Optional[Union[str, os.PathLike]] = None,
    force_download: bool = False,
    local_files_only: bool = False,
    token: Optional[Union[str, bool]] = None,
    revision: str = "main",
    use_safetensors: Optional[bool] = None,
    use_safetensors_in_priority: Optional[bool] = None,
    convert_to_safetensors: bool = False,
    **kwargs,
):
    """
    Downloads checkpoint to the cache or returns the path to the already downloaded files.

    Note: This is a transformed version of `transformers.PreTrainedModel.from_pretrained` where only the part about
    downloading checkpoints has been kept. At the end of the function a custom part has been added handling the
    conversion to safetensors if needed.
    """
    kwargs.pop("state_dict", None)
    from_tf = kwargs.pop("from_tf", False)
    from_flax = kwargs.pop("from_flax", False)
    resume_download = kwargs.pop("resume_download", False)
    proxies = kwargs.pop("proxies", None)
    kwargs.pop("output_loading_info", False)
    kwargs.pop("use_auth_token", None)
    kwargs.pop("trust_remote_code", None)
    _ = kwargs.pop("mirror", None)
    from_pipeline = kwargs.pop("_from_pipeline", None)
    from_auto_class = kwargs.pop("_from_auto", False)
    kwargs.pop("torch_dtype", None)
    kwargs.pop("low_cpu_mem_usage", None)
    kwargs.pop("device_map", None)
    kwargs.pop("max_memory", None)
    kwargs.pop("offload_folder", None)
    kwargs.pop("offload_state_dict", False)
    kwargs.pop("load_in_8bit", False)
    kwargs.pop("load_in_4bit", False)
    kwargs.pop("quantization_config", None)
    subfolder = kwargs.pop("subfolder", "")
    commit_hash = kwargs.pop("_commit_hash", None)
    variant = kwargs.pop("variant", None)

    # This variable will flag if we're loading a sharded checkpoint. In this case the archive file is just the
    # index of the files.
    is_sharded = False
    sharded_metadata = None

    # Load model
    user_agent = {"file_type": "model", "framework": "pytorch", "from_auto_class": from_auto_class}
    if from_pipeline is not None:
        user_agent["using_pipeline"] = from_pipeline

    if pretrained_model_name_or_path is not None:
        pretrained_model_name_or_path = str(pretrained_model_name_or_path)
        is_local = os.path.isdir(pretrained_model_name_or_path)
        if is_local:
            if from_tf and os.path.isfile(
                os.path.join(pretrained_model_name_or_path, subfolder, TF_WEIGHTS_NAME + ".index")
            ):
                # Load from a TF 1.0 checkpoint in priority if from_tf
                archive_file = os.path.join(pretrained_model_name_or_path, subfolder, TF_WEIGHTS_NAME + ".index")
            elif from_tf and os.path.isfile(os.path.join(pretrained_model_name_or_path, subfolder, TF2_WEIGHTS_NAME)):
                # Load from a TF 2.0 checkpoint in priority if from_tf
                archive_file = os.path.join(pretrained_model_name_or_path, subfolder, TF2_WEIGHTS_NAME)
            elif from_flax and os.path.isfile(
                os.path.join(pretrained_model_name_or_path, subfolder, FLAX_WEIGHTS_NAME)
            ):
                # Load from a Flax checkpoint in priority if from_flax
                archive_file = os.path.join(pretrained_model_name_or_path, subfolder, FLAX_WEIGHTS_NAME)
            elif use_safetensors is not False and os.path.isfile(
                os.path.join(pretrained_model_name_or_path, subfolder, _add_variant(SAFE_WEIGHTS_NAME, variant))
            ):
                # Load from a safetensors checkpoint
                archive_file = os.path.join(
                    pretrained_model_name_or_path, subfolder, _add_variant(SAFE_WEIGHTS_NAME, variant)
                )
            elif use_safetensors is not False and os.path.isfile(
                os.path.join(pretrained_model_name_or_path, subfolder, _add_variant(SAFE_WEIGHTS_INDEX_NAME, variant))
            ):
                # Load from a sharded safetensors checkpoint
                archive_file = os.path.join(
                    pretrained_model_name_or_path, subfolder, _add_variant(SAFE_WEIGHTS_INDEX_NAME, variant)
                )
                is_sharded = True
            elif use_safetensors_in_priority is not False and os.path.isfile(
                os.path.join(pretrained_model_name_or_path, subfolder, _add_variant(SAFE_WEIGHTS_NAME, variant))
            ):
                # Load from a safetensors checkpoint
                archive_file = os.path.join(
                    pretrained_model_name_or_path, subfolder, _add_variant(SAFE_WEIGHTS_NAME, variant)
                )
            elif use_safetensors_in_priority is not False and os.path.isfile(
                os.path.join(pretrained_model_name_or_path, subfolder, _add_variant(SAFE_WEIGHTS_INDEX_NAME, variant))
            ):
                # Load from a sharded safetensors checkpoint
                archive_file = os.path.join(
                    pretrained_model_name_or_path, subfolder, _add_variant(SAFE_WEIGHTS_INDEX_NAME, variant)
                )
                is_sharded = True
            elif os.path.isfile(
                os.path.join(pretrained_model_name_or_path, subfolder, _add_variant(WEIGHTS_NAME, variant))
            ):
                # Load from a PyTorch checkpoint
                archive_file = os.path.join(
                    pretrained_model_name_or_path, subfolder, _add_variant(WEIGHTS_NAME, variant)
                )
            elif os.path.isfile(
                os.path.join(pretrained_model_name_or_path, subfolder, _add_variant(WEIGHTS_INDEX_NAME, variant))
            ):
                # Load from a sharded PyTorch checkpoint
                archive_file = os.path.join(
                    pretrained_model_name_or_path, subfolder, _add_variant(WEIGHTS_INDEX_NAME, variant)
                )
                is_sharded = True
            # At this stage we don't have a weight file so we will raise an error.
            elif os.path.isfile(
                os.path.join(pretrained_model_name_or_path, subfolder, TF_WEIGHTS_NAME + ".index")
            ) or os.path.isfile(os.path.join(pretrained_model_name_or_path, subfolder, TF2_WEIGHTS_NAME)):
                raise EnvironmentError(
                    f"Error no file named {_add_variant(WEIGHTS_NAME, variant)} found in directory"
                    f" {pretrained_model_name_or_path} but there is a file for TensorFlow weights. Use"
                    " `from_tf=True` to load this model from those weights."
                )
            elif os.path.isfile(os.path.join(pretrained_model_name_or_path, subfolder, FLAX_WEIGHTS_NAME)):
                raise EnvironmentError(
                    f"Error no file named {_add_variant(WEIGHTS_NAME, variant)} found in directory"
                    f" {pretrained_model_name_or_path} but there is a file for Flax weights. Use `from_flax=True`"
                    " to load this model from those weights."
                )
            elif use_safetensors:
                raise EnvironmentError(
                    f"Error no file named {_add_variant(SAFE_WEIGHTS_NAME, variant)} found in directory"
                    f" {pretrained_model_name_or_path}."
                )
            else:
                raise EnvironmentError(
                    f"Error no file named {_add_variant(WEIGHTS_NAME, variant)}, {TF2_WEIGHTS_NAME},"
                    f" {TF_WEIGHTS_NAME + '.index'} or {FLAX_WEIGHTS_NAME} found in directory"
                    f" {pretrained_model_name_or_path}."
                )
        elif os.path.isfile(os.path.join(subfolder, pretrained_model_name_or_path)):
            archive_file = pretrained_model_name_or_path
            is_local = True
        elif os.path.isfile(os.path.join(subfolder, pretrained_model_name_or_path + ".index")):
            if not from_tf:
                raise ValueError(
                    f"We found a TensorFlow checkpoint at {pretrained_model_name_or_path + '.index'}, please set "
                    "from_tf to True to load from this checkpoint."
                )
            archive_file = os.path.join(subfolder, pretrained_model_name_or_path + ".index")
            is_local = True
        elif is_remote_url(pretrained_model_name_or_path):
            filename = pretrained_model_name_or_path
            resolved_archive_file = download_url(pretrained_model_name_or_path)
        else:
            # set correct filename
            if from_tf:
                filename = TF2_WEIGHTS_NAME
            elif from_flax:
                filename = FLAX_WEIGHTS_NAME
            elif use_safetensors is not False:
                filename = _add_variant(SAFE_WEIGHTS_NAME, variant)
            elif use_safetensors_in_priority is not False:
                filename = _add_variant(SAFE_WEIGHTS_NAME, variant)
            else:
                filename = _add_variant(WEIGHTS_NAME, variant)

            try:
                # Load from URL or cache if already cached
                cached_file_kwargs = {
                    "cache_dir": cache_dir,
                    "force_download": force_download,
                    "proxies": proxies,
                    "resume_download": resume_download,
                    "local_files_only": local_files_only,
                    "use_auth_token": token,
                    "user_agent": user_agent,
                    "revision": revision,
                    "subfolder": subfolder,
                    "_raise_exceptions_for_missing_entries": False,
                    "_commit_hash": commit_hash,
                }

                resolved_archive_file = distributed_friendly_cached_file(
                    pretrained_model_name_or_path, filename, **cached_file_kwargs
                )

                # Since we set _raise_exceptions_for_missing_entries=False, we don't get an exception but a None
                # result when internet is up, the repo and revision exist, but the file does not.
                if resolved_archive_file is None and filename == _add_variant(SAFE_WEIGHTS_NAME, variant):
                    # Maybe the checkpoint is sharded, we try to grab the index name in this case.
                    resolved_archive_file = distributed_friendly_cached_file(
                        pretrained_model_name_or_path,
                        _add_variant(SAFE_WEIGHTS_INDEX_NAME, variant),
                        **cached_file_kwargs,
                    )
                    if resolved_archive_file is not None:
                        is_sharded = True
                    elif use_safetensors:
                        raise EnvironmentError(
                            f" {_add_variant(SAFE_WEIGHTS_NAME, variant)} or "
                            f"{_add_variant(SAFE_WEIGHTS_INDEX_NAME, variant)} and thus cannot be loaded with "
                            "`safetensors`. Please make sure that the model has been saved with "
                            "`safe_serialization=True` or do not set `use_safetensors=True`."
                        )
                    else:
                        # This repo has no safetensors file of any kind, we switch to PyTorch.
                        filename = _add_variant(WEIGHTS_NAME, variant)
                        resolved_archive_file = distributed_friendly_cached_file(
                            pretrained_model_name_or_path, filename, **cached_file_kwargs
                        )
                if resolved_archive_file is None and filename == _add_variant(WEIGHTS_NAME, variant):
                    # Maybe the checkpoint is sharded, we try to grab the index name in this case.
                    resolved_archive_file = distributed_friendly_cached_file(
                        pretrained_model_name_or_path,
                        _add_variant(WEIGHTS_INDEX_NAME, variant),
                        **cached_file_kwargs,
                    )
                    if resolved_archive_file is not None:
                        is_sharded = True
                if resolved_archive_file is None:
                    # Otherwise, maybe there is a TF or Flax model file.  We try those to give a helpful error
                    # message.
                    has_file_kwargs = {
                        "revision": revision,
                        "proxies": proxies,
                        "use_auth_token": token,
                    }
                    if has_file(pretrained_model_name_or_path, TF2_WEIGHTS_NAME, **has_file_kwargs):
                        raise EnvironmentError(
                            f"{pretrained_model_name_or_path} does not appear to have a file named"
                            f" {_add_variant(WEIGHTS_NAME, variant)} but there is a file for TensorFlow weights."
                            " Use `from_tf=True` to load this model from those weights."
                        )
                    elif has_file(pretrained_model_name_or_path, FLAX_WEIGHTS_NAME, **has_file_kwargs):
                        raise EnvironmentError(
                            f"{pretrained_model_name_or_path} does not appear to have a file named"
                            f" {_add_variant(WEIGHTS_NAME, variant)} but there is a file for Flax weights. Use"
                            " `from_flax=True` to load this model from those weights."
                        )
                    elif variant is not None and has_file(
                        pretrained_model_name_or_path, WEIGHTS_NAME, **has_file_kwargs
                    ):
                        raise EnvironmentError(
                            f"{pretrained_model_name_or_path} does not appear to have a file named"
                            f" {_add_variant(WEIGHTS_NAME, variant)} but there is a file without the variant"
                            f" {variant}. Use `variant=None` to load this model from those weights."
                        )
                    else:
                        raise EnvironmentError(
                            f"{pretrained_model_name_or_path} does not appear to have a file named"
                            f" {_add_variant(WEIGHTS_NAME, variant)}, {TF2_WEIGHTS_NAME}, {TF_WEIGHTS_NAME} or"
                            f" {FLAX_WEIGHTS_NAME}."
                        )
            except EnvironmentError:
                # Raise any environment error raise by `cached_file`. It will have a helpful error message adapted
                # to the original exception.
                raise
            except Exception:
                # For any other exception, we throw a generic error.
                raise EnvironmentError(
                    f"Can't load the model for '{pretrained_model_name_or_path}'. If you were trying to load it"
                    " from 'https://huggingface.co/models', make sure you don't have a local directory with the"
                    f" same name. Otherwise, make sure '{pretrained_model_name_or_path}' is the correct path to a"
                    f" directory containing a file named {_add_variant(WEIGHTS_NAME, variant)},"
                    f" {TF2_WEIGHTS_NAME}, {TF_WEIGHTS_NAME} or {FLAX_WEIGHTS_NAME}."
                )

        if is_local:
            resolved_archive_file = archive_file
    else:
        resolved_archive_file = None

    # We'll need to download and cache each checkpoint shard if the checkpoint is sharded.
    if is_sharded:
        # resolved_archive_file becomes a list of files that point to the different checkpoint shards in this case.
        resolved_archive_file, sharded_metadata = get_checkpoint_shard_files(
            pretrained_model_name_or_path,
            resolved_archive_file,
            cache_dir=cache_dir,
            force_download=force_download,
            proxies=proxies,
            resume_download=resume_download,
            local_files_only=local_files_only,
            use_auth_token=token,
            user_agent=user_agent,
            revision=revision,
            subfolder=subfolder,
            _commit_hash=commit_hash,
        )

    # TODO: this whole bulk is not very optimized, improve it once the tests are written.
    if convert_to_safetensors:
        maybe_to_convert = resolved_archive_file
        if not isinstance(maybe_to_convert, list):
            maybe_to_convert = [maybe_to_convert]

        filenames_to_safetensors_filenames = {}
        for filename in maybe_to_convert:
            filename = Path(filename)
            if filename.suffix == ".safetensors":
                filenames_to_safetensors_filenames[filename.name] = filename
            elif filename.suffix == ".bin":
                output_path = convert_checkpoint_to_safetensors(
                    filename, safetensors_weight_filename_prefix="converted", log=True
                )
                filenames_to_safetensors_filenames[filename.name] = output_path
            else:
                raise ValueError("Only PyTorch and safetensors files are supported.")

        if sharded_metadata is not None:
            weight_map = sharded_metadata["weight_map"]
            for weight_name, torch_filename in weight_map.items():
                weight_map[weight_name] = filenames_to_safetensors_filenames[torch_filename]

        if isinstance(resolved_archive_file, list):
            resolved_archive_file = [
                filenames_to_safetensors_filenames[Path(filename).name] for filename in resolved_archive_file
            ]
        else:
            resolved_archive_file = filenames_to_safetensors_filenames[Path(resolved_archive_file).name]

    return resolved_archive_file, sharded_metadata


def replace_weights(
    model: Union[torch.jit._script.RecursiveScriptModule, DataParallel],
    weights: Union[Dict[str, torch.Tensor], torch.nn.Module],
    prefix: str = "model",
):
    """
    Replaces the weights in a Neuron Model with weights from another model, the original neuron model should have separated weights(by setting `inline_weights_to_neff=Talse` during the tracing).
    """
    if isinstance(weights, torch.nn.Module):
        weights = weights.state_dict()

    # extract module paths from the weights c module
    model_weights = model.module.weights if isinstance(model, DataParallel) else model.weights
    code = model_weights._c.code
    start_str = "__parameters__ = ["
    end_str = "]\n"
    module_paths = code.split(start_str)[1].split(end_str)[0].strip()[:-1:].replace('"', "").split(", ")
    module_paths = [module_path for module_path in module_paths if module_path != ""]

    for module_path in module_paths:
        if len(re.findall("\w\d+", module_path)) > 0:
            continue
        else:
            model_weights._c.setattr(
                module_path, weights[module_path.replace(prefix + "->", "", 1).replace("->", ".")]
            )


def check_if_weights_replacable(
    config: Union["PretrainedConfig", Dict[str, "PretrainedConfig"]],
    weights: Optional[Union[Dict[str, torch.Tensor], torch.nn.Module]],
):
    def _is_weights_neff_separated(config):
        return not config.neuron.get("inline_weights_to_neff", True) if hasattr(config, "neuron") else False

    if isinstance(config, PretrainedConfig):
        is_weights_neff_separated = _is_weights_neff_separated(config)
    elif isinstance(config, Dict):
        is_weights_neff_separated = []
        for _, config_value in config.items():
            is_weights_neff_separated.append(_is_weights_neff_separated(config_value))
        is_weights_neff_separated = all(is_weights_neff_separated)

    if weights is not None and not is_weights_neff_separated:
        raise RuntimeError(
            "Unable to replace weights of the neuron model since its weights and neff are not separated, please set `inline_weights_to_neff=Talse` when converting the model to Neuron format."
        )


# Copied and adapted from https://github.com/huggingface/optimum/blob/d03ab100206cb9f0e62167a36ee6997424bb9bb5/optimum/utils/save_utils.py#L27
# To remove once we can bump to a transformers release including https://github.com/huggingface/transformers/pull/29169
def maybe_load_preprocessors(
    src_name_or_path: Union[str, Path], subfolder: str = "", trust_remote_code: bool = False
) -> List:
    preprocessors = []

    try:
        preprocessors.append(
            AutoTokenizer.from_pretrained(src_name_or_path, subfolder=subfolder, trust_remote_code=trust_remote_code)
        )
    except Exception:
        pass

    try:
        preprocessors.append(
            AutoProcessor.from_pretrained(src_name_or_path, subfolder=subfolder, trust_remote_code=trust_remote_code)
        )
    except Exception:
        pass

    try:
        preprocessors.append(
            CLIPProcessor.from_pretrained(src_name_or_path, subfolder=subfolder, trust_remote_code=trust_remote_code)
        )
    except Exception:
        pass

    try:
        preprocessors.append(
            AutoFeatureExtractor.from_pretrained(
                src_name_or_path, subfolder=subfolder, trust_remote_code=trust_remote_code
            )
        )
    except Exception:
        pass
    return preprocessors


# Copied and adapted from https://github.com/huggingface/optimum/blob/d03ab100206cb9f0e62167a36ee6997424bb9bb5/optimum/utils/save_utils.py#L56
# To remove once we can bump to a transformers release including https://github.com/huggingface/transformers/pull/29169
def maybe_save_preprocessors(
    src_name_or_path: Union[str, Path],
    dest_dir: Union[str, Path],
    src_subfolder: str = "",
    trust_remote_code: bool = False,
):
    if not isinstance(dest_dir, Path):
        dest_dir = Path(dest_dir)

    dest_dir.mkdir(exist_ok=True)
    for preprocessor in maybe_load_preprocessors(
        src_name_or_path, subfolder=src_subfolder, trust_remote_code=trust_remote_code
    ):
        preprocessor.save_pretrained(dest_dir)


class DiffusersPretrainedConfig(PretrainedConfig):
    # override to update `model_type`
    def to_dict(self):
        """
        Serializes this instance to a Python dictionary.

        Returns:
            :obj:`Dict[str, any]`: Dictionary of all the attributes that make up this configuration instance.
        """
        output = copy.deepcopy(self.__dict__)
        return output


def get_stable_diffusion_configs(
    models_for_export: Dict[str, Union["PreTrainedModel", "ModelMixin"]],
    # submodels: Optional[Dict[str, Union[Path, str]]] = None,
):
    subfolders = ["text_encoder", "text_encoder_2", "unet", "vae"]
    configs = dict()
    for name in subfolders:
        if name in models_for_export:
            configs[name] = models_for_export[name].config

    return configs<|MERGE_RESOLUTION|>--- conflicted
+++ resolved
@@ -14,11 +14,8 @@
 # limitations under the License.
 """Utilities of various sorts."""
 
-<<<<<<< HEAD
 import copy
-=======
 import functools
->>>>>>> 59b5c16b
 import inspect
 import os
 import re
