--- conflicted
+++ resolved
@@ -53,15 +53,6 @@
             help="Model ID on huggingface.co or path on disk to load model from.",
         )
         parser.add_argument(
-<<<<<<< HEAD
-            "--served_model_name",
-            type=str,
-            default=None,
-            help="The model name(s) used in the API. If not specified, the model name will be the same as the `--model` argument.",
-        )
-        parser.add_argument(
-=======
->>>>>>> 277ed85c
             "--tensor_parallel_size",
             type=int,
             help="Tensor parallelism size, the number of neuron cores on which to shard the model.",
@@ -103,11 +94,7 @@
         batch_size = self.args.batch_size
         sequence_length = self.args.sequence_length
         tensor_parallel_size = self.args.tensor_parallel_size
-<<<<<<< HEAD
-        config = AutoConfig.from_pretrained(model_name_or_path)
-=======
         config = AutoConfig.from_pretrained(model_id, revision=revision)
->>>>>>> 277ed85c
         torch_dtype = DTYPE_MAPPER.pt(config.torch_dtype)
         try:
             # Look for a NeuronConfig in the model directory
@@ -141,11 +128,7 @@
                     f"The specified tensor parallel size {tensor_parallel_size} is inconsistent"
                     f"with the one used to export the neuron model ({neuron_config.tp_degree})"
                 )
-<<<<<<< HEAD
-            logger.info(f"Loading Neuron model: {model_name_or_path}")
-=======
             logger.info(f"Loading Neuron model: {self.args.model}")
->>>>>>> 277ed85c
         else:
             # Model needs to be exported: look for compatible hub cached configs
             cached_entries = select_hub_cached_entries(
