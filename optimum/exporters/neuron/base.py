# coding=utf-8
# Copyright 2023 The HuggingFace Team. All rights reserved.
#
# Licensed under the Apache License, Version 2.0 (the "License");
# you may not use this file except in compliance with the License.
# You may obtain a copy of the License at
#
#     http://www.apache.org/licenses/LICENSE-2.0
#
# Unless required by applicable law or agreed to in writing, software
# distributed under the License is distributed on an "AS IS" BASIS,
# WITHOUT WARRANTIES OR CONDITIONS OF ANY KIND, either express or implied.
# See the License for the specific language governing permissions and
# limitations under the License.
"""Neuron configuration base classes."""

from abc import ABC, abstractmethod
from typing import TYPE_CHECKING, Any, Dict, List, Optional, Tuple, Union

import torch

from ...exporters.base import ExportConfig
from ...utils import logging


if TYPE_CHECKING:
    from transformers import PretrainedConfig, PreTrainedModel

    from optimum.utils import DummyInputGenerator


logger = logging.get_logger(__name__)  # pylint: disable=invalid-name


class MissingMandatoryAxisDimension(ValueError):
    pass


class NeuronConfig(ExportConfig, ABC):
    """
    Base class for Neuron exportable model describing metadata on how to export the model through the TorchScript format.

    Class attributes:

    - NORMALIZED_CONFIG_CLASS (`Type`) -- A class derived from [`~optimum.utils.NormalizedConfig`] specifying how to
    normalize the model config.
    - DUMMY_INPUT_GENERATOR_CLASSES (`Tuple[Type]`) -- A tuple of classes derived from
    [`~optimum.utils.DummyInputGenerator`] specifying how to create dummy inputs.
    - ATOL_FOR_VALIDATION (`Union[float, Dict[str, float]]`) -- A float or a dictionary mapping task names to float,
    where the float values represent the absolute tolerance value to use during model conversion validation.
    - MANDATORY_AXES (`Tuple[Union[str, Tuple[Union[str, Tuple[str]]]]]`) -- A tuple where each element is either:
        - An axis  name, for instance "batch_size" or "sequence_length", that indicates that the axis dimension is
        needed to export the model,
        - Or a tuple containing two elements:
            - The first one is either a string or a tuple of strings and specifies for which task(s) the axis is needed
            - The second one is the axis name.

        For example: `MANDATORY_AXES = ("batch_size", "sequence_length", ("multiple-choice", "num_choices"))` means that
        to export the model, the batch size and sequence length values always need to be specified, and that a value
        for the number of possible choices is needed when the task is multiple-choice.

    Args:
        config (`transformers.PretrainedConfig`):
            The model configuration.
        task (`str`, defaults to `"feature-extraction"`):
            The task the model should be exported for.
        dynamic_batch_size (`bool`, defaults to `False`):
            Whether the Neuron compiled model supports dynamic batch size.

        The rest of the arguments are used to specify the shape of the inputs the model can take.
        They are required or not depending on the model the `NeuronConfig` is designed for.
    """

    NORMALIZED_CONFIG_CLASS = None
    DUMMY_INPUT_GENERATOR_CLASSES = ()
    ATOL_FOR_VALIDATION: Union[float, Dict[str, float]] = 1e-5
    MANDATORY_AXES = ()

    _TASK_TO_COMMON_OUTPUTS = {
        "feature-extraction": ["last_hidden_state", "pooler_output"],
        "fill-mask": ["logits"],
        "image-classification": ["logits"],
        "image-segmentation": ["logits", "pred_boxes", "pred_masks"],
        "masked-im": ["logits"],
        "multiple-choice": ["logits"],
        "object-detection": ["logits", "pred_boxes"],
        "question-answering": ["start_logits", "end_logits"],
        "semantic-segmentation": ["logits"],
        "text-classification": ["logits"],
        "token-classification": ["logits"],
        "audio-classification": ["logits"],
        "audio-frame-classification": ["logits"],
        "automatic-speech-recognition": ["logits"],
        "audio-xvector": ["logits"],
    }

    def __init__(
        self,
        config: "PretrainedConfig",
        task: str,
<<<<<<< HEAD
        batch_size: int = None,
=======
        batch_size: int = 1,
        dynamic_batch_size: bool = False,
>>>>>>> fafad350
        sequence_length: Optional[int] = None,
        num_choices: Optional[int] = None,
        width: Optional[int] = None,
        height: Optional[int] = None,
        num_channels: Optional[int] = None,
        feature_size: Optional[int] = None,
        nb_max_frames: Optional[int] = None,
        audio_sequence_length: Optional[int] = None,
    ):
        self._config = config
        self._normalized_config = self.NORMALIZED_CONFIG_CLASS(self._config)
        self.mandatory_axes = ()
        self.task = task
        self._axes: Dict[str, int] = {}
        self.dynamic_batch_size = dynamic_batch_size

        # To avoid using **kwargs.
        axes_values = {
            "batch_size": batch_size,
            "sequence_length": sequence_length,
            "num_choices": num_choices,
            "width": width,
            "height": height,
            "num_channels": num_channels,
            "feature_size": feature_size,
            "nb_max_frames": nb_max_frames,
            "audio_sequence_length": audio_sequence_length,
        }
        for name, value in axes_values.items():
            setattr(self, name, value)

    @classmethod
    def get_mandatory_axes_for_task(cls, task: str) -> Tuple[str]:
        axes = []
        for axis in cls.MANDATORY_AXES:
            if isinstance(axis, tuple):
                tasks, name = axis
                if not isinstance(tasks, tuple):
                    tasks = (tasks,)
                if task not in tasks:
                    continue
            else:
                name = axis
            axes.append(name)
        return tuple(axes)

    @property
    def task(self) -> str:
        return self._task

    @task.setter
    def task(self, value: str):
        self._task = value
        self.mandatory_axes = self.get_mandatory_axes_for_task(self.task)

    def __getattr__(self, attr_name) -> Any:
        if attr_name != "_axes" and attr_name in self._axes:
            return self._axes[attr_name]
        else:
            raise AttributeError(attr_name)

    def __setattr__(self, name: str, value: Any) -> None:
        mandatory_axes = getattr(self, "mandatory_axes", [])
        if name in mandatory_axes:
            if value is None:
                if self._normalized_config.has_attribute(name):
                    value = getattr(self._normalized_config, name)
            self._axes[name] = value
        else:
            return super().__setattr__(name, value)

    def _validate_mandatory_axes(self, **kwargs):
        for name, axis_dim in self._axes.items():
            if axis_dim is None:
                raise MissingMandatoryAxisDimension(
                    f"The value for the {name} axis is missing, it is needed to perform the export to Neuron compiled model."
                )

    def _create_dummy_input_generator_classes(self, **kwargs) -> List["DummyInputGenerator"]:
        for name, axis_dim in self._axes.items():
            self._axes[name] = kwargs.pop(name, axis_dim)

        self._validate_mandatory_axes()
        return [cls_(self.task, self._normalized_config, **self._axes) for cls_ in self.DUMMY_INPUT_GENERATOR_CLASSES]

    @property
    def values_override(self) -> Optional[Dict[str, Any]]:
        """
        Dictionary of keys to override in the model's config before exporting.

        Returns:
            `Optional[Dict[str, Any]]`: A dictionary specifying the configuration items to override.
        """

        return None

    @property
    @abstractmethod
    def inputs(self) -> List[str]:
        """
        List containing the names of the inputs the exported model should take.

        Returns:
            `List[str]`: A list of input names.
        """
        raise NotImplementedError()

    @property
    def outputs(self) -> List[str]:
        """
        List containing the names of the outputs the exported model should have.

        Returns:
            `List[str]`: A list of output names.
        """
        return self._TASK_TO_COMMON_OUTPUTS[self.task]

    def generate_dummy_inputs(
        self, return_tuple: bool = False, **kwargs
    ) -> Union[Dict[str, torch.Tensor], Tuple[torch.Tensor]]:
        """
        Generates dummy inputs that the exported model should be able to process.
        This method is actually used to determine the input specs and their static shapes that are needed for the export.

        Returns:
            `Union[Dict[str, torch.Tensor], Tuple[torch.Tensor]]`: A dictionary mapping input names to dummy tensors or a tuple with dummy tensors.
        """
        dummy_inputs_generators = self._create_dummy_input_generator_classes(**kwargs)
        dummy_inputs = {}

        for input_name in self.inputs:
            input_was_inserted = False
            for dummy_input_gen in dummy_inputs_generators:
                if dummy_input_gen.supports_input(input_name):
                    dummy_inputs[input_name] = dummy_input_gen.generate(input_name, framework="pt")
                    input_was_inserted = True
                    break
            if not input_was_inserted:
                raise RuntimeError(
                    f'Could not generate dummy inputs for "{input_name}". Try adding a proper dummy input generator '
                    "to the model Neuron config."
                )

        if return_tuple is True:
            return tuple(dummy_inputs.values())
        else:
            return dummy_inputs

    def check_model_inputs_order(
        self,
        model: "PreTrainedModel",
        dummy_inputs: Dict[str, torch.Tensor],
    ):
        """
        Checks if inputs order of the model's forward pass correspond to the generated dummy inputs to ensure the dummy inputs tuple used for
        tracing are under the correct order.
        """

        class ModelWrapper(torch.nn.Module):
            def __init__(self, model: "PreTrainedModel", input_names: List[str]):
                super().__init__()
                self.model = model
                self.input_names = input_names

            def forward(self, *input):
                if len(input) != len(self.input_names):
                    raise ValueError(
                        f"The model needs {len(self.input_names)} inputs: {self.input_names}."
                        f" But only {len(input)} inputs are passed."
                    )

                ordered_inputs = dict(zip(self.input_names, input))
                return self.model(**ordered_inputs)

        return ModelWrapper(model, list(dummy_inputs.keys()))<|MERGE_RESOLUTION|>--- conflicted
+++ resolved
@@ -98,12 +98,8 @@
         self,
         config: "PretrainedConfig",
         task: str,
-<<<<<<< HEAD
         batch_size: int = None,
-=======
-        batch_size: int = 1,
         dynamic_batch_size: bool = False,
->>>>>>> fafad350
         sequence_length: Optional[int] = None,
         num_choices: Optional[int] = None,
         width: Optional[int] = None,
