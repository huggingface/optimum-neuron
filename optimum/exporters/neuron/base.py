--- conflicted
+++ resolved
@@ -385,11 +385,7 @@
     def patch_model_and_prepare_aliases(
         self,
         model: "PreTrainedModel",
-<<<<<<< HEAD
-        input_names: List[str] = None,
-=======
-        dummy_inputs: dict[str, torch.Tensor] | None = None,
->>>>>>> e137c9b5
+        input_names: list[str] = None,
         forward_with_tuple: bool = False,
         eligible_outputs: list[str | int] | None = None,
         device: str | None = None,
