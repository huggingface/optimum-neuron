# coding=utf-8
# Copyright 2023 The HuggingFace Team. All rights reserved.
#
# Licensed under the Apache License, Version 2.0 (the "License");
# you may not use this file except in compliance with the License.
# You may obtain a copy of the License at
#
#     http://www.apache.org/licenses/LICENSE-2.0
#
# Unless required by applicable law or agreed to in writing, software
# distributed under the License is distributed on an "AS IS" BASIS,
# WITHOUT WARRANTIES OR CONDITIONS OF ANY KIND, either express or implied.
# See the License for the specific language governing permissions and
# limitations under the License.
"""Model specific Neuron configurations."""

import copy
import inspect
import os
from functools import partial
from pathlib import Path
from typing import List

import torch
from safetensors.torch import load_file

from optimum.exporters.tasks import TasksManager
from optimum.neuron.distributed import ParallelizersManager
from optimum.neuron.utils import (
    SAFE_WEIGHTS_INDEX_NAME,
    ASTDummyAudioInputGenerator,
    DummyBeamValuesGenerator,
    DummyControNetInputGenerator,
    DummyFluxTransformerRotaryEmbGenerator,
    DummyIPAdapterInputGenerator,
    DummyMaskedPosGenerator,
    WhisperDummyTextInputGenerator,
    get_checkpoint_shard_files,
    is_neuronx_distributed_available,
)
from optimum.utils import (
    DummyFluxTransformerTextInputGenerator,
    DummyFluxTransformerVisionInputGenerator,
    DummyInputGenerator,
    DummySeq2SeqDecoderTextInputGenerator,
    DummyTextInputGenerator,
    DummyTimestepInputGenerator,
    DummyTransformerTimestepInputGenerator,
    DummyVisionInputGenerator,
    NormalizedConfig,
    NormalizedConfigManager,
    NormalizedSeq2SeqConfig,
    NormalizedTextAndVisionConfig,
    NormalizedTextConfig,
    NormalizedVisionConfig,
    is_diffusers_available,
    logging,
)

<<<<<<< HEAD
=======
from ...neuron.utils import (
    ASTDummyAudioInputGenerator,
    DummyBeamValuesGenerator,
    DummyControNetInputGenerator,
    DummyIPAdapterInputGenerator,
    DummyMaskedPosGenerator,
    WhisperDummyTextInputGenerator,
    is_neuronx_distributed_available,
    saved_model_in_temporary_directory,
)
>>>>>>> 97453e59
from .config import (
    AudioNeuronConfig,
    TextAndVisionNeuronConfig,
    TextEncoderNeuronConfig,
    TextSeq2SeqNeuronConfig,
    VisionNeuronConfig,
)
from .model_wrappers import (
    CLIPVisionWithProjectionNeuronWrapper,
    ControlNetNeuronWrapper,
    FluxTransformerNeuronWrapper,
    NoCacheModelWrapper,
    PixartTransformerNeuronWrapper,
    SentenceTransformersCLIPNeuronWrapper,
    SentenceTransformersTransformerNeuronWrapper,
    T5DecoderWrapper,
    T5EncoderForSeq2SeqLMWrapper,
    T5EncoderWrapper,
    UnetNeuronWrapper,
    WhisperDecoderWrapper,
    WhisperEncoderWrapper,
)


if is_neuronx_distributed_available():
    import neuronx_distributed
    from neuronx_distributed.trace.model_builder import BaseModelInstance

if is_diffusers_available():
    from diffusers.models.autoencoders.vae import Decoder as VaeDecoder
    from diffusers.models.model_loading_utils import _get_model_file

logger = logging.get_logger(__name__)  # pylint: disable=invalid-name

COMMON_TEXT_TASKS = [
    "feature-extraction",
    "fill-mask",
    "multiple-choice",
    "question-answering",
    "text-classification",
    "token-classification",
]
register_in_tasks_manager = TasksManager.create_register("neuron")


@register_in_tasks_manager("bert", *COMMON_TEXT_TASKS)
class BertNeuronConfig(TextEncoderNeuronConfig):
    NORMALIZED_CONFIG_CLASS = NormalizedConfigManager.get_normalized_config_class("bert")
    ATOL_FOR_VALIDATION = 1e-3

    @property
    def inputs(self) -> List[str]:
        return ["input_ids", "attention_mask", "token_type_ids"]


@register_in_tasks_manager("albert", *COMMON_TEXT_TASKS)
class AlbertNeuronConfig(BertNeuronConfig):
    pass


@register_in_tasks_manager("convbert", *COMMON_TEXT_TASKS)
class ConvBertNeuronConfig(BertNeuronConfig):
    ATOL_FOR_VALIDATION = 1e-1  # TODO: why accuracy more off than other arch

    @property
    def outputs(self) -> List[str]:
        if self.task == "feature-extraction":
            return ["last_hidden_state"]
        return self._TASK_TO_COMMON_OUTPUTS[self.task]


@register_in_tasks_manager("electra", *COMMON_TEXT_TASKS)
class ElectraNeuronConfig(BertNeuronConfig):
    @property
    def outputs(self) -> List[str]:
        if self.task == "feature-extraction":
            return ["last_hidden_state"]
        return self._TASK_TO_COMMON_OUTPUTS[self.task]


@register_in_tasks_manager("esm", *["feature-extraction", "fill-mask", "text-classification", "token-classification"])
class EsmNeuronConfig(TextEncoderNeuronConfig):
    NORMALIZED_CONFIG_CLASS = NormalizedConfigManager.get_normalized_config_class("bert")
    ATOL_FOR_VALIDATION = 1e-3

    @property
    def inputs(self) -> List[str]:
        return ["input_ids", "attention_mask"]


@register_in_tasks_manager("flaubert", *COMMON_TEXT_TASKS)
class FlaubertNeuronConfig(ElectraNeuronConfig):
    pass


@register_in_tasks_manager("mobilebert", *COMMON_TEXT_TASKS)
class MobileBertNeuronConfig(BertNeuronConfig):
    pass


@register_in_tasks_manager(
    "modernbert", *["feature-extraction", "fill-mask", "text-classification", "token-classification"]
)
class ModernBertNeuronConfig(BertNeuronConfig):
    @property
    def inputs(self) -> List[str]:
        return ["input_ids", "attention_mask"]

    @property
    def outputs(self) -> List[str]:
        if self.task == "feature-extraction":
            return ["last_hidden_state"]
        return self._TASK_TO_COMMON_OUTPUTS[self.task]


@register_in_tasks_manager("phi", *["feature-extraction", "text-classification", "token-classification"])
class PhiNeuronConfig(ElectraNeuronConfig):
    CUSTOM_MODEL_WRAPPER = NoCacheModelWrapper

    @property
    def inputs(self) -> List[str]:
        return ["input_ids", "attention_mask"]


@register_in_tasks_manager("roformer", *COMMON_TEXT_TASKS)
class RoFormerNeuronConfig(ElectraNeuronConfig):
    pass


@register_in_tasks_manager("xlm", *COMMON_TEXT_TASKS)
class XLMNeuronConfig(ElectraNeuronConfig):
    pass


@register_in_tasks_manager("distilbert", *COMMON_TEXT_TASKS)
class DistilBertNeuronConfig(BertNeuronConfig):
    ATOL_FOR_VALIDATION = 1e-3

    @property
    def inputs(self) -> List[str]:
        return ["input_ids", "attention_mask"]

    @property
    def outputs(self) -> List[str]:
        if self.task == "feature-extraction":
            return ["last_hidden_state"]
        return self._TASK_TO_COMMON_OUTPUTS[self.task]


@register_in_tasks_manager("camembert", *COMMON_TEXT_TASKS)
class CamembertNeuronConfig(BertNeuronConfig):
    ATOL_FOR_VALIDATION = 1e-3

    @property
    def inputs(self) -> List[str]:
        return ["input_ids", "attention_mask"]


@register_in_tasks_manager("mpnet", *COMMON_TEXT_TASKS)
class MPNetNeuronConfig(CamembertNeuronConfig):
    pass


@register_in_tasks_manager("roberta", *COMMON_TEXT_TASKS)
class RobertaNeuronConfig(CamembertNeuronConfig):
    pass


@register_in_tasks_manager("xlm-roberta", *COMMON_TEXT_TASKS)
class XLMRobertaNeuronConfig(CamembertNeuronConfig):
    pass


# https://github.com/aws-neuron/aws-neuron-sdk/issues/642
# Failed only for INF1: 'XSoftmax'
@register_in_tasks_manager("deberta", *([task for task in COMMON_TEXT_TASKS if task != "multiple-choice"]))
class DebertaNeuronConfig(ElectraNeuronConfig):
    @property
    def inputs(self) -> List[str]:
        common_inputs = super().inputs
        if self._config.type_vocab_size == 0:
            # We remove token type ids.
            common_inputs.pop(-1)
        return common_inputs


# https://github.com/aws-neuron/aws-neuron-sdk/issues/642
# Failed only for INF1: 'XSoftmax'
@register_in_tasks_manager("deberta-v2", *([task for task in COMMON_TEXT_TASKS if task != "multiple-choice"]))
class DebertaV2NeuronConfig(ElectraNeuronConfig):
    pass


@register_in_tasks_manager(
    "transformer", *["feature-extraction", "sentence-similarity"], library_name="sentence_transformers"
)
class SentenceTransformersTransformerNeuronConfig(TextEncoderNeuronConfig):
    NORMALIZED_CONFIG_CLASS = NormalizedTextConfig
    CUSTOM_MODEL_WRAPPER = SentenceTransformersTransformerNeuronWrapper
    ATOL_FOR_VALIDATION = 1e-3

    @property
    def inputs(self) -> List[str]:
        return ["input_ids", "attention_mask"]

    @property
    def outputs(self) -> List[str]:
        return ["token_embeddings", "sentence_embedding"]


class CLIPNormalizedConfig(NormalizedTextAndVisionConfig):
    TEXT_CONFIG = "text_config"
    VISION_CONFIG = "vision_config"


@register_in_tasks_manager("clip-vision-with-projection", *["feature-extraction"], library_name="diffusers")
class CLIPVisionWithProjectionNeuronConfig(VisionNeuronConfig):
    MODEL_TYPE = "clip-vision-with-projection"
    NORMALIZED_CONFIG_CLASS = NormalizedVisionConfig
    CUSTOM_MODEL_WRAPPER = CLIPVisionWithProjectionNeuronWrapper

    @property
    def inputs(self) -> List[str]:
        return ["pixel_values"]

    @property
    def outputs(self) -> List[str]:
        common_outputs = ["image_embeds", "last_hidden_state"]
        if self.output_hidden_states:
            common_outputs.append("hidden_states")
        return common_outputs


@register_in_tasks_manager("clip", *["feature-extraction", "zero-shot-image-classification", "image-classification"])
class CLIPNeuronConfig(TextAndVisionNeuronConfig):
    NORMALIZED_CONFIG_CLASS = CLIPNormalizedConfig
    INPUT_ARGS = ("text_batch_size", "image_batch_size", "sequence_length", "num_channels", "width", "height")

    @property
    def inputs(self) -> List[str]:
        if self.task == "image-classification":
            return ["pixel_values"]
        else:
            return ["input_ids", "pixel_values", "attention_mask"]

    @property
    def outputs(self) -> List[str]:
        if self.task == "image-classification":
            return ["logits"]
        else:
            return [
                "logits_per_image",
                "logits_per_text",
                "text_embeds",
                "image_embeds",
                "text_model_output",
                "vision_model_output",
            ]

    def _create_dummy_input_generator_classes(self, **kwargs) -> List["DummyInputGenerator"]:
        for name, axis_dim in self._axes.items():
            self._axes[name] = kwargs.pop(name, axis_dim)

        self._validate_mandatory_axes()

        other_axes = copy.deepcopy(self._axes)
        text_batch_size = other_axes.pop("text_batch_size")
        images_batch_size = other_axes.pop("image_batch_size")

        return [
            DummyTextInputGenerator(self.task, self._normalized_config, batch_size=text_batch_size, **other_axes),
            DummyVisionInputGenerator(self.task, self._normalized_config, batch_size=images_batch_size, **other_axes),
        ]


@register_in_tasks_manager("clip-text-with-projection", *["feature-extraction"], library_name="diffusers")
class CLIPTextWithProjectionNeuronConfig(TextEncoderNeuronConfig):
    MODEL_TYPE = "clip-text-with-projection"
    ATOL_FOR_VALIDATION = 1e-3

    NORMALIZED_CONFIG_CLASS = NormalizedConfig.with_args(
        vocab_size="vocab_size",
        sequence_length="max_position_embeddings",
        num_layers="num_hidden_layers",
        allow_new=True,
    )

    @property
    def inputs(self) -> List[str]:
        return ["input_ids"]

    @property
    def outputs(self) -> List[str]:
        common_outputs = ["text_embeds", "last_hidden_state"]

        if self._normalized_config.output_hidden_states:
            common_outputs.append("hidden_states")

        return common_outputs


@register_in_tasks_manager("clip-text-model", *["feature-extraction"], library_name="diffusers")
class CLIPTextNeuronConfig(CLIPTextWithProjectionNeuronConfig):
    MODEL_TYPE = "clip-text-model"

    @property
    def outputs(self) -> List[str]:
        common_outputs = ["last_hidden_state", "pooler_output"]

        if self._normalized_config.output_hidden_states:
            common_outputs.append("hidden_states")

        return common_outputs


# TODO: We should decouple clip text and vision, this would need fix on Optimum main. For the current workaround
# users can pass dummy text inputs when encoding image, vice versa.
@register_in_tasks_manager(
    "clip", *["feature-extraction", "sentence-similarity"], library_name="sentence_transformers"
)
class SentenceTransformersCLIPNeuronConfig(CLIPNeuronConfig):
    CUSTOM_MODEL_WRAPPER = SentenceTransformersCLIPNeuronWrapper
    ATOL_FOR_VALIDATION = 1e-3

    @property
    def outputs(self) -> List[str]:
        return ["text_embeds", "image_embeds"]


@register_in_tasks_manager("vit", *["feature-extraction", "image-classification"])
class ViTNeuronConfig(VisionNeuronConfig):
    ATOL_FOR_VALIDATION = 1e-3
    NORMALIZED_CONFIG_CLASS = NormalizedVisionConfig
    DUMMY_INPUT_GENERATOR_CLASSES = (DummyVisionInputGenerator, DummyMaskedPosGenerator)
    INPUT_ARGS = ("batch_size",)  # `num_channels` and `image_size` are inferred from the config

    @property
    def inputs(self) -> List[str]:
        common_inputs = ["pixel_values"]
        if self.task == "masked-im":
            common_inputs.append("bool_masked_pos")
        return common_inputs


@register_in_tasks_manager("beit", *["feature-extraction", "image-classification"])
class BeitNeuronConfig(ViTNeuronConfig):
    pass


@register_in_tasks_manager("convnext", *["feature-extraction", "image-classification"])
class ConvNextNeuronConfig(ViTNeuronConfig):
    pass


@register_in_tasks_manager("convnextv2", *["feature-extraction", "image-classification"])
class ConvNextV2NeuronConfig(ViTNeuronConfig):
    pass


@register_in_tasks_manager("cvt", *["feature-extraction", "image-classification"])
class CvTNeuronConfig(ViTNeuronConfig):
    MODEL_TYPE = "cvt"

    @property
    def outputs(self) -> List[str]:
        common_outputs = super().outputs
        if self.task == "feature-extraction":
            return ["last_hidden_state", "cls_token_value"]
        else:
            return common_outputs


@register_in_tasks_manager("deit", *["feature-extraction", "image-classification"])
class DeiTNeuronConfig(ViTNeuronConfig):
    pass


@register_in_tasks_manager("donut-swin", *["feature-extraction"])
class DonutSwinNeuronConfig(ViTNeuronConfig):
    pass


@register_in_tasks_manager("dpt", *["feature-extraction"])
class DptNeuronConfig(ViTNeuronConfig):
    pass


@register_in_tasks_manager("levit", *["feature-extraction", "image-classification"])
class LevitNeuronConfig(ViTNeuronConfig):
    MODEL_TYPE = "levit"
    pass


@register_in_tasks_manager(
    "mobilenet-v2", *["feature-extraction", "image-classification", "semantic-segmentation", "image-segmentation"]
)
class MobileNetV2NeuronConfig(ViTNeuronConfig):
    MODEL_TYPE = "mobilenet-v2"
    pass


@register_in_tasks_manager(
    "mobilevit", *["feature-extraction", "image-classification", "semantic-segmentation", "image-segmentation"]
)
class MobileViTNeuronConfig(ViTNeuronConfig):
    MODEL_TYPE = "mobilevit"
    pass


@register_in_tasks_manager("swin", *["feature-extraction", "image-classification"])
class SwinNeuronConfig(ViTNeuronConfig):
    pass


@register_in_tasks_manager("yolos", *["feature-extraction", "object-detection"])
class YolosTNeuronConfig(ViTNeuronConfig):
    @property
    def outputs(self) -> List[str]:
        common_outputs = super().outputs
        if self.task == "object-detection":
            common_outputs.append("last_hidden_state")
        return common_outputs


@register_in_tasks_manager(
    "wav2vec2",
    *[
        "feature-extraction",
        "automatic-speech-recognition",
        "audio-classification",
        "audio-frame-classification",
        "audio-xvector",
    ],
)
class Wav2Vec2NeuronConfig(AudioNeuronConfig):
    NORMALIZED_CONFIG_CLASS = NormalizedConfig
    MODEL_TYPE = "wav2vec2"

    @property
    def inputs(self) -> List[str]:
        return ["input_values"]

    @property
    def outputs(self) -> List[str]:
        common_outputs = super().outputs
        if self.task == "feature-extraction":
            common_outputs = ["last_hidden_state", "extract_features"]
        if self.task == "audio-xvector":
            common_outputs.append("embeddings")
        return common_outputs


@register_in_tasks_manager(
    "audio-spectrogram-transformer",
    *[
        "feature-extraction",
        "audio-classification",
    ],
)
class ASTNeuronConfig(AudioNeuronConfig):
    NORMALIZED_CONFIG_CLASS = NormalizedConfig.with_args(
        num_mel_bins="num_mel_bins", max_length="max_length", allow_new=True
    )
    DUMMY_INPUT_GENERATOR_CLASSES = (ASTDummyAudioInputGenerator,)

    @property
    def inputs(self) -> List[str]:
        return ["input_values"]


@register_in_tasks_manager(
    "hubert",
    *[
        "feature-extraction",
        "automatic-speech-recognition",
        "audio-classification",
    ],
)
class HubertNeuronConfig(Wav2Vec2NeuronConfig):
    MODEL_TYPE = "hubert"

    @property
    def outputs(self) -> List[str]:
        common_outputs = super().outputs
        if self.task == "feature-extraction":
            common_outputs = ["last_hidden_state"]
        return common_outputs


# TODO: compilation failed due to a bug in xla: https://github.com/pytorch/xla/issues/6398.
# @register_in_tasks_manager(
#     "sew",
#     *[
#         "feature-extraction",
#         "automatic-speech-recognition",
#         "audio-classification",
#     ],
# )
# class SEWNeuronConfig(Wav2Vec2NeuronConfig):
#     pass


# TODO: compilation failed due to a bug in xla: https://github.com/pytorch/xla/issues/6398.
# @register_in_tasks_manager(
#     "sew-d",
#     *[
#         "feature-extraction",
#         "automatic-speech-recognition",
#         "audio-classification",
#     ],
# )
# class SEWDNeuronConfig(Wav2Vec2NeuronConfig):
#     pass


@register_in_tasks_manager(
    "unispeech",
    *[
        "feature-extraction",
        "automatic-speech-recognition",
        "audio-classification",
    ],
)
class UniSpeechNeuronConfig(Wav2Vec2NeuronConfig):
    MODEL_TYPE = "unispeech"
    pass


@register_in_tasks_manager(
    "unispeech-sat",
    *[
        "feature-extraction",
        "automatic-speech-recognition",
        "audio-classification",
        "audio-frame-classification",
        "audio-xvector",
    ],
)
class UniSpeechSATNeuronConfig(Wav2Vec2NeuronConfig):
    MODEL_TYPE = "unispeech-sat"
    pass


# TODO: compilation failed due to a bug in xla: https://github.com/pytorch/xla/issues/6398.
# @register_in_tasks_manager(
#     "wav2vec2-bert",
#     *[
#         "feature-extraction",
#         "automatic-speech-recognition",
#         "audio-classification",
#         "audio-frame-classification",
#         "audio-xvector",
#     ],
# )
# class Wav2Vec2BertNeuronConfig(Wav2Vec2NeuronConfig):
#     pass


# TODO: compilation failed due to a bug in xla: https://github.com/pytorch/xla/issues/6398.
# @register_in_tasks_manager(
#     "wav2vec2-conformer",
#     *[
#         "feature-extraction",
#         "automatic-speech-recognition",
#         "audio-classification",
#         "audio-frame-classification",
#         "audio-xvector",
#     ],
# )
# class Wav2Vec2ConformerNeuronConfig(Wav2Vec2NeuronConfig):
#     pass


@register_in_tasks_manager(
    "wavlm",
    *[
        "feature-extraction",
        "automatic-speech-recognition",
        "audio-classification",
        "audio-frame-classification",
        "audio-xvector",
    ],
)
class WavLMNeuronConfig(Wav2Vec2NeuronConfig):
    MODEL_TYPE = "wavlm"
    pass


@register_in_tasks_manager("unet", *["semantic-segmentation"], library_name="diffusers")
class UNetNeuronConfig(VisionNeuronConfig):
    ATOL_FOR_VALIDATION = 1e-3
    INPUT_ARGS = ("batch_size", "sequence_length", "num_channels", "width", "height", "vae_scale_factor")
    MODEL_TYPE = "unet"
    CUSTOM_MODEL_WRAPPER = UnetNeuronWrapper
    NORMALIZED_CONFIG_CLASS = NormalizedConfig.with_args(
        height="height",
        width="width",
        num_channels="in_channels",
        hidden_size="cross_attention_dim",
        vocab_size="norm_num_groups",
        allow_new=True,
    )

    DUMMY_INPUT_GENERATOR_CLASSES = (
        DummyVisionInputGenerator,
        DummyTimestepInputGenerator,
        DummySeq2SeqDecoderTextInputGenerator,
        DummyControNetInputGenerator,
        DummyIPAdapterInputGenerator,
    )

    @property
    def inputs(self) -> List[str]:
        common_inputs = ["sample", "timestep", "encoder_hidden_states"]

        # TODO : add text_image, image and image_embeds
        if getattr(self._normalized_config, "addition_embed_type", None) == "text_time":
            common_inputs.append("text_embeds")
            common_inputs.append("time_ids")

        if getattr(self._normalized_config, "time_cond_proj_dim", None) is not None:
            common_inputs.append("timestep_cond")

        if self.with_controlnet:
            # outputs of controlnet
            common_inputs += ["down_block_additional_residuals", "mid_block_additional_residual"]

        if self.with_ip_adapter:
            # add output of image encoder
            if self.image_encoder_output_hidden_states:
                common_inputs += ["image_enc_hidden_states"]
            else:
                common_inputs += ["image_embeds"]

        return common_inputs

    @property
    def outputs(self) -> List[str]:
        return ["sample"]

    def generate_dummy_inputs(self, return_tuple: bool = False, **kwargs):
        dummy_inputs = super().generate_dummy_inputs(**kwargs)
        dummy_inputs["timestep"] = dummy_inputs["timestep"].float()
        dummy_inputs["encoder_hidden_states"] = dummy_inputs["encoder_hidden_states"][0]

        # break down down_block_additional_residuals
        num_down_block_outputs = len(self._normalized_config.down_block_types) * (
            self._normalized_config.layers_per_block + 1
        )
        down_block_additional_residuals = dummy_inputs.pop("down_block_additional_residuals", None)

        if down_block_additional_residuals:
            for idx in range(num_down_block_outputs):
                dummy_inputs[f"down_block_additional_residuals_{idx}"] = down_block_additional_residuals[idx]

        if getattr(self._normalized_config, "addition_embed_type", None) == "text_time":
            dummy_inputs["added_cond_kwargs"] = {
                "text_embeds": dummy_inputs.pop("text_embeds"),
                "time_ids": dummy_inputs.pop("time_ids"),
            }

        if return_tuple is True:
            return tuple(dummy_inputs.values())
        else:
            return dummy_inputs

    @property
    def is_sdxl(self) -> bool:
        return self._is_sdxl

    @is_sdxl.setter
    def is_sdxl(self, is_sdxl: bool):
        self._is_sdxl = is_sdxl

    @property
    def with_controlnet(self) -> bool:
        return self._with_controlnet

    @with_controlnet.setter
    def with_controlnet(self, with_controlnet: bool):
        self._with_controlnet = with_controlnet

    @property
    def with_ip_adapter(self) -> bool:
        return self._with_ip_adapter

    @with_ip_adapter.setter
    def with_ip_adapter(self, with_ip_adapter: bool):
        self._with_ip_adapter = with_ip_adapter
        if with_ip_adapter:
            self.mandatory_axes += ("image_encoder_shapes",)
            setattr(self, "image_encoder_shapes", self.input_shapes["image_encoder_shapes"])


@register_in_tasks_manager("pixart-transformer-2d", *["semantic-segmentation"], library_name="diffusers")
class PixartTransformerNeuronConfig(VisionNeuronConfig):
    ATOL_FOR_VALIDATION = 1e-3
    INPUT_ARGS = (
        "batch_size",
        "sequence_length",
        "num_channels",
        "width",
        "height",
        "vae_scale_factor",
        "encoder_hidden_size",
    )
    MODEL_TYPE = "pixart-transformer-2d"
    CUSTOM_MODEL_WRAPPER = PixartTransformerNeuronWrapper
    NORMALIZED_CONFIG_CLASS = NormalizedConfig.with_args(
        height="height",
        width="width",
        num_channels="in_channels",
        hidden_size="cross_attention_dim",
        vocab_size="norm_num_groups",
        allow_new=True,
    )

    DUMMY_INPUT_GENERATOR_CLASSES = (
        DummyVisionInputGenerator,
        DummyControNetInputGenerator,
        DummyTextInputGenerator,
        DummySeq2SeqDecoderTextInputGenerator,
    )

    @property
    def inputs(self) -> List[str]:
        common_inputs = ["sample", "encoder_hidden_states", "timestep", "encoder_attention_mask"]
        return common_inputs

    @property
    def outputs(self) -> List[str]:
        return ["out_hidden_states"]


@register_in_tasks_manager("flux-transformer-2d", *["semantic-segmentation"], library_name="diffusers")
class FluxTransformerNeuronConfig(VisionNeuronConfig):
    ATOL_FOR_VALIDATION = 1e-3
    INPUT_ARGS = (
        "batch_size",
        "sequence_length",
        "num_channels",
        "width",
        "height",
        "vae_scale_factor",
        "encoder_hidden_size",
        "rotary_axes_dim",
    )
    MODEL_TYPE = "flux-transformer-2d"
    CUSTOM_MODEL_WRAPPER = FluxTransformerNeuronWrapper
    NORMALIZED_CONFIG_CLASS = NormalizedConfig.with_args(
        height="height",
        width="width",
        num_channels="in_channels",
        vocab_size="attention_head_dim",
        hidden_size="joint_attention_dim",
        projection_size="pooled_projection_dim",
        allow_new=True,
    )

    DUMMY_INPUT_GENERATOR_CLASSES = (
        DummyTransformerTimestepInputGenerator,
        DummyFluxTransformerVisionInputGenerator,
        DummyFluxTransformerTextInputGenerator,
        DummyFluxTransformerRotaryEmbGenerator,
    )

    @property
    def inputs(self) -> List[str]:
        common_inputs = [
            "hidden_states",
            "encoder_hidden_states",
            "pooled_projections",
            "timestep",
            "guidance",
            # Q: Why `image_rotary_emb` but not `txt_ids` and `img_ids`? We compute the rotary positional embeddings in CPU to save Neuron memory.
            # shape: [txt_ids.shape(0)+img_ids.shape(0), sum(axes_dim), 2]
            "image_rotary_emb",
        ]
        return common_inputs

    @property
    def outputs(self) -> List[str]:
        return ["out_hidden_states"]

    def patch_model_and_prepare_aliases(self, model_or_path, *args):
        base_model_instance = BaseModelInstance(
            partial(self.get_parallel_callable, self._config),
            input_output_aliases={},
        )
        return base_model_instance, None

    def get_parallel_callable(self, config):
        from optimum.neuron.models.inference.flux.modeling_flux import NeuronFluxTransformer2DModel

        # Parallelize Flux transformer with NxD backend modeling
        valid_params = inspect.signature(NeuronFluxTransformer2DModel.__init__).parameters
        model_config = {k: v for k, v in config.items() if k in valid_params and k != "self"}
        model = NeuronFluxTransformer2DModel(**model_config)
        model.eval()
        if self.float_dtype == torch.bfloat16:
            model.bfloat16()

        return model

    # Adapted from diffusers.models.modeling_utils.ModelMixin.from_pretrained, this is a helper function for loading checkpoints required by `ModelBuilder`.
    def get_checkpoint_loader_fn(self):
        is_local = os.path.isdir(self.pretrained_model_name_or_path)
        subfolder = getattr(self, "subfolder", "transformer")
        if is_local:
            index_file = Path(
                self.pretrained_model_name_or_path,
                subfolder or "",
                SAFE_WEIGHTS_INDEX_NAME,
            )
        else:
            index_file_in_repo = Path(
                subfolder or "",
                SAFE_WEIGHTS_INDEX_NAME,
            ).as_posix()
            index_file = _get_model_file(
                self.pretrained_model_name_or_path,
                weights_name=index_file_in_repo,
                # TODO: add extra args, eg. revision, trust_remote_code, etc.
            )

        model_shards_file_paths, _ = get_checkpoint_shard_files(
            pretrained_model_name_or_path=self.pretrained_model_name_or_path,
            index_filename=index_file,
            subfolder=subfolder,
        )

        merged_state_dict = {}
        for shard_file in model_shards_file_paths:
            state_dict = load_file(shard_file)
            merged_state_dict.update(state_dict)

        inner_dim = self._config.num_attention_heads * self._config.attention_head_dim
        for i in range(self._config.num_single_layers):
            merged_state_dict[f"single_transformer_blocks.{i}.proj_out_attn.weight"] = merged_state_dict[
                f"single_transformer_blocks.{i}.proj_out.weight"
            ][:, :inner_dim].contiguous()
            merged_state_dict[f"single_transformer_blocks.{i}.proj_out_attn.bias"] = (
                merged_state_dict[f"single_transformer_blocks.{i}.proj_out.bias"].clone().detach().contiguous()
            )
            merged_state_dict[f"single_transformer_blocks.{i}.proj_out_mlp.weight"] = merged_state_dict[
                f"single_transformer_blocks.{i}.proj_out.weight"
            ][:, inner_dim:].contiguous()

        return merged_state_dict


@register_in_tasks_manager("controlnet", *["semantic-segmentation"], library_name="diffusers")
class ControlNetNeuronConfig(VisionNeuronConfig):
    ATOL_FOR_VALIDATION = 1e-3
    INPUT_ARGS = (
        "batch_size",
        "sequence_length",
        "num_channels",
        "height",
        "width",
        "vae_scale_factor",
        "encoder_hidden_size",
    )
    MODEL_TYPE = "controlnet"
    CUSTOM_MODEL_WRAPPER = ControlNetNeuronWrapper
    NORMALIZED_CONFIG_CLASS = NormalizedConfig.with_args(
        height="height",
        width="width",
        num_channels="in_channels",
        hidden_size="cross_attention_dim",
        vocab_size="norm_num_groups",
        allow_new=True,
    )

    DUMMY_INPUT_GENERATOR_CLASSES = (
        DummyVisionInputGenerator,
        DummyControNetInputGenerator,  # Instead of `encoder_hidden_states` generated by `DummySeq2SeqDecoderTextInputGenerator`
        DummyTimestepInputGenerator,
        DummySeq2SeqDecoderTextInputGenerator,
    )

    @property
    def inputs(self) -> List[str]:
        common_inputs = ["sample", "timestep", "encoder_hidden_states", "controlnet_cond", "conditioning_scale"]

        if getattr(self._normalized_config, "addition_embed_type", None) == "text_time":
            common_inputs.append("text_embeds")
            common_inputs.append("time_ids")

        return common_inputs

    @property
    def outputs(self) -> List[str]:
        return ["down_block_res_samples", "mid_block_res_sample"]


@register_in_tasks_manager("vae-encoder", *["semantic-segmentation"], library_name="diffusers")
class VaeEncoderNeuronConfig(VisionNeuronConfig):
    ATOL_FOR_VALIDATION = 1e-3
    MODEL_TYPE = "vae-encoder"

    NORMALIZED_CONFIG_CLASS = NormalizedConfig.with_args(
        num_channels="in_channels",
        allow_new=True,
    )

    @property
    def inputs(self) -> List[str]:
        return ["sample"]

    @property
    def outputs(self) -> List[str]:
        return ["latent_parameters"]

    def generate_dummy_inputs(self, return_tuple: bool = False, **kwargs):
        dummy_inputs = super().generate_dummy_inputs(**kwargs)

        if return_tuple is True:
            return tuple(dummy_inputs.values())
        else:
            return dummy_inputs


@register_in_tasks_manager("vae-decoder", *["semantic-segmentation"], library_name="diffusers")
class VaeDecoderNeuronConfig(VisionNeuronConfig):
    ATOL_FOR_VALIDATION = 1e-3
    MODEL_TYPE = "vae-decoder"

    NORMALIZED_CONFIG_CLASS = NormalizedConfig.with_args(
        num_channels="latent_channels",
        allow_new=True,
    )

    @property
    def inputs(self) -> List[str]:
        return ["latent_sample"]

    @property
    def outputs(self) -> List[str]:
        return ["sample"]

    def patch_model_and_prepare_aliases(
        self,
        model: "VaeDecoder",
        input_names: List[str] = None,
        **kwargs,
    ):
        return super().patch_model_and_prepare_aliases(
            model=model, input_names=input_names, forward_with_tuple=True
        )


class T5EncoderBaseNeuronConfig(TextSeq2SeqNeuronConfig):
    ATOL_FOR_VALIDATION = 1e-3
    NORMALIZED_CONFIG_CLASS = NormalizedSeq2SeqConfig.with_args(
        hidden_size="d_model",
        num_attention_heads="num_heads",
        encoder_num_layers="num_layers",
        decoder_num_layers="num_decoder_layers",
        key_value_dim="d_kv",
        allow_new=True,
    )

    @property
    def inputs(self) -> List[str]:
        return ["input_ids", "attention_mask"]


@register_in_tasks_manager("t5-encoder", *["feature-extraction"], library_name="diffusers")
class T5EncoderForDiffusersNeuronConfig(T5EncoderBaseNeuronConfig):
    CUSTOM_MODEL_WRAPPER = T5EncoderWrapper
    INPUT_ARGS = ("batch_size", "sequence_length")
    MODEL_TYPE = "t5-encoder"

    @property
    def outputs(self) -> List[str]:
        return ["last_hidden_state"]

    @property
    def is_encoder_decoder(self) -> bool:
        return True

    def patch_model_and_prepare_aliases(self, model_or_path, device="cpu", **input_shapes):
        batch_size = input_shapes.pop("batch_size", None)
        sequence_length = input_shapes.pop("sequence_length", None)
        if self.tensor_parallel_size > 1:
            # `torch.nn.modules` objects not eligible for pickling, the model needs to be loaded within the func.
            return partial(
                self.get_parallel_callable,
                model_or_path,
                sequence_length,
                batch_size,
                device,
                self.tensor_parallel_size,
            ), None
        else:
            return self.CUSTOM_MODEL_WRAPPER(
                model_or_path,
                sequence_length=sequence_length,
                batch_size=batch_size,
                device=device,
                tensor_parallel_size=self.tensor_parallel_size,
            ), {}

    def get_parallel_callable(self, model_name_or_path, sequence_length, batch_size, device, tensor_parallel_size):
        """Unlike `torch_neuronx.trace`, `parallel_model_trace` requires a function returning a model object and a dictionary of states."""

        pipe = TasksManager.get_model_from_task(
            model_name_or_path=model_name_or_path,
            task=self.task,
            torch_dtype=torch.bfloat16,
            framework="pt",
            library_name="diffusers",
        )  # TODO: add extra args, eg. revision, trust_remote_code, etc.
        text_encoder = pipe.text_encoder_2
        text_encoder.eval()

        # Parallelize the encoder with its custom wrapper
        sharded_text_encoder = self.CUSTOM_MODEL_WRAPPER(
            text_encoder,
            sequence_length=sequence_length,
            batch_size=batch_size,
            device=device,
            tensor_parallel_size=tensor_parallel_size,
        )

        return sharded_text_encoder, {}


@register_in_tasks_manager("t5-encoder", *["text2text-generation"])
class T5EncoderForTransformersNeuronConfig(T5EncoderBaseNeuronConfig):
    CUSTOM_MODEL_WRAPPER = T5EncoderForSeq2SeqLMWrapper
    INPUT_ARGS = ("batch_size", "sequence_length", "num_beams")
    MODEL_TYPE = "t5-encoder"

    @property
    def outputs(self) -> List[str]:
        common_outputs = (
            [f"present.{idx}.self.key" for idx in range(self._config.num_decoder_layers)]
            + [f"present.{idx}.self.value" for idx in range(self._config.num_decoder_layers)]
            + [f"present.{idx}.cross.key" for idx in range(self._config.num_decoder_layers)]
            + [f"present.{idx}.cross.value" for idx in range(self._config.num_decoder_layers)]
        )
        return common_outputs

    @property
    def is_encoder_decoder(self) -> bool:
        return True

    def patch_model_and_prepare_aliases(self, model_or_path, device="xla", **kwargs):
        num_beams = kwargs.pop("num_beams", 1)
        sequence_length = kwargs.pop("sequence_length", None)
        batch_size = kwargs.pop("batch_size", None)

        if self.tensor_parallel_size > 1:
            # `torch.nn.modules` objects not eligible for pickling, the model needs to be loaded within the func.
            return partial(
                self.get_parallel_callable,
                model_or_path,
                sequence_length,
                batch_size,
                num_beams,
                device,
                self.tensor_parallel_size,
            ), None
        else:
            # Override T5 encoder and build aliases
            checked_model = self.CUSTOM_MODEL_WRAPPER(
                model_or_path,
                sequence_length=sequence_length,
                batch_size=batch_size,
                num_beams=num_beams,
                device=device,
                tensor_parallel_size=self.tensor_parallel_size,
            )
            aliases = self.generate_io_aliases(checked_model)

            return checked_model, aliases

    def get_parallel_callable(
        self, model_name_or_path, sequence_length, batch_size, num_beams, device, tensor_parallel_size
    ):
        """Unlike `torch_neuronx.trace`, `parallel_model_trace` requires a function returning a model object and a dictionary of states."""
        model = TasksManager.get_model_from_task(
            model_name_or_path=model_name_or_path,
            task=self.task,
            framework="pt",
            library_name="transformers",
        )  # TODO: add extra args, eg. revision, trust_remote_code, etc.
        model.config.use_cache = True
        with saved_model_in_temporary_directory(model) as ckpt_path:
            # Plug in parallel layers
            from optimum.neuron.models.inference.t5.modeling_t5 import parallelize

            parallel_model = parallelize(model)
            # Load the weights into the parallel layers
            neuronx_distributed.parallel_layers.load(ckpt_path, parallel_model, sharded=False)
        encoder = self.CUSTOM_MODEL_WRAPPER(
            parallel_model,
            sequence_length=sequence_length,
            batch_size=batch_size,
            num_beams=num_beams,
            device=device,
            tensor_parallel_size=tensor_parallel_size,
        )
        encoder.eval()
        aliases = self.generate_io_aliases(encoder)
        return encoder, aliases

    def generate_io_aliases(self, encoder=None):
        aliases = {}
        if self.tensor_parallel_size > 1:
            for i in range(len(encoder.past_key_values_sa)):
                aliases[encoder.past_key_values_sa[i]] = i
            for i in range(len(encoder.past_key_values_ca)):
                aliases[encoder.past_key_values_ca[i]] = len(encoder.past_key_values_sa) + i
        return aliases


@register_in_tasks_manager("t5-decoder", "text2text-generation")
class T5DecoderNeuronConfig(TextSeq2SeqNeuronConfig):
    ATOL_FOR_VALIDATION = 1e-3
    DUMMY_INPUT_GENERATOR_CLASSES = TextSeq2SeqNeuronConfig.DUMMY_INPUT_GENERATOR_CLASSES + (DummyBeamValuesGenerator,)
    INPUT_ARGS = ("batch_size", "sequence_length", "num_beams")
    MODEL_TYPE = "t5-decoder"
    CUSTOM_MODEL_WRAPPER = T5DecoderWrapper
    NORMALIZED_CONFIG_CLASS = NormalizedSeq2SeqConfig

    @property
    def inputs(self) -> List[str]:
        common_inputs = [
            "decoder_input_ids",
            "decoder_attention_mask",
            "encoder_hidden_states",
            "attention_mask",  # TODO: replace with `encoder_attention_mask` after optimum 1.14 release
            "beam_idx",
            "beam_scores",
        ]
        return common_inputs

    @property
    def outputs(self) -> List[str]:
        beam_outputs = ["next_token_scores", "next_tokens", "next_indices"] if self.num_beams > 1 else ["next_tokens"]
        common_outputs = (
            beam_outputs
            + [f"past.{idx}.self.key" for idx in range(self._config.num_decoder_layers)]
            + [f"past.{idx}.self.value" for idx in range(self._config.num_decoder_layers)]
            + [f"past.{idx}.cross.key" for idx in range(self._config.num_decoder_layers)]
            + [f"past.{idx}.cross.value" for idx in range(self._config.num_decoder_layers)]
        )

        if self.output_hidden_states:
            # Flatten hidden states of all layers
            common_outputs += [
                f"decoder_hidden_state.{idx}" for idx in range(self._config.num_decoder_layers + 1)
            ]  # +1 for the embedding layer

        if self.output_attentions:
            # Flatten attentions tensors of all attention layers
            common_outputs += [f"decoder_attention.{idx}" for idx in range(self._config.num_decoder_layers)]
            if getattr(self._config, "is_encoder_decoder", False) is True:
                common_outputs += [f"cross_attention.{idx}" for idx in range(self._config.num_decoder_layers)]

        return common_outputs

    @property
    def is_encoder_decoder(self) -> bool:
        return True

    def generate_dummy_inputs(self, **kwargs):
        batch_size = kwargs.pop("batch_size") * kwargs.get("num_beams")
        dummy_inputs = super().generate_dummy_inputs(batch_size=batch_size, **kwargs)
        dummy_inputs["decoder_input_ids"] = dummy_inputs["decoder_input_ids"][:, :1]  # sequence_length = 1
        dummy_inputs["encoder_hidden_states"] = dummy_inputs["encoder_hidden_states"][0]

        return dummy_inputs

    def _create_dummy_input_generator_classes(self, **kwargs) -> List["DummyInputGenerator"]:
        dummy_inputs_generators = super()._create_dummy_input_generator_classes(**kwargs)
        dummy_beam_values_generator = self.DUMMY_INPUT_GENERATOR_CLASSES[-1](
            self.task,
            self._normalized_config,
            num_beams=kwargs.pop("num_beams", 1),
            **kwargs,
        )
        dummy_inputs_generators.append(dummy_beam_values_generator)
        return dummy_inputs_generators

    def patch_model_and_prepare_aliases(self, model, device="xla", **kwargs):
        batch_size = kwargs.pop("batch_size", 1)
        sequence_length = kwargs.pop("sequence_length", 1)
        num_beams = kwargs.pop("num_beams", 1)

        trace_args = {
            "model": model,
            "batch_size": batch_size,
            "sequence_length": sequence_length,
            "num_beams": num_beams,
            "output_hidden_states": self.output_hidden_states,
            "output_attentions": self.output_attentions,
            "device": device,
            "tensor_parallel_size": self.tensor_parallel_size,
        }
        if self.tensor_parallel_size > 1:
            return partial(
                self.get_parallel_callable,
                model,
                batch_size,
                sequence_length,
                num_beams,
                self.output_hidden_states,
                self.output_attentions,
                device,
                self.tensor_parallel_size,
            ), None
        else:
            # Override T5 encoder and build aliases
            checked_model = self.CUSTOM_MODEL_WRAPPER(**trace_args)
            aliases = self.generate_io_aliases(checked_model)

            return checked_model, aliases

    def get_parallel_callable(
        self,
        model_name_or_path,
        batch_size,
        sequence_length,
        num_beams,
        output_hidden_states,
        output_attentions,
        device,
        tensor_parallel_size,
    ):
        """Unlike `torch_neuronx.trace`, `parallel_model_trace` requires a function returning a model object and a dictionary of states."""
        model = TasksManager.get_model_from_task(
            model_name_or_path=model_name_or_path,
            task=self.task,
            framework="pt",
            library_name="transformers",
        )  # TODO: add extra args, eg. revision, trust_remote_code, etc.
        model.config.use_cache = True
        with saved_model_in_temporary_directory(model) as ckpt_path:
            # Plug in parallel layers
            from optimum.neuron.models.inference.t5.modeling_t5 import parallelize

            parallel_model = parallelize(model)
            # Load the weights into the parallel layers
            neuronx_distributed.parallel_layers.load(ckpt_path, parallel_model, sharded=False)
        decoder = self.CUSTOM_MODEL_WRAPPER(
            parallel_model,
            batch_size=batch_size,
            sequence_length=sequence_length,
            num_beams=num_beams,
            output_hidden_states=output_hidden_states,
            output_attentions=output_attentions,
            device=device,
            tensor_parallel_size=tensor_parallel_size,
        )
        decoder.eval()
        aliases = self.generate_io_aliases(decoder)
        return decoder, aliases

    def generate_io_aliases(self, decoder):
        num_outputs_from_trace = 3 if decoder.num_beams > 1 else 1
        aliases = {}
        for i in range(len(decoder.past_key_values_sa)):
            aliases[decoder.past_key_values_sa[i]] = i + num_outputs_from_trace
        for i in range(len(decoder.past_key_values_ca)):
            aliases[decoder.past_key_values_ca[i]] = len(decoder.past_key_values_sa) + i + num_outputs_from_trace

        return aliases


@register_in_tasks_manager("whisper-encoder", *["automatic-speech-recognition"])
class WhisperEncoderNeuronConfig(AudioNeuronConfig):
    ATOL_FOR_VALIDATION = 1e-3
    MODEL_TYPE = "whisper-encoder"
    CUSTOM_MODEL_WRAPPER = WhisperEncoderWrapper
    INPUT_ARGS = ("batch_size", "sequence_length")
    DUMMY_INPUT_GENERATOR_CLASSES = AudioNeuronConfig.DUMMY_INPUT_GENERATOR_CLASSES + (WhisperDummyTextInputGenerator,)
    NORMALIZED_CONFIG_CLASS = NormalizedSeq2SeqConfig.with_args(
        encoder_num_layers="encoder_layers",
        decoder_num_layers="decoder_layers",
        feature_size="num_mel_bins",
        allow_new=True,
    )

    @property
    def inputs(self) -> List[str]:
        return ["input_features", "decoder_input_ids"]

    @property
    def outputs(self) -> List[str]:
        return ["lm_logits", "encoder_last_hidden_state"]

    @property
    def is_encoder_decoder(self) -> bool:
        return True

    def generate_dummy_inputs(self, return_tuple: bool = False, **kwargs):
        kwargs["sequence_length"] = 1  # only `decoder_start_token_id`
        return super().generate_dummy_inputs(return_tuple=return_tuple, **kwargs)

    def patch_model_and_prepare_aliases(self, model_or_path, **input_shapes):
        return self.CUSTOM_MODEL_WRAPPER(model_or_path, **input_shapes), {}


@register_in_tasks_manager("whisper-decoder", *["automatic-speech-recognition"])
class WhisperDecoderNeuronConfig(AudioNeuronConfig):
    ATOL_FOR_VALIDATION = 1e-3
    MODEL_TYPE = "whisper-decoder"
    DUMMY_INPUT_GENERATOR_CLASSES = (WhisperDummyTextInputGenerator,)
    INPUT_ARGS = ("batch_size", "sequence_length")
    CUSTOM_MODEL_WRAPPER = WhisperDecoderWrapper
    NORMALIZED_CONFIG_CLASS = NormalizedSeq2SeqConfig.with_args(
        encoder_num_layers="encoder_layers",
        decoder_num_layers="decoder_layers",
        feature_size="num_mel_bins",
        hidden_size="d_model",
        allow_new=True,
    )

    @property
    def inputs(self) -> List[str]:
        return ["decoder_input_ids", "encoder_hidden_states"]

    @property
    def outputs(self) -> List[str]:
        return ["lm_logits"]

    @property
    def is_encoder_decoder(self) -> bool:
        return True

    def patch_model_and_prepare_aliases(self, model_or_path, **input_shapes):
        return self.CUSTOM_MODEL_WRAPPER(model_or_path, **input_shapes), {}<|MERGE_RESOLUTION|>--- conflicted
+++ resolved
@@ -37,6 +37,7 @@
     WhisperDummyTextInputGenerator,
     get_checkpoint_shard_files,
     is_neuronx_distributed_available,
+    saved_model_in_temporary_directory,
 )
 from optimum.utils import (
     DummyFluxTransformerTextInputGenerator,
@@ -57,19 +58,6 @@
     logging,
 )
 
-<<<<<<< HEAD
-=======
-from ...neuron.utils import (
-    ASTDummyAudioInputGenerator,
-    DummyBeamValuesGenerator,
-    DummyControNetInputGenerator,
-    DummyIPAdapterInputGenerator,
-    DummyMaskedPosGenerator,
-    WhisperDummyTextInputGenerator,
-    is_neuronx_distributed_available,
-    saved_model_in_temporary_directory,
-)
->>>>>>> 97453e59
 from .config import (
     AudioNeuronConfig,
     TextAndVisionNeuronConfig,
