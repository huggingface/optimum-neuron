# coding=utf-8
# Copyright 2023 The HuggingFace Team. All rights reserved.
#
# Licensed under the Apache License, Version 2.0 (the "License");
# you may not use this file except in compliance with the License.
# You may obtain a copy of the License at
#
#     http://www.apache.org/licenses/LICENSE-2.0
#
# Unless required by applicable law or agreed to in writing, software
# distributed under the License is distributed on an "AS IS" BASIS,
# WITHOUT WARRANTIES OR CONDITIONS OF ANY KIND, either express or implied.
# See the License for the specific language governing permissions and
# limitations under the License.
"""Model specific Neuron configurations."""


from typing import TYPE_CHECKING, Dict, List

import torch

from ...neuron.utils import DummyBeamValuesGenerator
from ...utils import (
    DummyInputGenerator,
    DummySeq2SeqDecoderTextInputGenerator,
    DummyTimestepInputGenerator,
    DummyVisionInputGenerator,
    NormalizedConfig,
    NormalizedConfigManager,
    NormalizedSeq2SeqConfig,
    NormalizedTextAndVisionConfig,
    is_diffusers_available,
)
from ..tasks import TasksManager
from .config import (
    TextAndVisionNeuronConfig,
    TextEncoderNeuronConfig,
    TextNeuronDecoderConfig,
    TextSeq2SeqNeuronConfig,
    VisionNeuronConfig,
)
from .model_wrappers import (
    T5DecoderWrapper,
    T5EncoderWrapper,
    UnetNeuronWrapper,
)


if TYPE_CHECKING:
    if is_diffusers_available():
        from diffusers.models.vae import Decoder as VaeDecoder


COMMON_TEXT_TASKS = [
    "feature-extraction",
    "fill-mask",
    "multiple-choice",
    "question-answering",
    "text-classification",
    "token-classification",
]
register_in_tasks_manager = TasksManager.create_register("neuron")


@register_in_tasks_manager("bert", *COMMON_TEXT_TASKS)
class BertNeuronConfig(TextEncoderNeuronConfig):
    NORMALIZED_CONFIG_CLASS = NormalizedConfigManager.get_normalized_config_class("bert")
    ATOL_FOR_VALIDATION = 1e-4

    @property
    def inputs(self) -> List[str]:
        return ["input_ids", "attention_mask", "token_type_ids"]


@register_in_tasks_manager("albert", *COMMON_TEXT_TASKS)
class AlbertNeuronConfig(BertNeuronConfig):
    pass


@register_in_tasks_manager("convbert", *COMMON_TEXT_TASKS)
class ConvBertNeuronConfig(BertNeuronConfig):
    @property
    def outputs(self) -> List[str]:
        if self.task == "feature-extraction":
            return ["last_hidden_state"]
        return self._TASK_TO_COMMON_OUTPUTS[self.task]


@register_in_tasks_manager("electra", *COMMON_TEXT_TASKS)
class ElectraNeuronConfig(ConvBertNeuronConfig):
    pass


@register_in_tasks_manager("flaubert", *COMMON_TEXT_TASKS)
class FlaubertNeuronConfig(ConvBertNeuronConfig):
    pass


@register_in_tasks_manager("mobilebert", *COMMON_TEXT_TASKS)
class MobileBertNeuronConfig(BertNeuronConfig):
    pass


@register_in_tasks_manager("roformer", *COMMON_TEXT_TASKS)
class RoFormerNeuronConfig(ConvBertNeuronConfig):
    pass


@register_in_tasks_manager("xlm", *COMMON_TEXT_TASKS)
class XLMNeuronConfig(ConvBertNeuronConfig):
    pass


@register_in_tasks_manager("distilbert", *COMMON_TEXT_TASKS)
class DistilBertNeuronConfig(BertNeuronConfig):
    ATOL_FOR_VALIDATION = 1e-4

    @property
    def inputs(self) -> List[str]:
        return ["input_ids", "attention_mask"]

    @property
    def outputs(self) -> List[str]:
        if self.task == "feature-extraction":
            return ["last_hidden_state"]
        return self._TASK_TO_COMMON_OUTPUTS[self.task]


@register_in_tasks_manager("camembert", *COMMON_TEXT_TASKS)
class CamembertNeuronConfig(BertNeuronConfig):
    ATOL_FOR_VALIDATION = 1e-4

    @property
    def inputs(self) -> List[str]:
        return ["input_ids", "attention_mask"]


@register_in_tasks_manager("mpnet", *COMMON_TEXT_TASKS)
class MPNetNeuronConfig(CamembertNeuronConfig):
    pass


@register_in_tasks_manager("roberta", *COMMON_TEXT_TASKS)
class RobertaNeuronConfig(CamembertNeuronConfig):
    pass


@register_in_tasks_manager("xlm-roberta", *COMMON_TEXT_TASKS)
class XLMRobertaNeuronConfig(CamembertNeuronConfig):
    pass


# https://github.com/aws-neuron/aws-neuron-sdk/issues/642
# Failed only for INF1: 'XSoftmax'
@register_in_tasks_manager("deberta", *COMMON_TEXT_TASKS)
class DebertaNeuronConfig(BertNeuronConfig):
    @property
    def inputs(self) -> List[str]:
        common_inputs = super().inputs
        if self._config.type_vocab_size == 0:
            # We remove token type ids.
            common_inputs.pop(-1)
        return common_inputs


# https://github.com/aws-neuron/aws-neuron-sdk/issues/642
# Failed only for INF1: 'XSoftmax'
@register_in_tasks_manager("deberta-v2", *COMMON_TEXT_TASKS)
class DebertaV2NeuronConfig(DebertaNeuronConfig):
    pass


class CLIPNormalizedConfig(NormalizedTextAndVisionConfig):
    TEXT_CONFIG = "text_config"
    VISION_CONFIG = "vision_config"


@register_in_tasks_manager("clip", *["feature-extraction", "zero-shot-image-classification"])
class CLIPNeuronConfig(TextAndVisionNeuronConfig):
    NORMALIZED_CONFIG_CLASS = CLIPNormalizedConfig

    @property
    def inputs(self) -> List[str]:
        return ["input_ids", "pixel_values", "attention_mask"]

    @property
    def outputs(self) -> List[str]:
        return ["logits_per_image", "logits_per_text", "text_embeds", "image_embeds"]


@register_in_tasks_manager("clip-text-with-projection", *["feature-extraction"])
class CLIPTextWithProjectionNeuronConfig(TextEncoderNeuronConfig):
    MODEL_TYPE = "clip-text-model"
    ATOL_FOR_VALIDATION = 1e-3

    NORMALIZED_CONFIG_CLASS = NormalizedConfig.with_args(
        vocab_size="vocab_size",
        sequence_length="max_position_embeddings",
        num_layers="num_hidden_layers",
        allow_new=True,
    )

    @property
    def inputs(self) -> List[str]:
        return ["input_ids"]

    @property
    def outputs(self) -> List[str]:
        common_outputs = ["text_embeds", "last_hidden_state"]

        if self._normalized_config.output_hidden_states:
            common_outputs.append("hidden_states")

        return common_outputs


@register_in_tasks_manager("clip-text-model", *["feature-extraction"])
class CLIPTextNeuronConfig(CLIPTextWithProjectionNeuronConfig):
    MODEL_TYPE = "clip-text-model"

    @property
    def outputs(self) -> List[str]:
        common_outputs = ["last_hidden_state", "pooler_output"]

        if self._normalized_config.output_hidden_states:
            common_outputs.append("hidden_states")

        return common_outputs


@register_in_tasks_manager("unet", *["semantic-segmentation"])
class UNetNeuronConfig(VisionNeuronConfig):
    ATOL_FOR_VALIDATION = 1e-3
    MANDATORY_AXES = ("batch_size", "sequence_length", "num_channels", "width", "height")
    MODEL_TYPE = "unet"

    NORMALIZED_CONFIG_CLASS = NormalizedConfig.with_args(
        image_size="sample_size",
        num_channels="in_channels",
        hidden_size="cross_attention_dim",
        vocab_size="norm_num_groups",
        allow_new=True,
    )

    DUMMY_INPUT_GENERATOR_CLASSES = (
        DummyVisionInputGenerator,
        DummyTimestepInputGenerator,
        DummySeq2SeqDecoderTextInputGenerator,
    )

    @property
    def inputs(self) -> List[str]:
        common_inputs = ["sample", "timestep", "encoder_hidden_states"]

        # TODO : add text_image, image and image_embeds
        if getattr(self._normalized_config, "addition_embed_type", None) == "text_time":
            common_inputs.append("text_embeds")
            common_inputs.append("time_ids")

        return common_inputs

    @property
    def outputs(self) -> List[str]:
        return ["sample"]

    def generate_dummy_inputs(self, return_tuple: bool = False, **kwargs):
        # For neuron, we use static shape for compiling the unet. Unlike `optimum`, we use the given `height` and `width` instead of the `sample_size`.
        # TODO: Modify optimum.utils.DummyVisionInputGenerator to enable unequal height and width (it prioritize `image_size` to custom h/w now)
        if self.height == self.width:
            self._normalized_config.image_size = self.height
        else:
            raise ValueError(
                "You need to input the same value for `self.height({self.height})` and `self.width({self.width})`."
            )
        dummy_inputs = super().generate_dummy_inputs(**kwargs)
        dummy_inputs["timestep"] = dummy_inputs["timestep"].float()
        dummy_inputs["encoder_hidden_states"] = dummy_inputs["encoder_hidden_states"][0]

        if getattr(self._normalized_config, "addition_embed_type", None) == "text_time":
            dummy_inputs["added_cond_kwargs"] = {
                "text_embeds": dummy_inputs.pop("text_embeds"),
                "time_ids": dummy_inputs.pop("time_ids"),
            }

        if return_tuple is True:
            return tuple(dummy_inputs.values())
        else:
            return dummy_inputs

    def patch_model(self, model, dummy_inputs):
        return super().patch_model(
            model=model,
            custom_model_wrapper=UnetNeuronWrapper,
        )


@register_in_tasks_manager("vae-encoder", *["semantic-segmentation"])
class VaeEncoderNeuronConfig(VisionNeuronConfig):
    ATOL_FOR_VALIDATION = 1e-3
    MODEL_TYPE = "vae-encoder"

    NORMALIZED_CONFIG_CLASS = NormalizedConfig.with_args(
        num_channels="in_channels",
        image_size="sample_size",
        allow_new=True,
    )

    @property
    def inputs(self) -> List[str]:
        return ["sample"]

    @property
    def outputs(self) -> List[str]:
        return ["latent_sample"]

    def generate_dummy_inputs(self, return_tuple: bool = False, **kwargs):
        # For neuron, we use static shape for compiling the unet. Unlike `optimum`, we use the given `height` and `width` instead of the `sample_size`.
        # TODO: Modify optimum.utils.DummyVisionInputGenerator to enable unequal height and width (it prioritize `image_size` to custom h/w now)
        if self.height == self.width:
            self._normalized_config.image_size = self.height
        else:
            raise ValueError(
                "You need to input the same value for `self.height({self.height})` and `self.width({self.width})`."
            )
        dummy_inputs = super().generate_dummy_inputs(**kwargs)

        if return_tuple is True:
            return tuple(dummy_inputs.values())
        else:
            return dummy_inputs


@register_in_tasks_manager("vae-decoder", *["semantic-segmentation"])
class VaeDecoderNeuronConfig(VisionNeuronConfig):
    ATOL_FOR_VALIDATION = 1e-3
    MODEL_TYPE = "vae-decoder"

    NORMALIZED_CONFIG_CLASS = NormalizedConfig.with_args(
        num_channels="latent_channels",
        allow_new=True,
    )

    @property
    def inputs(self) -> List[str]:
        return ["latent_sample"]

    @property
    def outputs(self) -> List[str]:
        return ["sample"]

    def patch_model_for_export(
        self,
        model: "VaeDecoder",
        dummy_inputs: Dict[str, torch.Tensor],
        **kwargs,
    ):
        return super().patch_model_for_export(model=model, dummy_inputs=dummy_inputs, forward_with_tuple=True)


@register_in_tasks_manager("gpt2", "text-generation")
class GPT2NeuronConfig(TextNeuronDecoderConfig):
    NEURONX_CLASS = "gpt2.model.GPT2ForSampling"


@register_in_tasks_manager("llama", "text-generation")
class LLamaNeuronConfig(TextNeuronDecoderConfig):
    NEURONX_CLASS = "llama.model.LlamaForSampling"


<<<<<<< HEAD
@register_in_tasks_manager("t5-encoder", "text2text-generation")
class T5EncoderNeuronConfig(TextSeq2SeqNeuronConfig):
    ATOL_FOR_VALIDATION = 1e-3
    MANDATORY_AXES = ("batch_size", "sequence_length", "num_beams")
    MODEL_TYPE = "t5-encoder"
    CUSTOM_MODEL_WRAPPER = T5EncoderWrapper
    NORMALIZED_CONFIG_CLASS = NormalizedSeq2SeqConfig.with_args(
        hidden_size="d_model",
        num_attention_heads="num_heads",
        encoder_num_layers="num_layers",
        decoder_num_layers="num_decoder_layers",
        key_value_dim="d_kv",
        allow_new=True,
    )

    @property
    def is_decoder(self) -> bool:
        return False

    def patch_model_for_export(self, model, device="xla", **kwargs):
        num_beams = kwargs.pop("num_beams", 1)
        return super().patch_model_for_export(
            model=model,
            custom_model_wrapper=self.CUSTOM_MODEL_WRAPPER,
            custom_wrapper_kwargs={"num_beams": num_beams, "device": device},
        )


@register_in_tasks_manager("t5-decoder", "text2text-generation")
class T5DecoderNeuronConfig(TextSeq2SeqNeuronConfig):
    ATOL_FOR_VALIDATION = 1e-3
    DUMMY_INPUT_GENERATOR_CLASSES = TextSeq2SeqNeuronConfig.DUMMY_INPUT_GENERATOR_CLASSES + (DummyBeamValuesGenerator,)
    MANDATORY_AXES = ("batch_size", "sequence_length", "num_beams")
    MODEL_TYPE = "t5-decoder"
    CUSTOM_MODEL_WRAPPER = T5DecoderWrapper
    NORMALIZED_CONFIG_CLASS = NormalizedSeq2SeqConfig.with_args(
        hidden_size="d_model",
        num_attention_heads="num_heads",
        encoder_num_layers="num_layers",
        decoder_num_layers="num_decoder_layers",
        key_value_dim="d_kv",
        allow_new=True,
    )

    @property
    def is_decoder(self) -> bool:
        return True

    @property
    def inputs(self) -> List[str]:
        common_inputs = super().inputs + ["beam_idx", "beam_scores"]

        return common_inputs

    def generate_dummy_inputs(self, **kwargs):
        batch_size = kwargs.pop("batch_size") * kwargs.get("num_beams")
        dummy_inputs = super().generate_dummy_inputs(batch_size=batch_size, **kwargs)
        dummy_inputs["decoder_input_ids"] = dummy_inputs["decoder_input_ids"][:, :1]  # sequence_length = 1
        dummy_inputs["encoder_hidden_states"] = dummy_inputs["encoder_hidden_states"][0]

        return dummy_inputs

    def _create_dummy_input_generator_classes(self, **kwargs) -> List["DummyInputGenerator"]:
        dummy_inputs_generators = super()._create_dummy_input_generator_classes(**kwargs)
        dummy_beam_values_generator = self.DUMMY_INPUT_GENERATOR_CLASSES[-1](
            self.task,
            self._normalized_config,
            num_beams=kwargs.pop("num_beams", 1),
            **kwargs,
        )
        dummy_inputs_generators.append(dummy_beam_values_generator)
        return dummy_inputs_generators

    def patch_model_for_export(self, model, device="xla", **kwargs):
        return super().patch_model_for_export(
            model=model,
            custom_model_wrapper=self.CUSTOM_MODEL_WRAPPER,
            custom_wrapper_kwargs={
                "device": device,
                "batch_size": kwargs.pop("batch_size", 1),
                "sequence_length": kwargs.pop("sequence_length", 1),
                "num_beams": kwargs.pop("num_beams", 1),
            },
        )

    def generate_io_aliases(self, model):
        num_outputs_from_trace = 3 if model.num_beams > 1 else 1
        aliases = {}
        for i in range(len(model.past_key_values_sa)):
            aliases[model.past_key_values_sa[i]] = i + num_outputs_from_trace
        for i in range(len(model.past_key_values_ca)):
            aliases[model.past_key_values_ca[i]] = len(model.past_key_values_sa) + i + num_outputs_from_trace

        return aliases
=======
@register_in_tasks_manager("opt", "text-generation")
class OPTNeuronConfig(TextNeuronDecoderConfig):
    NEURONX_CLASS = "opt.model.OPTForSampling"


@register_in_tasks_manager("bloom", "text-generation")
class BloomNeuronConfig(TextNeuronDecoderConfig):
    NEURONX_CLASS = "bloom.model.BloomForSampling"
>>>>>>> b9df6557
<|MERGE_RESOLUTION|>--- conflicted
+++ resolved
@@ -367,7 +367,6 @@
     NEURONX_CLASS = "llama.model.LlamaForSampling"
 
 
-<<<<<<< HEAD
 @register_in_tasks_manager("t5-encoder", "text2text-generation")
 class T5EncoderNeuronConfig(TextSeq2SeqNeuronConfig):
     ATOL_FOR_VALIDATION = 1e-3
@@ -394,6 +393,15 @@
             custom_model_wrapper=self.CUSTOM_MODEL_WRAPPER,
             custom_wrapper_kwargs={"num_beams": num_beams, "device": device},
         )
+
+@register_in_tasks_manager("opt", "text-generation")
+class OPTNeuronConfig(TextNeuronDecoderConfig):
+    NEURONX_CLASS = "opt.model.OPTForSampling"
+
+
+@register_in_tasks_manager("bloom", "text-generation")
+class BloomNeuronConfig(TextNeuronDecoderConfig):
+    NEURONX_CLASS = "bloom.model.BloomForSampling"
 
 
 @register_in_tasks_manager("t5-decoder", "text2text-generation")
@@ -461,14 +469,4 @@
         for i in range(len(model.past_key_values_ca)):
             aliases[model.past_key_values_ca[i]] = len(model.past_key_values_sa) + i + num_outputs_from_trace
 
-        return aliases
-=======
-@register_in_tasks_manager("opt", "text-generation")
-class OPTNeuronConfig(TextNeuronDecoderConfig):
-    NEURONX_CLASS = "opt.model.OPTForSampling"
-
-
-@register_in_tasks_manager("bloom", "text-generation")
-class BloomNeuronConfig(TextNeuronDecoderConfig):
-    NEURONX_CLASS = "bloom.model.BloomForSampling"
->>>>>>> b9df6557
+        return aliases