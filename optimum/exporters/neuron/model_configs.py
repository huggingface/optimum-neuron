# coding=utf-8
# Copyright 2023 The HuggingFace Team. All rights reserved.
#
# Licensed under the Apache License, Version 2.0 (the "License");
# you may not use this file except in compliance with the License.
# You may obtain a copy of the License at
#
#     http://www.apache.org/licenses/LICENSE-2.0
#
# Unless required by applicable law or agreed to in writing, software
# distributed under the License is distributed on an "AS IS" BASIS,
# WITHOUT WARRANTIES OR CONDITIONS OF ANY KIND, either express or implied.
# See the License for the specific language governing permissions and
# limitations under the License.
"""Model specific Neuron configurations."""


from typing import TYPE_CHECKING, Dict, List

import torch

from ...neuron.utils import DummyBeamValuesGenerator
from ...utils import (
    DummyInputGenerator,
    DummySeq2SeqDecoderTextInputGenerator,
    DummyTimestepInputGenerator,
    DummyVisionInputGenerator,
    NormalizedConfig,
    NormalizedConfigManager,
    NormalizedSeq2SeqConfig,
    NormalizedTextAndVisionConfig,
    is_diffusers_available,
)
from ..tasks import TasksManager
from .config import (
    TextAndVisionNeuronConfig,
    TextEncoderNeuronConfig,
    TextNeuronDecoderConfig,
    TextSeq2SeqNeuronConfig,
    VisionNeuronConfig,
)
from .model_wrappers import (
    T5DecoderWrapper,
    T5EncoderWrapper,
    UnetNeuronWrapper,
)


if TYPE_CHECKING:
    if is_diffusers_available():
        from diffusers.models.vae import Decoder as VaeDecoder


COMMON_TEXT_TASKS = [
    "feature-extraction",
    "fill-mask",
    "multiple-choice",
    "question-answering",
    "text-classification",
    "token-classification",
]
register_in_tasks_manager = TasksManager.create_register("neuron")


@register_in_tasks_manager("bert", *COMMON_TEXT_TASKS)
class BertNeuronConfig(TextEncoderNeuronConfig):
    NORMALIZED_CONFIG_CLASS = NormalizedConfigManager.get_normalized_config_class("bert")
    ATOL_FOR_VALIDATION = 1e-4

    @property
    def inputs(self) -> List[str]:
        return ["input_ids", "attention_mask", "token_type_ids"]


@register_in_tasks_manager("albert", *COMMON_TEXT_TASKS)
class AlbertNeuronConfig(BertNeuronConfig):
    pass


@register_in_tasks_manager("convbert", *COMMON_TEXT_TASKS)
class ConvBertNeuronConfig(BertNeuronConfig):
    @property
    def outputs(self) -> List[str]:
        if self.task == "feature-extraction":
            return ["last_hidden_state"]
        return self._TASK_TO_COMMON_OUTPUTS[self.task]


@register_in_tasks_manager("electra", *COMMON_TEXT_TASKS)
class ElectraNeuronConfig(ConvBertNeuronConfig):
    pass


@register_in_tasks_manager("flaubert", *COMMON_TEXT_TASKS)
class FlaubertNeuronConfig(ConvBertNeuronConfig):
    pass


@register_in_tasks_manager("mobilebert", *COMMON_TEXT_TASKS)
class MobileBertNeuronConfig(BertNeuronConfig):
    pass


@register_in_tasks_manager("roformer", *COMMON_TEXT_TASKS)
class RoFormerNeuronConfig(ConvBertNeuronConfig):
    pass


@register_in_tasks_manager("xlm", *COMMON_TEXT_TASKS)
class XLMNeuronConfig(ConvBertNeuronConfig):
    pass


@register_in_tasks_manager("distilbert", *COMMON_TEXT_TASKS)
class DistilBertNeuronConfig(BertNeuronConfig):
    ATOL_FOR_VALIDATION = 1e-4

    @property
    def inputs(self) -> List[str]:
        return ["input_ids", "attention_mask"]

    @property
    def outputs(self) -> List[str]:
        if self.task == "feature-extraction":
            return ["last_hidden_state"]
        return self._TASK_TO_COMMON_OUTPUTS[self.task]


@register_in_tasks_manager("camembert", *COMMON_TEXT_TASKS)
class CamembertNeuronConfig(BertNeuronConfig):
    ATOL_FOR_VALIDATION = 1e-4

    @property
    def inputs(self) -> List[str]:
        return ["input_ids", "attention_mask"]


@register_in_tasks_manager("mpnet", *COMMON_TEXT_TASKS)
class MPNetNeuronConfig(CamembertNeuronConfig):
    pass


@register_in_tasks_manager("roberta", *COMMON_TEXT_TASKS)
class RobertaNeuronConfig(CamembertNeuronConfig):
    pass


@register_in_tasks_manager("xlm-roberta", *COMMON_TEXT_TASKS)
class XLMRobertaNeuronConfig(CamembertNeuronConfig):
    pass


# https://github.com/aws-neuron/aws-neuron-sdk/issues/642
# Failed only for INF1: 'XSoftmax'
@register_in_tasks_manager("deberta", *COMMON_TEXT_TASKS)
class DebertaNeuronConfig(BertNeuronConfig):
    @property
    def inputs(self) -> List[str]:
        common_inputs = super().inputs
        if self._config.type_vocab_size == 0:
            # We remove token type ids.
            common_inputs.pop(-1)
        return common_inputs


# https://github.com/aws-neuron/aws-neuron-sdk/issues/642
# Failed only for INF1: 'XSoftmax'
@register_in_tasks_manager("deberta-v2", *COMMON_TEXT_TASKS)
class DebertaV2NeuronConfig(DebertaNeuronConfig):
    pass


class CLIPNormalizedConfig(NormalizedTextAndVisionConfig):
    TEXT_CONFIG = "text_config"
    VISION_CONFIG = "vision_config"


@register_in_tasks_manager("clip", *["feature-extraction", "zero-shot-image-classification"])
class CLIPNeuronConfig(TextAndVisionNeuronConfig):
    NORMALIZED_CONFIG_CLASS = CLIPNormalizedConfig

    @property
    def inputs(self) -> List[str]:
        return ["input_ids", "pixel_values", "attention_mask"]

    @property
    def outputs(self) -> List[str]:
        return ["logits_per_image", "logits_per_text", "text_embeds", "image_embeds"]


@register_in_tasks_manager("clip-text-with-projection", *["feature-extraction"])
class CLIPTextWithProjectionNeuronConfig(TextEncoderNeuronConfig):
    MODEL_TYPE = "clip-text-model"
    ATOL_FOR_VALIDATION = 1e-3

    NORMALIZED_CONFIG_CLASS = NormalizedConfig.with_args(
        vocab_size="vocab_size",
        sequence_length="max_position_embeddings",
        num_layers="num_hidden_layers",
        allow_new=True,
    )

    @property
    def inputs(self) -> List[str]:
        return ["input_ids"]

    @property
    def outputs(self) -> List[str]:
        common_outputs = ["text_embeds", "last_hidden_state"]

        if self._normalized_config.output_hidden_states:
            common_outputs.append("hidden_states")

        return common_outputs


@register_in_tasks_manager("clip-text-model", *["feature-extraction"])
class CLIPTextNeuronConfig(CLIPTextWithProjectionNeuronConfig):
    MODEL_TYPE = "clip-text-model"

    @property
    def outputs(self) -> List[str]:
        common_outputs = ["last_hidden_state", "pooler_output"]

        if self._normalized_config.output_hidden_states:
            common_outputs.append("hidden_states")

        return common_outputs


@register_in_tasks_manager("unet", *["semantic-segmentation"])
class UNetNeuronConfig(VisionNeuronConfig):
    ATOL_FOR_VALIDATION = 1e-3
    MANDATORY_AXES = ("batch_size", "sequence_length", "num_channels", "width", "height")
    MODEL_TYPE = "unet"

    NORMALIZED_CONFIG_CLASS = NormalizedConfig.with_args(
        image_size="sample_size",
        num_channels="in_channels",
        hidden_size="cross_attention_dim",
        vocab_size="norm_num_groups",
        allow_new=True,
    )

    DUMMY_INPUT_GENERATOR_CLASSES = (
        DummyVisionInputGenerator,
        DummyTimestepInputGenerator,
        DummySeq2SeqDecoderTextInputGenerator,
    )

    @property
    def inputs(self) -> List[str]:
        common_inputs = ["sample", "timestep", "encoder_hidden_states"]

        # TODO : add text_image, image and image_embeds
        if getattr(self._normalized_config, "addition_embed_type", None) == "text_time":
            common_inputs.append("text_embeds")
            common_inputs.append("time_ids")

        if getattr(self._normalized_config, "time_cond_proj_dim", None) is not None:
            common_inputs.append("timestep_cond")

        return common_inputs

    @property
    def outputs(self) -> List[str]:
        return ["sample"]

    def generate_dummy_inputs(self, return_tuple: bool = False, **kwargs):
        # For neuron, we use static shape for compiling the unet. Unlike `optimum`, we use the given `height` and `width` instead of the `sample_size`.
        # TODO: Modify optimum.utils.DummyVisionInputGenerator to enable unequal height and width (it prioritize `image_size` to custom h/w now)
        if self.height == self.width:
            self._normalized_config.image_size = self.height
        else:
            raise ValueError(
                "You need to input the same value for `self.height({self.height})` and `self.width({self.width})`."
            )
        dummy_inputs = super().generate_dummy_inputs(**kwargs)
        dummy_inputs["timestep"] = dummy_inputs["timestep"].float()
        dummy_inputs["encoder_hidden_states"] = dummy_inputs["encoder_hidden_states"][0]

        if getattr(self._normalized_config, "addition_embed_type", None) == "text_time":
            dummy_inputs["added_cond_kwargs"] = {
                "text_embeds": dummy_inputs.pop("text_embeds"),
                "time_ids": dummy_inputs.pop("time_ids"),
            }

        if return_tuple is True:
            return tuple(dummy_inputs.values())
        else:
            return dummy_inputs

<<<<<<< HEAD
    def patch_model(self, model, dummy_inputs):
        return super().patch_model(
            model=model,
            custom_model_wrapper=UnetNeuronWrapper,
        )
=======
    class ModelWrapper(torch.nn.Module):
        def __init__(self, model, input_names: List[str]):
            super().__init__()
            self.model = model
            self.input_names = input_names

        def forward(self, *inputs):
            if len(inputs) != len(self.input_names):
                raise ValueError(
                    f"The model needs {len(self.input_names)} inputs: {self.input_names}."
                    f" But only {len(input)} inputs are passed."
                )

            ordered_inputs = dict(zip(self.input_names, inputs))

            added_cond_kwargs = {
                "text_embeds": ordered_inputs.pop("text_embeds", None),
                "time_ids": ordered_inputs.pop("time_ids", None),
            }
            sample = ordered_inputs.pop("sample", None)
            timestep = ordered_inputs.pop("timestep").float().expand((sample.shape[0],))

            out_tuple = self.model(
                sample=sample,
                timestep=timestep,
                added_cond_kwargs=added_cond_kwargs,
                return_dict=False,
                **ordered_inputs,
            )

            return out_tuple

    def check_model_inputs_order(self, model, dummy_inputs):
        return self.ModelWrapper(model, list(dummy_inputs.keys()))
>>>>>>> 99f080ff


@register_in_tasks_manager("vae-encoder", *["semantic-segmentation"])
class VaeEncoderNeuronConfig(VisionNeuronConfig):
    ATOL_FOR_VALIDATION = 1e-3
    MODEL_TYPE = "vae-encoder"

    NORMALIZED_CONFIG_CLASS = NormalizedConfig.with_args(
        num_channels="in_channels",
        image_size="sample_size",
        allow_new=True,
    )

    @property
    def inputs(self) -> List[str]:
        return ["sample"]

    @property
    def outputs(self) -> List[str]:
        return ["latent_sample"]

    def generate_dummy_inputs(self, return_tuple: bool = False, **kwargs):
        # For neuron, we use static shape for compiling the unet. Unlike `optimum`, we use the given `height` and `width` instead of the `sample_size`.
        # TODO: Modify optimum.utils.DummyVisionInputGenerator to enable unequal height and width (it prioritize `image_size` to custom h/w now)
        if self.height == self.width:
            self._normalized_config.image_size = self.height
        else:
            raise ValueError(
                "You need to input the same value for `self.height({self.height})` and `self.width({self.width})`."
            )
        dummy_inputs = super().generate_dummy_inputs(**kwargs)

        if return_tuple is True:
            return tuple(dummy_inputs.values())
        else:
            return dummy_inputs


@register_in_tasks_manager("vae-decoder", *["semantic-segmentation"])
class VaeDecoderNeuronConfig(VisionNeuronConfig):
    ATOL_FOR_VALIDATION = 1e-3
    MODEL_TYPE = "vae-decoder"

    NORMALIZED_CONFIG_CLASS = NormalizedConfig.with_args(
        num_channels="latent_channels",
        allow_new=True,
    )

    @property
    def inputs(self) -> List[str]:
        return ["latent_sample"]

    @property
    def outputs(self) -> List[str]:
        return ["sample"]

    def patch_model_for_export(
        self,
        model: "VaeDecoder",
        dummy_inputs: Dict[str, torch.Tensor],
        **kwargs,
    ):
        return super().patch_model_for_export(model=model, dummy_inputs=dummy_inputs, forward_with_tuple=True)


@register_in_tasks_manager("gpt2", "text-generation")
class GPT2NeuronConfig(TextNeuronDecoderConfig):
    NEURONX_CLASS = "gpt2.model.GPT2ForSampling"


@register_in_tasks_manager("llama", "text-generation")
class LLamaNeuronConfig(TextNeuronDecoderConfig):
    NEURONX_CLASS = "llama.model.LlamaForSampling"


@register_in_tasks_manager("t5-encoder", "text2text-generation")
class T5EncoderNeuronConfig(TextSeq2SeqNeuronConfig):
    ATOL_FOR_VALIDATION = 1e-3
    MANDATORY_AXES = ("batch_size", "sequence_length", "num_beams")
    MODEL_TYPE = "t5-encoder"
    CUSTOM_MODEL_WRAPPER = T5EncoderWrapper
    NORMALIZED_CONFIG_CLASS = NormalizedSeq2SeqConfig.with_args(
        hidden_size="d_model",
        num_attention_heads="num_heads",
        encoder_num_layers="num_layers",
        decoder_num_layers="num_decoder_layers",
        key_value_dim="d_kv",
        allow_new=True,
    )

    @property
    def is_decoder(self) -> bool:
        return False

    def patch_model_for_export(self, model, device="xla", **kwargs):
        num_beams = kwargs.pop("num_beams", 1)
        return super().patch_model_for_export(
            model=model,
            custom_model_wrapper=self.CUSTOM_MODEL_WRAPPER,
            custom_wrapper_kwargs={"num_beams": num_beams, "device": device},
        )


@register_in_tasks_manager("opt", "text-generation")
class OPTNeuronConfig(TextNeuronDecoderConfig):
    NEURONX_CLASS = "opt.model.OPTForSampling"


@register_in_tasks_manager("bloom", "text-generation")
class BloomNeuronConfig(TextNeuronDecoderConfig):
    NEURONX_CLASS = "bloom.model.BloomForSampling"


@register_in_tasks_manager("t5-decoder", "text2text-generation")
class T5DecoderNeuronConfig(TextSeq2SeqNeuronConfig):
    ATOL_FOR_VALIDATION = 1e-3
    DUMMY_INPUT_GENERATOR_CLASSES = TextSeq2SeqNeuronConfig.DUMMY_INPUT_GENERATOR_CLASSES + (DummyBeamValuesGenerator,)
    MANDATORY_AXES = ("batch_size", "sequence_length", "num_beams")
    MODEL_TYPE = "t5-decoder"
    CUSTOM_MODEL_WRAPPER = T5DecoderWrapper
    NORMALIZED_CONFIG_CLASS = NormalizedSeq2SeqConfig.with_args(
        hidden_size="d_model",
        num_attention_heads="num_heads",
        encoder_num_layers="num_layers",
        decoder_num_layers="num_decoder_layers",
        key_value_dim="d_kv",
        allow_new=True,
    )

    @property
    def is_decoder(self) -> bool:
        return True

    @property
    def inputs(self) -> List[str]:
        common_inputs = super().inputs + ["beam_idx", "beam_scores"]

        return common_inputs

    def generate_dummy_inputs(self, **kwargs):
        batch_size = kwargs.pop("batch_size") * kwargs.get("num_beams")
        dummy_inputs = super().generate_dummy_inputs(batch_size=batch_size, **kwargs)
        dummy_inputs["decoder_input_ids"] = dummy_inputs["decoder_input_ids"][:, :1]  # sequence_length = 1
        dummy_inputs["encoder_hidden_states"] = dummy_inputs["encoder_hidden_states"][0]

        return dummy_inputs

    def _create_dummy_input_generator_classes(self, **kwargs) -> List["DummyInputGenerator"]:
        dummy_inputs_generators = super()._create_dummy_input_generator_classes(**kwargs)
        dummy_beam_values_generator = self.DUMMY_INPUT_GENERATOR_CLASSES[-1](
            self.task,
            self._normalized_config,
            num_beams=kwargs.pop("num_beams", 1),
            **kwargs,
        )
        dummy_inputs_generators.append(dummy_beam_values_generator)
        return dummy_inputs_generators

    def patch_model_for_export(self, model, device="xla", **kwargs):
        return super().patch_model_for_export(
            model=model,
            custom_model_wrapper=self.CUSTOM_MODEL_WRAPPER,
            custom_wrapper_kwargs={
                "device": device,
                "batch_size": kwargs.pop("batch_size", 1),
                "sequence_length": kwargs.pop("sequence_length", 1),
                "num_beams": kwargs.pop("num_beams", 1),
            },
        )

    def generate_io_aliases(self, model):
        num_outputs_from_trace = 3 if model.num_beams > 1 else 1
        aliases = {}
        for i in range(len(model.past_key_values_sa)):
            aliases[model.past_key_values_sa[i]] = i + num_outputs_from_trace
        for i in range(len(model.past_key_values_ca)):
            aliases[model.past_key_values_ca[i]] = len(model.past_key_values_sa) + i + num_outputs_from_trace

        return aliases<|MERGE_RESOLUTION|>--- conflicted
+++ resolved
@@ -233,7 +233,7 @@
     ATOL_FOR_VALIDATION = 1e-3
     MANDATORY_AXES = ("batch_size", "sequence_length", "num_channels", "width", "height")
     MODEL_TYPE = "unet"
-
+    CUSTOM_MODEL_WRAPPER = UnetNeuronWrapper
     NORMALIZED_CONFIG_CLASS = NormalizedConfig.with_args(
         image_size="sample_size",
         num_channels="in_channels",
@@ -290,48 +290,8 @@
         else:
             return dummy_inputs
 
-<<<<<<< HEAD
-    def patch_model(self, model, dummy_inputs):
-        return super().patch_model(
-            model=model,
-            custom_model_wrapper=UnetNeuronWrapper,
-        )
-=======
-    class ModelWrapper(torch.nn.Module):
-        def __init__(self, model, input_names: List[str]):
-            super().__init__()
-            self.model = model
-            self.input_names = input_names
-
-        def forward(self, *inputs):
-            if len(inputs) != len(self.input_names):
-                raise ValueError(
-                    f"The model needs {len(self.input_names)} inputs: {self.input_names}."
-                    f" But only {len(input)} inputs are passed."
-                )
-
-            ordered_inputs = dict(zip(self.input_names, inputs))
-
-            added_cond_kwargs = {
-                "text_embeds": ordered_inputs.pop("text_embeds", None),
-                "time_ids": ordered_inputs.pop("time_ids", None),
-            }
-            sample = ordered_inputs.pop("sample", None)
-            timestep = ordered_inputs.pop("timestep").float().expand((sample.shape[0],))
-
-            out_tuple = self.model(
-                sample=sample,
-                timestep=timestep,
-                added_cond_kwargs=added_cond_kwargs,
-                return_dict=False,
-                **ordered_inputs,
-            )
-
-            return out_tuple
-
-    def check_model_inputs_order(self, model, dummy_inputs):
-        return self.ModelWrapper(model, list(dummy_inputs.keys()))
->>>>>>> 99f080ff
+    def patch_model_for_export(self, model, dummy_inputs):
+        return self.CUSTOM_MODEL_WRAPPER(model, list(dummy_inputs.keys()))
 
 
 @register_in_tasks_manager("vae-encoder", *["semantic-segmentation"])
@@ -428,11 +388,7 @@
 
     def patch_model_for_export(self, model, device="xla", **kwargs):
         num_beams = kwargs.pop("num_beams", 1)
-        return super().patch_model_for_export(
-            model=model,
-            custom_model_wrapper=self.CUSTOM_MODEL_WRAPPER,
-            custom_wrapper_kwargs={"num_beams": num_beams, "device": device},
-        )
+        return self.CUSTOM_MODEL_WRAPPER(model, num_beams=num_beams, device=device)
 
 
 @register_in_tasks_manager("opt", "text-generation")
@@ -491,16 +447,10 @@
         return dummy_inputs_generators
 
     def patch_model_for_export(self, model, device="xla", **kwargs):
-        return super().patch_model_for_export(
-            model=model,
-            custom_model_wrapper=self.CUSTOM_MODEL_WRAPPER,
-            custom_wrapper_kwargs={
-                "device": device,
-                "batch_size": kwargs.pop("batch_size", 1),
-                "sequence_length": kwargs.pop("sequence_length", 1),
-                "num_beams": kwargs.pop("num_beams", 1),
-            },
-        )
+        batch_size = kwargs.pop("batch_size", 1)
+        sequence_length = kwargs.pop("sequence_length", 1)
+        num_beams = kwargs.pop("num_beams", 1)
+        return self.CUSTOM_MODEL_WRAPPER(model, batch_size=batch_size, sequence_length=sequence_length, num_beams=num_beams, device=device)
 
     def generate_io_aliases(self, model):
         num_outputs_from_trace = 3 if model.num_beams > 1 else 1
