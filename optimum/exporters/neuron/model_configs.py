--- conflicted
+++ resolved
@@ -21,9 +21,10 @@
 from pathlib import Path
 from typing import List
 
-import neuronx_distributed
 import torch
 from safetensors.torch import load_file
+import neuronx_distributed
+from neuronx_distributed.trace.model_builder import BaseModelInstance
 
 from optimum.exporters.tasks import TasksManager
 from optimum.neuron.utils import (
@@ -36,7 +37,6 @@
     DummyMaskedPosGenerator,
     WhisperDummyTextInputGenerator,
     get_checkpoint_shard_files,
-    is_neuronx_distributed_available,
     saved_model_in_temporary_directory,
 )
 from optimum.utils import (
@@ -58,18 +58,6 @@
     logging,
 )
 
-<<<<<<< HEAD
-=======
-from ...neuron.utils import (
-    ASTDummyAudioInputGenerator,
-    DummyBeamValuesGenerator,
-    DummyControNetInputGenerator,
-    DummyIPAdapterInputGenerator,
-    DummyMaskedPosGenerator,
-    WhisperDummyTextInputGenerator,
-    saved_model_in_temporary_directory,
-)
->>>>>>> 95a7e0ff
 from .config import (
     AudioNeuronConfig,
     TextAndVisionNeuronConfig,
@@ -93,20 +81,9 @@
     WhisperEncoderWrapper,
 )
 
-
-<<<<<<< HEAD
-if is_neuronx_distributed_available():
-    import neuronx_distributed
-    from neuronx_distributed.trace.model_builder import BaseModelInstance
-
 if is_diffusers_available():
     from diffusers.models.autoencoders.vae import Decoder as VaeDecoder
     from diffusers.models.model_loading_utils import _get_model_file
-=======
-if TYPE_CHECKING:
-    if is_diffusers_available():
-        from diffusers.models.vae import Decoder as VaeDecoder
->>>>>>> 95a7e0ff
 
 logger = logging.get_logger(__name__)  # pylint: disable=invalid-name
 
