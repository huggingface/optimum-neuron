--- conflicted
+++ resolved
@@ -25,7 +25,6 @@
 import torch
 from neuronx_distributed.trace.model_builder import BaseModelInstance
 from optimum.exporters.tasks import TasksManager
-<<<<<<< HEAD
 from optimum.neuron.utils import (
     SAFE_WEIGHTS_INDEX_NAME,
     ASTDummyAudioInputGenerator,
@@ -40,8 +39,6 @@
     get_checkpoint_shard_files,
     saved_model_in_temporary_directory,
 )
-=======
->>>>>>> 1018b81e
 from optimum.utils import (
     DummyFluxTransformerTextInputGenerator,
     DummyFluxTransformerVisionInputGenerator,
@@ -67,7 +64,7 @@
     DummyBeamValuesGenerator,
     DummyControNetInputGenerator,
     DummyFluxKontextTransformerRotaryEmbGenerator,
-    DummyFluxTransformerRotaryEmbGenerator,
+    DummyTransformerRotaryEmbGenerator,
     DummyIPAdapterInputGenerator,
     DummyMaskedPosGenerator,
     DummyTimestepInputGenerator,
@@ -840,7 +837,6 @@
         DummyTransformerTimestepInputGenerator,
         DummyFluxTransformerVisionInputGenerator,
         DummyFluxTransformerTextInputGenerator,
-<<<<<<< HEAD
         DummyTransformerRotaryEmbGenerator,
     )
 
@@ -960,8 +956,6 @@
         DummyTransformerTimestepInputGenerator,
         DummyQwenImageTransformerInputGenerator,
         DummyTransformerRotaryEmbGenerator,
-=======
->>>>>>> 1018b81e
     )
 
     @property
@@ -1061,7 +1055,7 @@
             )
         else:
             self.DUMMY_INPUT_GENERATOR_CLASSES = self.DUMMY_INPUT_GENERATOR_CLASSES + (
-                DummyFluxTransformerRotaryEmbGenerator,
+                DummyTransformerRotaryEmbGenerator,
             )
             dummy_inputs = super().generate_dummy_inputs(**kwargs)
 
