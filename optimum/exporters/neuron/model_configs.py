--- conflicted
+++ resolved
@@ -50,14 +50,6 @@
 
 @register_in_tasks_manager("convbert", *COMMON_TEXT_TASKS)
 class ConvBertNeuronConfig(BertNeuronConfig):
-<<<<<<< HEAD
-    pass
-
-
-@register_in_tasks_manager("electra", *COMMON_TEXT_TASKS)
-class ElectraNeuronConfig(BertNeuronConfig):
-=======
->>>>>>> 30305e87
     @property
     def outputs(self) -> List[str]:
         if self.task == "feature-extraction":
