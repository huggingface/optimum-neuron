--- conflicted
+++ resolved
@@ -68,14 +68,9 @@
 if is_sentence_transformers_available():
     from sentence_transformers import SentenceTransformer
 
-<<<<<<< HEAD
-if is_neuronx_distributed_available():
-    import neuronx_distributed
-    from neuronx_distributed.trace.model_builder import BaseModelInstance, ModelBuilder
-=======
 import neuronx_distributed
-
->>>>>>> 95a7e0ff
+from neuronx_distributed.trace.model_builder import BaseModelInstance, ModelBuilder
+
 
 logger = logging.get_logger(__name__)  # pylint: disable=invalid-name
 
