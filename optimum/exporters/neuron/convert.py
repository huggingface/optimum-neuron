--- conflicted
+++ resolved
@@ -531,14 +531,8 @@
     for axis in config.mandatory_axes:
         input_shapes[axis] = getattr(config, axis)
 
-<<<<<<< HEAD
     dummy_inputs = prepare_dummy_inputs(config, input_shapes, return_dict=False)
 
-=======
-    dummy_inputs = config.generate_dummy_inputs(**input_shapes)
-    dummy_inputs = config.flatten_inputs(dummy_inputs)
-    dummy_inputs_tuple = tuple(dummy_inputs.values())
->>>>>>> 28748015
     # Prepare the model / function(tp) to trace
     if getattr(config, "is_encoder_decoder", False):
         checked_model, aliases = config.patch_model_and_prepare_aliases(model_or_path, **input_shapes)
