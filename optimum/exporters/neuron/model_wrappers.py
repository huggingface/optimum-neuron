--- conflicted
+++ resolved
@@ -19,25 +19,14 @@
 import torch
 from transformers.models.t5.modeling_t5 import T5LayerCrossAttention
 
-<<<<<<< HEAD
-from ...neuron.utils import is_neuronx_available, is_neuronx_distributed_available
+from ...neuron.utils import is_neuronx_available
 from .utils import f32Wrapper
-=======
-from ...neuron.utils import is_neuronx_available
->>>>>>> 95a7e0ff
-
 
 if is_neuronx_available():
     import torch_xla.core.xla_model as xm
 
-<<<<<<< HEAD
-if is_neuronx_distributed_available():
-    import neuronx_distributed
-    from neuronx_distributed.parallel_layers.layers import ColumnParallelLinear, RowParallelLinear
-=======
 import neuronx_distributed
->>>>>>> 95a7e0ff
-
+from neuronx_distributed.parallel_layers.layers import ColumnParallelLinear, RowParallelLinear
 
 if TYPE_CHECKING:
     from transformers.modeling_utils import PreTrainedModel
