# coding=utf-8
# Copyright 2023 The HuggingFace Inc. team. All rights reserved.
#
# Licensed under the Apache License, Version 2.0 (the "License");
# you may not use this file except in compliance with the License.
# You may obtain a copy of the License at
#
#     http://www.apache.org/licenses/LICENSE-2.0
#
# Unless required by applicable law or agreed to in writing, software
# distributed under the License is distributed on an "AS IS" BASIS,
# WITHOUT WARRANTIES OR CONDITIONS OF ANY KIND, either express or implied.
# See the License for the specific language governing permissions and
# limitations under the License.
"""Utility functions for neuron export."""

import copy
import os
from collections import OrderedDict
from typing import TYPE_CHECKING, Dict, List, Optional, Tuple, Union

import torch
from transformers import PretrainedConfig

from ...neuron.utils import (
    DECODER_NAME,
    DIFFUSION_MODEL_TEXT_ENCODER_2_NAME,
    DIFFUSION_MODEL_TEXT_ENCODER_NAME,
    DIFFUSION_MODEL_UNET_NAME,
    DIFFUSION_MODEL_VAE_DECODER_NAME,
    DIFFUSION_MODEL_VAE_ENCODER_NAME,
    ENCODER_NAME,
    get_attention_scores_sd,
    get_attention_scores_sdxl,
)
from ...utils import (
    DIFFUSERS_MINIMUM_VERSION,
    check_if_diffusers_greater,
    is_diffusers_available,
    logging,
)
from ...utils.import_utils import _diffusers_version
from ..tasks import TasksManager


logger = logging.get_logger()


if is_diffusers_available():
    if not check_if_diffusers_greater(DIFFUSERS_MINIMUM_VERSION.base_version):
        raise ImportError(
            f"We found an older version of diffusers {_diffusers_version} but we require diffusers to be >= {DIFFUSERS_MINIMUM_VERSION}. "
            "Please update diffusers by running `pip install --upgrade diffusers`"
        )
    from diffusers import UNet2DConditionModel
    from diffusers.models.attention_processor import (
        Attention,
        AttnAddedKVProcessor,
        AttnAddedKVProcessor2_0,
        AttnProcessor,
        AttnProcessor2_0,
        LoRAAttnProcessor,
        LoRAAttnProcessor2_0,
    )


if TYPE_CHECKING:
    from transformers.modeling_utils import PreTrainedModel

    from .base import NeuronDefaultConfig

    if is_diffusers_available():
        from diffusers import ModelMixin, StableDiffusionPipeline, StableDiffusionXLImg2ImgPipeline


class DiffusersPretrainedConfig(PretrainedConfig):
    # override to update `model_type`
    def to_dict(self):
        """
        Serializes this instance to a Python dictionary.

        Returns:
            :obj:`Dict[str, any]`: Dictionary of all the attributes that make up this configuration instance.
        """
        output = copy.deepcopy(self.__dict__)
        return output


def build_stable_diffusion_components_mandatory_shapes(
    batch_size: Optional[int] = None,
    sequence_length: Optional[int] = None,
    unet_num_channels: Optional[int] = None,
    vae_encoder_num_channels: Optional[int] = None,
    vae_decoder_num_channels: Optional[int] = None,
    height: Optional[int] = None,
    width: Optional[int] = None,
    num_images_per_prompt: Optional[int] = 1,
):
    text_encoder_input_shapes = {"batch_size": batch_size, "sequence_length": sequence_length}
    vae_encoder_input_shapes = {
        "batch_size": batch_size * num_images_per_prompt,
        "num_channels": vae_encoder_num_channels,
        "height": height,
        "width": width,
    }
    vae_decoder_input_shapes = {
        "batch_size": batch_size * num_images_per_prompt,
        "num_channels": vae_decoder_num_channels,
        "height": height,
        "width": width,
    }
    unet_input_shapes = {
        "batch_size": batch_size * num_images_per_prompt,
        "sequence_length": sequence_length,
        "num_channels": unet_num_channels,
        "height": height,
        "width": width,
    }

    components_shapes = {
        "text_encoder_input_shapes": text_encoder_input_shapes,
        "unet_input_shapes": unet_input_shapes,
        "vae_encoder_input_shapes": vae_encoder_input_shapes,
        "vae_decoder_input_shapes": vae_decoder_input_shapes,
    }

    return components_shapes


def get_stable_diffusion_models_for_export(
    pipeline: Union["StableDiffusionPipeline", "StableDiffusionXLImg2ImgPipeline"],
    task: str,
    text_encoder_input_shapes: Dict[str, int],
    unet_input_shapes: Dict[str, int],
    vae_encoder_input_shapes: Dict[str, int],
    vae_decoder_input_shapes: Dict[str, int],
    dynamic_batch_size: Optional[bool] = False,
    lora_model_ids: Optional[List[str]] = None,
    lora_weight_names: Optional[List[str]] = None,
    lora_adapter_names: Optional[List[str]] = None,
    lora_scales: Optional[List[float]] = None,
) -> Dict[str, Tuple[Union["PreTrainedModel", "ModelMixin"], "NeuronDefaultConfig"]]:
    """
    Returns the components of a Stable Diffusion model and their subsequent neuron configs.
    These components are chosen because they represent the bulk of the compute in the pipeline,
    and performance benchmarking has shown that running them on Neuron yields significant
    performance benefit (CLIP text encoder, VAE encoder, VAE decoder, Unet).

    Args:
        pipeline ([`Union["StableDiffusionPipeline", "StableDiffusionXLImg2ImgPipeline"]`]):
            The model to export.
        task (`str`):
            Task name, should be either "stable-diffusion" or "stable-diffusion-xl".
        text_encoder_input_shapes (`Dict[str, int]`):
            Static shapes used for compiling text encoder.
        unet_input_shapes (`Dict[str, int]`):
            Static shapes used for compiling unet.
        vae_encoder_input_shapes (`Dict[str, int]`):
            Static shapes used for compiling vae encoder.
        vae_decoder_input_shapes (`Dict[str, int]`):
            Static shapes used for compiling vae decoder.
        dynamic_batch_size (`bool`, defaults to `False`):
            Whether the Neuron compiled model supports dynamic batch size.
        lora_model_ids (`Optional[List[str]]`, defaults to `None`):
            List of model ids (eg. `ostris/super-cereal-sdxl-lora`) of a pretrained lora model hosted on the Hub or paths to local directories containing the lora weights.
        lora_weight_names (`Optional[List[str]]`, defaults to `None`):
            List of lora weights file names.
        lora_adapter_names (`Optional[List[str]]`, defaults to `None`):
            List of adapter names to be used for referencing the loaded adapter models.
        lora_scales (`Optional[List[float]]`, defaults to `None`):
            List of scaling factors for lora adapters.

    Returns:
        `Dict[str, Tuple[Union[`PreTrainedModel`, `ModelMixin`], `NeuronDefaultConfig`]`: A Dict containing the model and
        Neuron configs for the different components of the model.
    """
<<<<<<< HEAD
    models_for_export = _get_submodels_for_export_stable_diffusion(
        pipeline=pipeline,
        task=task,
        lora_model_ids=lora_model_ids,
        lora_weight_names=lora_weight_names,
        lora_adapter_names=lora_adapter_names,
        lora_scales=lora_scales,
    )
=======
    models_for_export = _get_submodels_for_export_stable_diffusion(pipeline=pipeline, task=task)
    library_name = "diffusers"
>>>>>>> 881d3993

    # Text encoders
    if DIFFUSION_MODEL_TEXT_ENCODER_NAME in models_for_export:
        text_encoder = models_for_export[DIFFUSION_MODEL_TEXT_ENCODER_NAME]
        text_encoder_config_constructor = TasksManager.get_exporter_config_constructor(
            model=text_encoder,
            exporter="neuron",
            task="feature-extraction",
            library_name=library_name,
        )
        text_encoder_neuron_config = text_encoder_config_constructor(
            text_encoder.config,
            task="feature-extraction",
            dynamic_batch_size=dynamic_batch_size,
            **text_encoder_input_shapes,
        )
        models_for_export[DIFFUSION_MODEL_TEXT_ENCODER_NAME] = (text_encoder, text_encoder_neuron_config)

    if DIFFUSION_MODEL_TEXT_ENCODER_2_NAME in models_for_export:
        text_encoder_2 = models_for_export[DIFFUSION_MODEL_TEXT_ENCODER_2_NAME]
        text_encoder_config_constructor_2 = TasksManager.get_exporter_config_constructor(
            model=text_encoder_2,
            exporter="neuron",
            task="feature-extraction",
            model_type="clip-text-with-projection",
            library_name=library_name,
        )
        text_encoder_neuron_config_2 = text_encoder_config_constructor_2(
            text_encoder_2.config,
            task="feature-extraction",
            dynamic_batch_size=dynamic_batch_size,
            **text_encoder_input_shapes,
        )
        models_for_export[DIFFUSION_MODEL_TEXT_ENCODER_2_NAME] = (text_encoder_2, text_encoder_neuron_config_2)

    # U-NET
    unet = models_for_export[DIFFUSION_MODEL_UNET_NAME]
    unet_neuron_config_constructor = TasksManager.get_exporter_config_constructor(
        model=unet,
        exporter="neuron",
        task="semantic-segmentation",
        model_type="unet",
        library_name=library_name,
    )
    unet_neuron_config = unet_neuron_config_constructor(
        unet.config,
        task="semantic-segmentation",
        dynamic_batch_size=dynamic_batch_size,
        **unet_input_shapes,
    )
    if task == "stable-diffusion-xl":
        unet_neuron_config.is_sdxl = True
    models_for_export[DIFFUSION_MODEL_UNET_NAME] = (unet, unet_neuron_config)

    # VAE Encoder
    vae_encoder = models_for_export[DIFFUSION_MODEL_VAE_ENCODER_NAME]
    vae_encoder_config_constructor = TasksManager.get_exporter_config_constructor(
        model=vae_encoder,
        exporter="neuron",
        task="semantic-segmentation",
        model_type="vae-encoder",
        library_name=library_name,
    )
    vae_encoder_neuron_config = vae_encoder_config_constructor(
        vae_encoder.config,
        task="semantic-segmentation",
        dynamic_batch_size=dynamic_batch_size,
        **vae_encoder_input_shapes,
    )
    models_for_export[DIFFUSION_MODEL_VAE_ENCODER_NAME] = (vae_encoder, vae_encoder_neuron_config)

    # VAE Decoder
    vae_decoder = models_for_export[DIFFUSION_MODEL_VAE_DECODER_NAME]
    vae_decoder_config_constructor = TasksManager.get_exporter_config_constructor(
        model=vae_decoder,
        exporter="neuron",
        task="semantic-segmentation",
        model_type="vae-decoder",
        library_name=library_name,
    )
    vae_decoder_neuron_config = vae_decoder_config_constructor(
        vae_decoder.config,
        task="semantic-segmentation",
        dynamic_batch_size=dynamic_batch_size,
        **vae_decoder_input_shapes,
    )
    models_for_export[DIFFUSION_MODEL_VAE_DECODER_NAME] = (vae_decoder, vae_decoder_neuron_config)

    return models_for_export


def _load_lora_weights_to_pipeline(
    pipeline: Union["StableDiffusionPipeline", "StableDiffusionXLImg2ImgPipeline"],
    lora_model_ids: Optional[List[str]] = None,
    weight_names: Optional[List[str]] = None,
    adapter_names: Optional[List[str]] = None,
    lora_scales: Optional[List[float]] = None,
):
    if lora_model_ids and weight_names:
        if len(lora_model_ids) == 1:
            pipeline.load_lora_weights(lora_model_ids[0], weight_name=weight_names[0])
            # For tracing the lora weights, we need to use PEFT to fuse adapters directly into the model weights. It won't work by passing the lora scale to the Neuron pipeline during the inference.
            pipeline.fuse_lora(lora_scale=lora_scales[0])
        elif len(lora_model_ids) > 1:
            if not len(lora_model_ids) == len(weight_names) == len(adapter_names):
                raise ValueError(
                    f"weight_name and lora_scale are required to fuse more than one lora. You have {len(lora_model_ids)} lora models to fuse, but you have {len(weight_names)} lora weight names and {len(adapter_names)} adapter names."
                )
            for model_id, weight_name, adapter_name in zip(lora_model_ids, weight_names, adapter_names):
                pipeline.load_lora_weights(model_id, weight_name=weight_name, adapter_name=adapter_name)

            if lora_scales:
                pipeline.set_adapters(adapter_names, adapter_weights=lora_scales)
            pipeline.fuse_lora()


def _get_submodels_for_export_stable_diffusion(
    pipeline: Union["StableDiffusionPipeline", "StableDiffusionXLImg2ImgPipeline"],
    task: str,
    lora_model_ids: Optional[List[str]] = None,
    lora_weight_names: Optional[List[str]] = None,
    lora_adapter_names: Optional[List[str]] = None,
    lora_scales: Optional[List[float]] = None,
) -> Dict[str, Union["PreTrainedModel", "ModelMixin"]]:
    """
    Returns the components of a Stable Diffusion model.
    """
    is_sdxl = "xl" in task

    _load_lora_weights_to_pipeline(
        pipeline=pipeline,
        lora_model_ids=lora_model_ids,
        weight_names=lora_weight_names,
        adapter_names=lora_adapter_names,
        lora_scales=lora_scales,
    )

    models_for_export = []
    if hasattr(pipeline, "text_encoder_2"):
        projection_dim = pipeline.text_encoder_2.config.projection_dim
    else:
        projection_dim = pipeline.text_encoder.config.projection_dim

    # Text encoders
    if pipeline.text_encoder is not None:
        if is_sdxl:
            pipeline.text_encoder.config.output_hidden_states = True
        models_for_export.append((DIFFUSION_MODEL_TEXT_ENCODER_NAME, copy.deepcopy(pipeline.text_encoder)))

    text_encoder_2 = getattr(pipeline, "text_encoder_2", None)
    if text_encoder_2 is not None:
        text_encoder_2.config.output_hidden_states = True
        models_for_export.append((DIFFUSION_MODEL_TEXT_ENCODER_2_NAME, copy.deepcopy(text_encoder_2)))

    # U-NET
    pipeline.unet.set_attn_processor(AttnProcessor())
    pipeline.unet.config.text_encoder_projection_dim = projection_dim
    # The U-NET time_ids inputs shapes depends on the value of `requires_aesthetics_score`
    # https://github.com/huggingface/diffusers/blob/v0.18.2/src/diffusers/pipelines/stable_diffusion_xl/pipeline_stable_diffusion_xl_img2img.py#L571
    pipeline.unet.config.requires_aesthetics_score = getattr(pipeline.config, "requires_aesthetics_score", False)

    # Replace original cross-attention module with custom cross-attention module for better performance
    # For applying optimized attention score, we need to set env variable  `NEURON_FUSE_SOFTMAX=1`
    if os.environ.get("NEURON_FUSE_SOFTMAX") == "1":
        logger.info("Applying optimized attention score computation.")
        Attention.get_attention_scores = get_attention_scores_sdxl if is_sdxl else get_attention_scores_sd
    else:
        logger.warning(
            "You are not applying optimized attention score computation. If you want better performance, please"
            " set the environment variable with `export NEURON_FUSE_SOFTMAX=1` and recompile the unet model."
        )
    models_for_export.append((DIFFUSION_MODEL_UNET_NAME, copy.deepcopy(pipeline.unet)))

    if pipeline.vae.config.get("force_upcast", None) is True:
        pipeline.vae.to(dtype=torch.float32)

    # VAE Encoder
    vae_encoder = copy.deepcopy(pipeline.vae)
    vae_encoder.forward = lambda sample: {"latent_sample": vae_encoder.encode(x=sample)["latent_dist"].sample()}
    models_for_export.append((DIFFUSION_MODEL_VAE_ENCODER_NAME, vae_encoder))

    # VAE Decoder
    vae_decoder = copy.deepcopy(pipeline.vae)
    vae_decoder.forward = lambda latent_sample: vae_decoder.decode(z=latent_sample)
    models_for_export.append((DIFFUSION_MODEL_VAE_DECODER_NAME, vae_decoder))

    return OrderedDict(models_for_export)


# Using xformers or torch_2_0 can avoid overflow on float16, do not apply this unless compilation error.
def override_diffusers_2_0_attn_processors(model):
    for _, submodule in model.named_modules():
        if isinstance(submodule, Attention):
            if isinstance(submodule.processor, AttnProcessor2_0):
                submodule.set_processor(AttnProcessor())
            elif isinstance(submodule.processor, LoRAAttnProcessor2_0):
                lora_attn_processor = LoRAAttnProcessor(
                    hidden_size=submodule.processor.hidden_size,
                    cross_attention_dim=submodule.processor.cross_attention_dim,
                    rank=submodule.processor.rank,
                    network_alpha=submodule.processor.to_q_lora.network_alpha,
                )
                lora_attn_processor.to_q_lora = copy.deepcopy(submodule.processor.to_q_lora)
                lora_attn_processor.to_k_lora = copy.deepcopy(submodule.processor.to_k_lora)
                lora_attn_processor.to_v_lora = copy.deepcopy(submodule.processor.to_v_lora)
                lora_attn_processor.to_out_lora = copy.deepcopy(submodule.processor.to_out_lora)
                submodule.set_processor(lora_attn_processor)
            elif isinstance(submodule.processor, AttnAddedKVProcessor2_0):
                submodule.set_processor(AttnAddedKVProcessor())
    return model


def check_mandatory_input_shapes(neuron_config_constructor, task, input_shapes):
    mandatory_shapes = neuron_config_constructor.func.get_mandatory_axes_for_task(task)
    for name in mandatory_shapes:
        if input_shapes.get(name, None) is None:
            raise AttributeError(
                f"Cannot find the value of `{name}` which is mandatory for exporting the model to the neuron format, please set the value explicitly."
            )


def replace_stable_diffusion_submodels(pipeline, submodels):
    if submodels is not None:
        unet_id = submodels.pop("unet", None)
        if unet_id is not None:
            unet = UNet2DConditionModel.from_pretrained(unet_id)
            pipeline.unet = unet

    return pipeline


def get_encoder_decoder_models_for_export(
    model: "PreTrainedModel",
    task: str,
    input_shapes: Dict[str, int],
    dynamic_batch_size: Optional[bool] = False,
    output_attentions: bool = False,
    output_hidden_states: bool = False,
) -> Dict[str, Tuple["PreTrainedModel", "NeuronDefaultConfig"]]:
    """
    Returns the components of an encoder-decoder model and their subsequent neuron configs.
    The encoder includes the compute of encoder hidden states and the initialization of KV
    cache. The decoder the autoprogressive process of generating tokens, which takes past
    key values as inputs to save the compute.

    Args:
        model ("PreTrainedModel"):
            The model to export.
        input_shapes (`Dict[str, int]`):
            Static shapes used for compiling the encoder and the decoder.
        dynamic_batch_size (`bool`, defaults to `False`):
            Whether the Neuron compiled model supports dynamic batch size.
        output_attentions (`bool`, defaults to `False`):
            Whether or not for the traced model to return the attentions tensors of all attention layers.
        output_hidden_states (`bool`, defaults to `False`):
            Whether or not for the traced model to return the hidden states of all layers.

    Returns:
        `Dict[str, Tuple["PreTrainedModel", "NeuronDefaultConfig"]]`: A Dict containing the model and
        Neuron configs for the different components of the model.
    """
    models_for_export = {}

    # Encoder
    model_type = getattr(model.config, "model_type") + "-encoder"
    encoder_config_constructor = TasksManager.get_exporter_config_constructor(
        exporter="neuron",
        model_type=model_type,
        task=task,
        library_name="transformers",
    )
    check_mandatory_input_shapes(encoder_config_constructor, task, input_shapes)
    encoder_neuron_config = encoder_config_constructor(
        config=model.config,
        task=task,
        dynamic_batch_size=dynamic_batch_size,
        **input_shapes,
    )
    models_for_export[ENCODER_NAME] = (model, encoder_neuron_config)

    # Decoder
    model_type = getattr(model.config, "model_type") + "-decoder"
    decoder_config_constructor = TasksManager.get_exporter_config_constructor(
        exporter="neuron",
        model_type=model_type,
        task=task,
        library_name="transformers",
    )
    check_mandatory_input_shapes(encoder_config_constructor, task, input_shapes)
    decoder_neuron_config = decoder_config_constructor(
        config=model.config,
        task=task,
        dynamic_batch_size=dynamic_batch_size,
        output_attentions=output_attentions,
        output_hidden_states=output_hidden_states,
        **input_shapes,
    )
    models_for_export[DECODER_NAME] = (model, decoder_neuron_config)

    return models_for_export<|MERGE_RESOLUTION|>--- conflicted
+++ resolved
@@ -174,7 +174,6 @@
         `Dict[str, Tuple[Union[`PreTrainedModel`, `ModelMixin`], `NeuronDefaultConfig`]`: A Dict containing the model and
         Neuron configs for the different components of the model.
     """
-<<<<<<< HEAD
     models_for_export = _get_submodels_for_export_stable_diffusion(
         pipeline=pipeline,
         task=task,
@@ -183,10 +182,7 @@
         lora_adapter_names=lora_adapter_names,
         lora_scales=lora_scales,
     )
-=======
-    models_for_export = _get_submodels_for_export_stable_diffusion(pipeline=pipeline, task=task)
     library_name = "diffusers"
->>>>>>> 881d3993
 
     # Text encoders
     if DIFFUSION_MODEL_TEXT_ENCODER_NAME in models_for_export:
