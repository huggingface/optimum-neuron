# coding=utf-8
# Copyright 2023 The HuggingFace Inc. team. All rights reserved.
#
# Licensed under the Apache License, Version 2.0 (the "License");
# you may not use this file except in compliance with the License.
# You may obtain a copy of the License at
#
#     http://www.apache.org/licenses/LICENSE-2.0
#
# Unless required by applicable law or agreed to in writing, software
# distributed under the License is distributed on an "AS IS" BASIS,
# WITHOUT WARRANTIES OR CONDITIONS OF ANY KIND, either express or implied.
# See the License for the specific language governing permissions and
# limitations under the License.
"""Utility functions for neuron export."""

import copy
import os
from collections import OrderedDict
from typing import TYPE_CHECKING, Dict, List, Optional, Tuple, Union

import torch

from ...neuron.utils import (
    DECODER_NAME,
    DIFFUSION_MODEL_CONTROLNET_NAME,
    DIFFUSION_MODEL_TEXT_ENCODER_2_NAME,
    DIFFUSION_MODEL_TEXT_ENCODER_NAME,
    DIFFUSION_MODEL_UNET_NAME,
    DIFFUSION_MODEL_VAE_DECODER_NAME,
    DIFFUSION_MODEL_VAE_ENCODER_NAME,
    ENCODER_NAME,
    get_attention_scores_sd,
    get_attention_scores_sdxl,
)
from ...utils import (
    DIFFUSERS_MINIMUM_VERSION,
    check_if_diffusers_greater,
    is_diffusers_available,
    logging,
)
from ...utils.import_utils import _diffusers_version
from ..tasks import TasksManager


logger = logging.get_logger()


if is_diffusers_available():
    if not check_if_diffusers_greater(DIFFUSERS_MINIMUM_VERSION.base_version):
        raise ImportError(
            f"We found an older version of diffusers {_diffusers_version} but we require diffusers to be >= {DIFFUSERS_MINIMUM_VERSION}. "
            "Please update diffusers by running `pip install --upgrade diffusers`"
        )
<<<<<<< HEAD
    from diffusers import UNet2DConditionModel
    from diffusers.models.attention_processor import Attention
=======
    from diffusers import ControlNetModel, UNet2DConditionModel
    from diffusers.models.attention_processor import (
        Attention,
        AttnProcessor,
    )
>>>>>>> 2c524dfa


if TYPE_CHECKING:
    from transformers.modeling_utils import PreTrainedModel

    from .base import NeuronDefaultConfig

    if is_diffusers_available():
        from diffusers import ModelMixin, StableDiffusionPipeline, StableDiffusionXLImg2ImgPipeline


def build_stable_diffusion_components_mandatory_shapes(
    batch_size: Optional[int] = None,
    sequence_length: Optional[int] = None,
    unet_num_channels: Optional[int] = None,
    vae_encoder_num_channels: Optional[int] = None,
    vae_decoder_num_channels: Optional[int] = None,
    height: Optional[int] = None,
    width: Optional[int] = None,
    num_images_per_prompt: Optional[int] = 1,
):
    text_encoder_input_shapes = {"batch_size": batch_size, "sequence_length": sequence_length}
    vae_encoder_input_shapes = {
        "batch_size": batch_size * num_images_per_prompt,
        "num_channels": vae_encoder_num_channels,
        "height": height,
        "width": width,
    }
    vae_decoder_input_shapes = {
        "batch_size": batch_size * num_images_per_prompt,
        "num_channels": vae_decoder_num_channels,
        "height": height,
        "width": width,
    }
    unet_input_shapes = {
        "batch_size": batch_size * num_images_per_prompt,
        "sequence_length": sequence_length,
        "num_channels": unet_num_channels,
        "height": height,
        "width": width,
    }

    components_shapes = {
        "text_encoder": text_encoder_input_shapes,
        "unet": unet_input_shapes,
        "vae_encoder": vae_encoder_input_shapes,
        "vae_decoder": vae_decoder_input_shapes,
    }

    return components_shapes


def get_stable_diffusion_models_for_export(
    pipeline: Union["StableDiffusionPipeline", "StableDiffusionXLImg2ImgPipeline"],
    task: str,
    text_encoder_input_shapes: Dict[str, int],
    unet_input_shapes: Dict[str, int],
    vae_encoder_input_shapes: Dict[str, int],
    vae_decoder_input_shapes: Dict[str, int],
    dynamic_batch_size: Optional[bool] = False,
    output_hidden_states: bool = False,
    lora_model_ids: Optional[List[str]] = None,
    lora_weight_names: Optional[List[str]] = None,
    lora_adapter_names: Optional[List[str]] = None,
    lora_scales: Optional[List[float]] = None,
    controlnets: Optional[List["ControlNetModel"]] = None,
    controlnet_input_shapes: Optional[Dict[str, int]] = None,
) -> Dict[str, Tuple[Union["PreTrainedModel", "ModelMixin"], "NeuronDefaultConfig"]]:
    """
    Returns the components of a Stable Diffusion model and their subsequent neuron configs.
    These components are chosen because they represent the bulk of the compute in the pipeline,
    and performance benchmarking has shown that running them on Neuron yields significant
    performance benefit (CLIP text encoder, VAE encoder, VAE decoder, Unet).

    Args:
        pipeline ([`Union["StableDiffusionPipeline", "StableDiffusionXLImg2ImgPipeline"]`]):
            The model to export.
        task (`str`):
            Task name, should be either "stable-diffusion" or "stable-diffusion-xl".
        text_encoder_input_shapes (`Dict[str, int]`):
            Static shapes used for compiling text encoder.
        unet_input_shapes (`Dict[str, int]`):
            Static shapes used for compiling unet.
        vae_encoder_input_shapes (`Dict[str, int]`):
            Static shapes used for compiling vae encoder.
        vae_decoder_input_shapes (`Dict[str, int]`):
            Static shapes used for compiling vae decoder.
        dynamic_batch_size (`bool`, defaults to `False`):
            Whether the Neuron compiled model supports dynamic batch size.
        output_hidden_states (`bool`, defaults to `False`):
            Whether or not for the traced text encoders to return the hidden states of all layers.
        lora_model_ids (`Optional[List[str]]`, defaults to `None`):
            List of model ids (eg. `ostris/super-cereal-sdxl-lora`) of pretrained lora models hosted on the Hub or paths to local directories containing the lora weights.
        lora_weight_names (`Optional[List[str]]`, defaults to `None`):
            List of lora weights file names.
        lora_adapter_names (`Optional[List[str]]`, defaults to `None`):
            List of adapter names to be used for referencing the loaded adapter models.
        lora_scales (`Optional[List[float]]`, defaults to `None`):
            List of scaling factors for lora adapters.
        controlnets (`Optional[List["ControlNetModel"]]]`, defaults to `None`):
            One or multiple ControlNets providing additional conditioning to the `unet` during the denoising process. If you set multiple
            ControlNets as a list, the outputs from each ControlNet are added together to create one combined additional conditioning.
        controlnet_input_shapes (`Optional[Dict[str, int]]`, defaults to `None`):
            Static shapes used for compiling ControlNets.

    Returns:
        `Dict[str, Tuple[Union[`PreTrainedModel`, `ModelMixin`], `NeuronDefaultConfig`]`: A Dict containing the model and
        Neuron configs for the different components of the model.
    """
    models_for_export = get_submodels_for_export_stable_diffusion(
        pipeline=pipeline,
        task=task,
        lora_model_ids=lora_model_ids,
        lora_weight_names=lora_weight_names,
        lora_adapter_names=lora_adapter_names,
        lora_scales=lora_scales,
    )
    library_name = "diffusers"

    # Text encoders
    if DIFFUSION_MODEL_TEXT_ENCODER_NAME in models_for_export:
        text_encoder = models_for_export[DIFFUSION_MODEL_TEXT_ENCODER_NAME]
        text_encoder_config_constructor = TasksManager.get_exporter_config_constructor(
            model=text_encoder,
            exporter="neuron",
            task="feature-extraction",
            library_name=library_name,
        )
        text_encoder_neuron_config = text_encoder_config_constructor(
            text_encoder.config,
            task="feature-extraction",
            dynamic_batch_size=dynamic_batch_size,
            output_hidden_states=output_hidden_states,
            **text_encoder_input_shapes,
        )
        models_for_export[DIFFUSION_MODEL_TEXT_ENCODER_NAME] = (text_encoder, text_encoder_neuron_config)

    if DIFFUSION_MODEL_TEXT_ENCODER_2_NAME in models_for_export:
        text_encoder_2 = models_for_export[DIFFUSION_MODEL_TEXT_ENCODER_2_NAME]
        text_encoder_config_constructor_2 = TasksManager.get_exporter_config_constructor(
            model=text_encoder_2,
            exporter="neuron",
            task="feature-extraction",
            model_type="clip-text-with-projection",
            library_name=library_name,
        )
        text_encoder_neuron_config_2 = text_encoder_config_constructor_2(
            text_encoder_2.config,
            task="feature-extraction",
            dynamic_batch_size=dynamic_batch_size,
            output_hidden_states=output_hidden_states,
            **text_encoder_input_shapes,
        )
        models_for_export[DIFFUSION_MODEL_TEXT_ENCODER_2_NAME] = (text_encoder_2, text_encoder_neuron_config_2)

    # U-NET
    unet = models_for_export[DIFFUSION_MODEL_UNET_NAME]
    unet_neuron_config_constructor = TasksManager.get_exporter_config_constructor(
        model=unet,
        exporter="neuron",
        task="semantic-segmentation",
        model_type="unet",
        library_name=library_name,
    )
    unet_neuron_config = unet_neuron_config_constructor(
        unet.config,
        task="semantic-segmentation",
        dynamic_batch_size=dynamic_batch_size,
        **unet_input_shapes,
    )
    if task == "stable-diffusion-xl":
        unet_neuron_config.is_sdxl = True

    unet_neuron_config.with_controlnet = True if controlnets else False

    models_for_export[DIFFUSION_MODEL_UNET_NAME] = (unet, unet_neuron_config)

    # VAE Encoder
    vae_encoder = models_for_export[DIFFUSION_MODEL_VAE_ENCODER_NAME]
    vae_encoder_config_constructor = TasksManager.get_exporter_config_constructor(
        model=vae_encoder,
        exporter="neuron",
        task="semantic-segmentation",
        model_type="vae-encoder",
        library_name=library_name,
    )
    vae_encoder_neuron_config = vae_encoder_config_constructor(
        vae_encoder.config,
        task="semantic-segmentation",
        dynamic_batch_size=dynamic_batch_size,
        **vae_encoder_input_shapes,
    )
    models_for_export[DIFFUSION_MODEL_VAE_ENCODER_NAME] = (vae_encoder, vae_encoder_neuron_config)

    # VAE Decoder
    vae_decoder = models_for_export[DIFFUSION_MODEL_VAE_DECODER_NAME]
    vae_decoder_config_constructor = TasksManager.get_exporter_config_constructor(
        model=vae_decoder,
        exporter="neuron",
        task="semantic-segmentation",
        model_type="vae-decoder",
        library_name=library_name,
    )
    vae_decoder_neuron_config = vae_decoder_config_constructor(
        vae_decoder.config,
        task="semantic-segmentation",
        dynamic_batch_size=dynamic_batch_size,
        **vae_decoder_input_shapes,
    )
    models_for_export[DIFFUSION_MODEL_VAE_DECODER_NAME] = (vae_decoder, vae_decoder_neuron_config)

    # ControlNet
    if controlnets:
        for idx, controlnet in enumerate(controlnets):
            controlnet_config_constructor = TasksManager.get_exporter_config_constructor(
                model=controlnet,
                exporter="neuron",
                task="semantic-segmentation",
                model_type="controlnet",
                library_name=library_name,
            )
            controlnet_neuron_config = controlnet_config_constructor(
                controlnet.config,
                task="semantic-segmentation",
                dynamic_batch_size=dynamic_batch_size,
                **controlnet_input_shapes,
            )
            models_for_export[DIFFUSION_MODEL_CONTROLNET_NAME + "_" + str(idx)] = (
                controlnet,
                controlnet_neuron_config,
            )

    return models_for_export


def _load_lora_weights_to_pipeline(
    pipeline: Union["StableDiffusionPipeline", "StableDiffusionXLImg2ImgPipeline"],
    lora_model_ids: Optional[Union[str, List[str]]] = None,
    weight_names: Optional[Union[str, List[str]]] = None,
    adapter_names: Optional[Union[str, List[str]]] = None,
    lora_scales: Optional[Union[float, List[float]]] = None,
):
    if isinstance(lora_model_ids, str):
        lora_model_ids = [
            lora_model_ids,
        ]
    if isinstance(weight_names, str):
        weight_names = [
            weight_names,
        ]
    if isinstance(adapter_names, str):
        adapter_names = [
            adapter_names,
        ]
    if isinstance(lora_scales, float):
        lora_scales = [
            lora_scales,
        ]
    if lora_model_ids and weight_names:
        if len(lora_model_ids) == 1:
            pipeline.load_lora_weights(lora_model_ids[0], weight_name=weight_names[0])
            # For tracing the lora weights, we need to use PEFT to fuse adapters directly into the model weights. It won't work by passing the lora scale to the Neuron pipeline during the inference.
            pipeline.fuse_lora(lora_scale=lora_scales[0] if lora_scales else 1.0)
        elif len(lora_model_ids) > 1:
            if not len(lora_model_ids) == len(weight_names) == len(adapter_names):
                raise ValueError(
                    f"weight_name and lora_scale are required to fuse more than one lora. You have {len(lora_model_ids)} lora models to fuse, but you have {len(weight_names)} lora weight names and {len(adapter_names)} adapter names."
                )
            for model_id, weight_name, adapter_name in zip(lora_model_ids, weight_names, adapter_names):
                pipeline.load_lora_weights(model_id, weight_name=weight_name, adapter_name=adapter_name)

            if lora_scales:
                pipeline.set_adapters(adapter_names, adapter_weights=lora_scales)
            pipeline.fuse_lora()

    return pipeline


def load_controlnets(controlnet_ids: Optional[Union[str, List[str]]] = None):
    contronets = []
    if controlnet_ids:
        if isinstance(controlnet_ids, str):
            controlnet_ids = [controlnet_ids]
        for model_id in controlnet_ids:
            model = ControlNetModel.from_pretrained(model_id)
            contronets.append(model)
    return contronets


def get_submodels_for_export_stable_diffusion(
    pipeline: Union["StableDiffusionPipeline", "StableDiffusionXLImg2ImgPipeline"],
    task: str,
    output_hidden_states: bool = False,
    lora_model_ids: Optional[Union[str, List[str]]] = None,
    lora_weight_names: Optional[Union[str, List[str]]] = None,
    lora_adapter_names: Optional[Union[str, List[str]]] = None,
    lora_scales: Optional[List[float]] = None,
) -> Dict[str, Union["PreTrainedModel", "ModelMixin"]]:
    """
    Returns the components of a Stable Diffusion model.
    """
    is_sdxl = "xl" in task

    # Lora
    pipeline = _load_lora_weights_to_pipeline(
        pipeline=pipeline,
        lora_model_ids=lora_model_ids,
        weight_names=lora_weight_names,
        adapter_names=lora_adapter_names,
        lora_scales=lora_scales,
    )

    models_for_export = []
    if hasattr(pipeline, "text_encoder_2"):
        projection_dim = pipeline.text_encoder_2.config.projection_dim
    else:
        projection_dim = pipeline.text_encoder.config.projection_dim

    # Text encoders
    if pipeline.text_encoder is not None:
        if is_sdxl or output_hidden_states:
            pipeline.text_encoder.config.output_hidden_states = True
        models_for_export.append((DIFFUSION_MODEL_TEXT_ENCODER_NAME, copy.deepcopy(pipeline.text_encoder)))

    text_encoder_2 = getattr(pipeline, "text_encoder_2", None)
    if text_encoder_2 is not None:
        text_encoder_2.config.output_hidden_states = True
        models_for_export.append((DIFFUSION_MODEL_TEXT_ENCODER_2_NAME, copy.deepcopy(text_encoder_2)))

    # U-NET
    pipeline.unet.config.text_encoder_projection_dim = projection_dim
    # The U-NET time_ids inputs shapes depends on the value of `requires_aesthetics_score`
    # https://github.com/huggingface/diffusers/blob/v0.18.2/src/diffusers/pipelines/stable_diffusion_xl/pipeline_stable_diffusion_xl_img2img.py#L571
    pipeline.unet.config.requires_aesthetics_score = getattr(pipeline.config, "requires_aesthetics_score", False)

    # Replace original cross-attention module with custom cross-attention module for better performance
    # For applying optimized attention score, we need to set env variable  `NEURON_FUSE_SOFTMAX=1`
    if os.environ.get("NEURON_FUSE_SOFTMAX") == "1":
        if is_sdxl:
            logger.info("Applying optimized attention score computation for sdxl.")
            Attention.get_attention_scores = get_attention_scores_sdxl
        else:
            logger.info("Applying optimized attention score computation for stable diffusion.")
            Attention.get_attention_scores = get_attention_scores_sd
    else:
        logger.warning(
            "You are not applying optimized attention score computation. If you want better performance, please"
            " set the environment variable with `export NEURON_FUSE_SOFTMAX=1` and recompile the unet model."
        )
    models_for_export.append((DIFFUSION_MODEL_UNET_NAME, copy.deepcopy(pipeline.unet)))

    if pipeline.vae.config.get("force_upcast", None) is True:
        pipeline.vae.to(dtype=torch.float32)

    # VAE Encoder
    vae_encoder = copy.deepcopy(pipeline.vae)
    vae_encoder.forward = lambda sample: {"latent_sample": vae_encoder.encode(x=sample)["latent_dist"].sample()}
    models_for_export.append((DIFFUSION_MODEL_VAE_ENCODER_NAME, vae_encoder))

    # VAE Decoder
    vae_decoder = copy.deepcopy(pipeline.vae)
    vae_decoder.forward = lambda latent_sample: vae_decoder.decode(z=latent_sample)
    models_for_export.append((DIFFUSION_MODEL_VAE_DECODER_NAME, vae_decoder))

    return OrderedDict(models_for_export)


def check_mandatory_input_shapes(neuron_config_constructor, task, input_shapes):
    mandatory_shapes = neuron_config_constructor.func.get_mandatory_axes_for_task(task)
    for name in mandatory_shapes:
        if input_shapes.get(name, None) is None:
            raise AttributeError(
                f"Cannot find the value of `{name}` which is mandatory for exporting the model to the neuron format, please set the value explicitly."
            )
    input_shapes = {axis: input_shapes[axis] for axis in mandatory_shapes}
    return input_shapes


def replace_stable_diffusion_submodels(pipeline, submodels):
    if submodels is not None:
        unet_id = submodels.pop("unet", None)
        if unet_id is not None:
            unet = UNet2DConditionModel.from_pretrained(unet_id)
            pipeline.unet = unet

    return pipeline


def get_encoder_decoder_models_for_export(
    model: "PreTrainedModel",
    task: str,
    input_shapes: Dict[str, int],
    dynamic_batch_size: Optional[bool] = False,
    output_attentions: bool = False,
    output_hidden_states: bool = False,
) -> Dict[str, Tuple["PreTrainedModel", "NeuronDefaultConfig"]]:
    """
    Returns the components of an encoder-decoder model and their subsequent neuron configs.
    The encoder includes the compute of encoder hidden states and the initialization of KV
    cache. The decoder the autoprogressive process of generating tokens, which takes past
    key values as inputs to save the compute.

    Args:
        model ("PreTrainedModel"):
            The model to export.
        input_shapes (`Dict[str, int]`):
            Static shapes used for compiling the encoder and the decoder.
        dynamic_batch_size (`bool`, defaults to `False`):
            Whether the Neuron compiled model supports dynamic batch size.
        output_attentions (`bool`, defaults to `False`):
            Whether or not for the traced model to return the attentions tensors of all attention layers.
        output_hidden_states (`bool`, defaults to `False`):
            Whether or not for the traced model to return the hidden states of all layers.

    Returns:
        `Dict[str, Tuple["PreTrainedModel", "NeuronDefaultConfig"]]`: A Dict containing the model and
        Neuron configs for the different components of the model.
    """
    models_for_export = {}

    # Encoder
    model_type = getattr(model.config, "model_type") + "-encoder"
    encoder_config_constructor = TasksManager.get_exporter_config_constructor(
        exporter="neuron",
        model_type=model_type,
        task=task,
        library_name="transformers",
    )
    check_mandatory_input_shapes(encoder_config_constructor, task, input_shapes)
    encoder_neuron_config = encoder_config_constructor(
        config=model.config,
        task=task,
        dynamic_batch_size=dynamic_batch_size,
        **input_shapes,
    )
    models_for_export[ENCODER_NAME] = (model, encoder_neuron_config)

    # Decoder
    model_type = getattr(model.config, "model_type") + "-decoder"
    decoder_config_constructor = TasksManager.get_exporter_config_constructor(
        exporter="neuron",
        model_type=model_type,
        task=task,
        library_name="transformers",
    )
    check_mandatory_input_shapes(encoder_config_constructor, task, input_shapes)
    decoder_neuron_config = decoder_config_constructor(
        config=model.config,
        task=task,
        dynamic_batch_size=dynamic_batch_size,
        output_attentions=output_attentions,
        output_hidden_states=output_hidden_states,
        **input_shapes,
    )
    models_for_export[DECODER_NAME] = (model, decoder_neuron_config)

    return models_for_export<|MERGE_RESOLUTION|>--- conflicted
+++ resolved
@@ -52,16 +52,8 @@
             f"We found an older version of diffusers {_diffusers_version} but we require diffusers to be >= {DIFFUSERS_MINIMUM_VERSION}. "
             "Please update diffusers by running `pip install --upgrade diffusers`"
         )
-<<<<<<< HEAD
-    from diffusers import UNet2DConditionModel
+    from diffusers import ControlNetModel, UNet2DConditionModel
     from diffusers.models.attention_processor import Attention
-=======
-    from diffusers import ControlNetModel, UNet2DConditionModel
-    from diffusers.models.attention_processor import (
-        Attention,
-        AttnProcessor,
-    )
->>>>>>> 2c524dfa
 
 
 if TYPE_CHECKING:
