--- conflicted
+++ resolved
@@ -53,14 +53,7 @@
             "Please update diffusers by running `pip install --upgrade diffusers`"
         )
     from diffusers import ControlNetModel, UNet2DConditionModel
-<<<<<<< HEAD
-    from diffusers.models.attention_processor import (
-        Attention,
-        AttnProcessor,
-    )
-=======
     from diffusers.models.attention_processor import Attention
->>>>>>> 0332ba67
 
 
 if TYPE_CHECKING:
