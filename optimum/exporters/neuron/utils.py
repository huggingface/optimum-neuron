# coding=utf-8
# Copyright 2023 The HuggingFace Inc. team. All rights reserved.
#
# Licensed under the Apache License, Version 2.0 (the "License");
# you may not use this file except in compliance with the License.
# You may obtain a copy of the License at
#
#     http://www.apache.org/licenses/LICENSE-2.0
#
# Unless required by applicable law or agreed to in writing, software
# distributed under the License is distributed on an "AS IS" BASIS,
# WITHOUT WARRANTIES OR CONDITIONS OF ANY KIND, either express or implied.
# See the License for the specific language governing permissions and
# limitations under the License.
"""Utility functions for neuron export."""

import copy
import os
from pathlib import Path
from typing import TYPE_CHECKING, Any

import torch

from ...neuron.utils import (
    DECODER_NAME,
    DIFFUSION_MODEL_CONTROLNET_NAME,
    DIFFUSION_MODEL_TEXT_ENCODER_2_NAME,
    DIFFUSION_MODEL_TEXT_ENCODER_NAME,
    DIFFUSION_MODEL_TRANSFORMER_NAME,
    DIFFUSION_MODEL_UNET_NAME,
    DIFFUSION_MODEL_VAE_DECODER_NAME,
    DIFFUSION_MODEL_VAE_ENCODER_NAME,
    ENCODER_NAME,
    InputShapesArguments,
    LoRAAdapterArguments,
    get_attention_scores_sd,
    get_attention_scores_sdxl,
    neuron_scaled_dot_product_attention,
)
from ...utils import (
    DIFFUSERS_MINIMUM_VERSION,
    check_if_diffusers_greater,
    is_diffusers_available,
    logging,
)
from ...utils.import_utils import _diffusers_version
from ..tasks import TasksManager


logger = logging.get_logger()


if is_diffusers_available():
    if not check_if_diffusers_greater(DIFFUSERS_MINIMUM_VERSION.base_version):
        raise ImportError(
            f"We found an older version of diffusers {_diffusers_version} but we require diffusers to be >= {DIFFUSERS_MINIMUM_VERSION}. "
            "Please update diffusers by running `pip install --upgrade diffusers`"
        )
    from diffusers import (
        ControlNetModel,
        DiffusionPipeline,
        FluxImg2ImgPipeline,
        FluxInpaintPipeline,
        FluxKontextPipeline,
        FluxPipeline,
        QwenImagePipeline,
        ModelMixin,
        StableDiffusionXLImg2ImgPipeline,
        StableDiffusionXLInpaintPipeline,
        StableDiffusionXLPipeline,
        UNet2DConditionModel,
    )
    from diffusers.models import ImageProjection
    from diffusers.models.attention_processor import Attention


if TYPE_CHECKING:
    from transformers.modeling_utils import PreTrainedModel

    from .base import NeuronDefaultConfig


def build_stable_diffusion_components_mandatory_shapes(
    batch_size: int | None = None,
    sequence_length: int | None = None,
    unet_or_transformer_num_channels: int | None = None,
    vae_encoder_num_channels: int | None = None,
    vae_decoder_num_channels: int | None = None,
    height: int | None = None,
    width: int | None = None,
    num_images_per_prompt: int | None = 1,
):
    text_encoder_input_shapes = {"batch_size": batch_size, "sequence_length": sequence_length}
    vae_encoder_input_shapes = {
        "batch_size": batch_size * num_images_per_prompt,
        "num_channels": vae_encoder_num_channels,
        "height": height,
        "width": width,
    }
    vae_decoder_input_shapes = {
        "batch_size": batch_size * num_images_per_prompt,
        "num_channels": vae_decoder_num_channels,
        "height": height,
        "width": width,
    }
    unet_or_transformer_input_shapes = {
        "batch_size": batch_size * num_images_per_prompt,
        "sequence_length": sequence_length,
        "num_channels": unet_or_transformer_num_channels,
        "height": height,
        "width": width,
    }

    components_shapes = {
        "text_encoder": text_encoder_input_shapes,
        "unet_or_transformer": unet_or_transformer_input_shapes,
        "vae_encoder": vae_encoder_input_shapes,
        "vae_decoder": vae_decoder_input_shapes,
    }

    return components_shapes


def get_diffusion_models_for_export(
    pipeline: "DiffusionPipeline",
    tensor_parallel_size: int,
    text_encoder_input_shapes: dict[str, Any],
    unet_input_shapes: dict[str, Any],
    transformer_input_shapes: dict[str, Any],
    vae_encoder_input_shapes: dict[str, Any],
    vae_decoder_input_shapes: dict[str, Any],
    lora_args: LoRAAdapterArguments,
    dynamic_batch_size: bool | None = False,
    output_hidden_states: bool = False,
    controlnet_ids: str | list[str] | None = None,
    controlnet_input_shapes: dict[str, Any] | None = None,
    image_encoder_input_shapes: dict[str, Any] | None = None,
    text_encoder_2_input_shapes: dict[str, Any] | None = None,
    model_name_or_path: str | Path | None = None,
) -> dict[str, tuple["PreTrainedModel | ModelMixin", "NeuronDefaultConfig"]]:
    """
    Returns the components of a Stable Diffusion / Diffusion Transformer(eg. Pixart) / Flux model and their subsequent neuron configs.
    These components are chosen because they represent the bulk of the compute in the pipeline,
    and performance benchmarking has shown that running them on Neuron yields significant
    performance benefit (CLIP text encoder, VAE encoder, VAE decoder, Unet).

    Args:
        pipeline (`"DiffusionPipeline"`):
            The model to export.
        tensor_parallel_size (`int`):
            Tensor parallelism size, the number of Neuron cores on which to shard the model.
        text_encoder_input_shapes (`dict[str, Any]`):
            Static shapes used for compiling text encoder.
        unet_input_shapes (`dict[str, Any]`):
            Static shapes used for compiling unet.
        transformer_input_shapes (`dict[str, Any]`):
            Static shapes used for compiling diffusion transformer.
        vae_encoder_input_shapes (`dict[str, Any]`):
            Static shapes used for compiling vae encoder.
        vae_decoder_input_shapes (`dict[str, Any]`):
            Static shapes used for compiling vae decoder.
        lora_args (`LoRAAdapterArguments`):
            Arguments for fetching the lora adapters, including `model_ids`, `weight_names`, `adapter_names` and `scales`.
        dynamic_batch_size (`bool`, defaults to `False`):
            Whether the Neuron compiled model supports dynamic batch size.
        output_hidden_states (`bool`, defaults to `False`):
            Whether or not for the traced text encoders to return the hidden states of all layers.
        controlnet_ids (`str | list[str] | None`, defaults to `None`):
            Model ID of one or multiple ControlNets providing additional conditioning to the `unet` during the denoising process. If you set multiple
            ControlNets as a list, the outputs from each ControlNet are added together to create one combined additional conditioning.
        controlnet_input_shapes (`dict[str, Any] | None`, defaults to `None`):
            Static shapes used for compiling ControlNets.
        image_encoder_input_shapes (`dict[str, Any] | None`, defaults to `None`):
            Static shapes used for compiling the image encoder.
        text_encoder_2_input_shapes (`dict[str, Any] | None`, defaults to `None`):
            Static shapes used for compiling text encoder 2.
        model_name_or_path (`str | Path | None`, defaults to `None`):
            Path to pretrained model or model identifier from the Hugging Face Hub.

    Returns:
        `dict[str, tuple[`PreTrainedModel` | `ModelMixin`, `NeuronDefaultConfig`]`: A dict containing the model and
        Neuron configs for the different components of the model.
    """
    models_for_export = get_submodels_for_export_diffusion(
        pipeline=pipeline,
        lora_args=lora_args,
        controlnet_ids=controlnet_ids,
    )
    library_name = "diffusers"

    # Text encoders
    if DIFFUSION_MODEL_TEXT_ENCODER_NAME in models_for_export:
        text_encoder = models_for_export[DIFFUSION_MODEL_TEXT_ENCODER_NAME]
        text_encoder_config_constructor = TasksManager.get_exporter_config_constructor(
            model=text_encoder,
            exporter="neuron",
            task="feature-extraction",
            library_name=library_name,
        )
        text_encoder_neuron_config = text_encoder_config_constructor(
            text_encoder.config,
            task="feature-extraction",
            dynamic_batch_size=dynamic_batch_size,
            output_hidden_states=output_hidden_states,
            input_shapes=text_encoder_input_shapes,
        )
        models_for_export[DIFFUSION_MODEL_TEXT_ENCODER_NAME] = (text_encoder, text_encoder_neuron_config)

    if DIFFUSION_MODEL_TEXT_ENCODER_2_NAME in models_for_export:
        text_encoder_2 = models_for_export[DIFFUSION_MODEL_TEXT_ENCODER_2_NAME]
        text_encoder_config_constructor_2 = TasksManager.get_exporter_config_constructor(
            model=text_encoder_2,
            exporter="neuron",
            task="feature-extraction",
            library_name=library_name,
        )
        text_encoder_neuron_config_2 = text_encoder_config_constructor_2(
            text_encoder_2.config,
            task="feature-extraction",
            tensor_parallel_size=tensor_parallel_size,
            dynamic_batch_size=dynamic_batch_size,
            output_hidden_states=output_hidden_states,
            input_shapes=text_encoder_2_input_shapes,
        )
        if not tensor_parallel_size > 1:
            models_for_export[DIFFUSION_MODEL_TEXT_ENCODER_2_NAME] = (text_encoder_2, text_encoder_neuron_config_2)
        else:
            if model_name_or_path:
                models_for_export[DIFFUSION_MODEL_TEXT_ENCODER_2_NAME] = (
                    model_name_or_path,
                    text_encoder_neuron_config_2,
                )
            else:
                raise ValueError(
                    f"you need to precise `model_name_or_path` when the parallelism is on, but now it's {model_name_or_path}."
                )

    # U-NET
    if DIFFUSION_MODEL_UNET_NAME in models_for_export:
        unet = models_for_export[DIFFUSION_MODEL_UNET_NAME]
        unet_neuron_config_constructor = TasksManager.get_exporter_config_constructor(
            model=unet,
            exporter="neuron",
            task="semantic-segmentation",
            library_name=library_name,
        )
        unet_neuron_config = unet_neuron_config_constructor(
            unet.config,
            task="semantic-segmentation",
            dynamic_batch_size=dynamic_batch_size,
            float_dtype=unet.dtype,
            input_shapes=unet_input_shapes,
        )
        is_stable_diffusion_xl = isinstance(
            pipeline, (StableDiffusionXLImg2ImgPipeline, StableDiffusionXLInpaintPipeline, StableDiffusionXLPipeline)
        )
        unet_neuron_config.is_sdxl = is_stable_diffusion_xl
        unet_neuron_config.with_controlnet = True if controlnet_ids else False
        unet_neuron_config.with_ip_adapter = getattr(unet.config, "encoder_hid_dim_type", None) == "ip_image_proj"

        models_for_export[DIFFUSION_MODEL_UNET_NAME] = (unet, unet_neuron_config)

    # Diffusion Transformer
    transformer = None
    if DIFFUSION_MODEL_TRANSFORMER_NAME in models_for_export:
        transformer = models_for_export[DIFFUSION_MODEL_TRANSFORMER_NAME]
        transformer_neuron_config_constructor = TasksManager.get_exporter_config_constructor(
            model=transformer,
            exporter="neuron",
            task="semantic-segmentation",
            library_name=library_name,
        )
        transformer_neuron_config = transformer_neuron_config_constructor(
            transformer.config,
            task="semantic-segmentation",
            tensor_parallel_size=tensor_parallel_size,
            dynamic_batch_size=dynamic_batch_size,
            float_dtype=transformer.dtype,
            input_shapes=transformer_input_shapes,
        )
        is_flux_kontext = isinstance(pipeline, FluxKontextPipeline)
        transformer_neuron_config.is_flux_kontext = is_flux_kontext
        if not tensor_parallel_size > 1:
            models_for_export[DIFFUSION_MODEL_TRANSFORMER_NAME] = (transformer, transformer_neuron_config)
        else:
            if model_name_or_path:
                transformer_neuron_config.pretrained_model_name_or_path = model_name_or_path
                models_for_export[DIFFUSION_MODEL_TRANSFORMER_NAME] = (model_name_or_path, transformer_neuron_config)

            else:
                raise ValueError(
                    f"you need to precise `model_name_or_path` when the parallelism is on, but now it's {model_name_or_path}."
                )

    # VAE Encoder
    vae_encoder = models_for_export[DIFFUSION_MODEL_VAE_ENCODER_NAME]
    vae_encoder_config_constructor = TasksManager.get_exporter_config_constructor(
        model=vae_encoder,
        exporter="neuron",
        task="semantic-segmentation",
        model_type="vae-encoder",
        library_name=library_name,
    )
    vae_encoder_neuron_config = vae_encoder_config_constructor(
        vae_encoder.config,
        task="semantic-segmentation",
        dynamic_batch_size=dynamic_batch_size,
        float_dtype=vae_encoder.dtype,
        input_shapes=vae_encoder_input_shapes,
    )
    models_for_export[DIFFUSION_MODEL_VAE_ENCODER_NAME] = (vae_encoder, vae_encoder_neuron_config)

    # VAE Decoder
    vae_decoder = models_for_export[DIFFUSION_MODEL_VAE_DECODER_NAME]
    vae_decoder_config_constructor = TasksManager.get_exporter_config_constructor(
        model=vae_decoder,
        exporter="neuron",
        task="semantic-segmentation",
        model_type="vae-decoder",
        library_name=library_name,
    )
    vae_decoder_neuron_config = vae_decoder_config_constructor(
        vae_decoder.config,
        task="semantic-segmentation",
        dynamic_batch_size=dynamic_batch_size,
        float_dtype=transformer.dtype if transformer else vae_decoder.dtype,
        input_shapes=vae_decoder_input_shapes,
    )
    models_for_export[DIFFUSION_MODEL_VAE_DECODER_NAME] = (vae_decoder, vae_decoder_neuron_config)

    # ControlNet
    if controlnet_ids:
        if isinstance(controlnet_ids, str):
            controlnet_ids = [controlnet_ids]
        for idx in range(len(controlnet_ids)):
            controlnet_name = DIFFUSION_MODEL_CONTROLNET_NAME + "_" + str(idx)
            controlnet = models_for_export[controlnet_name]
            controlnet_config_constructor = TasksManager.get_exporter_config_constructor(
                model=controlnet,
                exporter="neuron",
                task="semantic-segmentation",
                model_type="controlnet",
                library_name=library_name,
            )
            controlnet_neuron_config = controlnet_config_constructor(
                controlnet.config,
                task="semantic-segmentation",
                dynamic_batch_size=dynamic_batch_size,
                float_dtype=controlnet.dtype,
                input_shapes=controlnet_input_shapes,
            )
            models_for_export[controlnet_name] = (
                controlnet,
                controlnet_neuron_config,
            )

    # IP-Adapter: need to compile the image encoder
    if "image_encoder" in models_for_export:
        image_encoder = models_for_export["image_encoder"]
        output_hidden_states = not isinstance(unet.encoder_hid_proj.image_projection_layers[0], ImageProjection)
        image_encoder_config_constructor = TasksManager.get_exporter_config_constructor(
            model=image_encoder,
            exporter="neuron",
            task="feature-extraction",
            model_type="clip-vision-with-projection",
            library_name=library_name,
        )
        image_encoder_neuron_config = image_encoder_config_constructor(
            image_encoder.config,
            task="feature-extraction",
            dynamic_batch_size=dynamic_batch_size,
            output_hidden_states=output_hidden_states,
            input_shapes=image_encoder_input_shapes,
        )
        models_for_export["image_encoder"] = (image_encoder, image_encoder_neuron_config)
        models_for_export[DIFFUSION_MODEL_UNET_NAME][1].image_encoder_output_hidden_states = output_hidden_states

    return models_for_export


def _load_lora_weights_to_pipeline(pipeline: "DiffusionPipeline", lora_args: LoRAAdapterArguments | None):
    if lora_args is None:
        lora_args = LoRAAdapterArguments()
    if lora_args.model_ids and lora_args.weight_names:
        if len(lora_args.model_ids) == 1:
            pipeline.load_lora_weights(lora_args.model_ids[0], weight_name=lora_args.weight_names[0])
            # For tracing the lora weights, we need to use PEFT to fuse adapters directly into the model weights. It won't work by passing the lora scale to the Neuron pipeline during the inference.
            pipeline.fuse_lora(lora_scale=lora_args.scales[0] if lora_args.scales else 1.0)
        elif len(lora_args.model_ids) > 1:
            if not len(lora_args.model_ids) == len(lora_args.weight_names) == len(lora_args.adapter_names):
                raise ValueError(
                    f"weight_name and lora_scale are required to fuse more than one lora. You have {len(lora_args.model_ids)} lora models to fuse, but you have {len(lora_args.weight_names)} lora weight names and {len(lora_args.adapter_names)} adapter names."
                )
            for model_id, weight_name, adapter_name in zip(
                lora_args.model_ids, lora_args.weight_names, lora_args.adapter_names
            ):
                pipeline.load_lora_weights(model_id, weight_name=weight_name, adapter_name=adapter_name)

            if lora_args.scales:
                pipeline.set_adapters(lora_args.adapter_names, adapter_weights=lora_args.scales)
            pipeline.fuse_lora()

    return pipeline


def load_controlnets(controlnet_ids: str | list[str] | None = None):
    contronets = []
    if controlnet_ids:
        if isinstance(controlnet_ids, str):
            controlnet_ids = [controlnet_ids]
        for model_id in controlnet_ids:
            model = ControlNetModel.from_pretrained(model_id)
            contronets.append(model)
    return contronets


def get_submodels_for_export_diffusion(
    pipeline: "DiffusionPipeline",
    lora_args: LoRAAdapterArguments,
    output_hidden_states: bool = False,
    controlnet_ids: str | list[str] | None = None,
) -> dict[str, "PreTrainedModel | ModelMixin"]:
    """
    Stable Diffusion / Diffusion Transformer(eg. Pixart) / Flux
    Returns the components of a  model.
    """
    is_stable_diffusion_xl = isinstance(
        pipeline, (StableDiffusionXLImg2ImgPipeline, StableDiffusionXLInpaintPipeline, StableDiffusionXLPipeline)
    )
<<<<<<< HEAD
    is_flux_or_qwen = isinstance(pipeline, (FluxPipeline, FluxImg2ImgPipeline, FluxInpaintPipeline, QwenImagePipeline))
=======
    is_flux = isinstance(pipeline, (FluxPipeline, FluxImg2ImgPipeline, FluxInpaintPipeline, FluxKontextPipeline))
>>>>>>> 1018b81e

    # Lora
    pipeline = _load_lora_weights_to_pipeline(pipeline=pipeline, lora_args=lora_args)

    models_for_export = {}

    # Text encoders
    text_encoder = getattr(pipeline, "text_encoder", None)
    if text_encoder is not None:
        if is_stable_diffusion_xl or output_hidden_states:
            pipeline.text_encoder.config.output_hidden_states = True
        text_encoder.config.export_model_type = _get_diffusers_submodel_type(text_encoder)
        models_for_export[DIFFUSION_MODEL_TEXT_ENCODER_NAME] = text_encoder

    text_encoder_2 = getattr(pipeline, "text_encoder_2", None)
    if text_encoder_2 is not None:
        if text_encoder_2.config.model_type == "clip_text_model":
            text_encoder_2.config.output_hidden_states = True
            text_encoder_2.text_model.config.output_hidden_states = True
        text_encoder_2.config.export_model_type = _get_diffusers_submodel_type(text_encoder_2)
        models_for_export[DIFFUSION_MODEL_TEXT_ENCODER_2_NAME] = text_encoder_2
        projection_dim = getattr(pipeline.text_encoder_2.config, "projection_dim", None)
    else:
        projection_dim = getattr(pipeline.text_encoder.config, "projection_dim", None)

    # U-NET
    unet = getattr(pipeline, "unet", None)
    if unet is not None:
        # The U-NET time_ids inputs shapes depends on the value of `requires_aesthetics_score`
        # https://github.com/huggingface/diffusers/blob/v0.18.2/src/diffusers/pipelines/stable_diffusion_xl/pipeline_stable_diffusion_xl_img2img.py#L571
        unet.config.requires_aesthetics_score = getattr(pipeline.config, "requires_aesthetics_score", False)
        unet.config.text_encoder_projection_dim = projection_dim

        # Replace original cross-attention module with custom cross-attention module for better performance
        # For applying optimized attention score, we need to set env variable  `NEURON_FUSE_SOFTMAX=1`
        if os.environ.get("NEURON_FUSE_SOFTMAX") == "1":
            if is_stable_diffusion_xl:
                logger.info("Applying optimized attention score computation for sdxl.")
                Attention.get_attention_scores = get_attention_scores_sdxl
            else:
                logger.info("Applying optimized attention score computation for stable diffusion.")
                Attention.get_attention_scores = get_attention_scores_sd
        else:
            logger.warning(
                "You are not applying optimized attention score computation. If you want better performance, please"
                " set the environment variable with `export NEURON_FUSE_SOFTMAX=1` and recompile the unet model."
            )
        unet.config.export_model_type = _get_diffusers_submodel_type(unet)
        models_for_export[DIFFUSION_MODEL_UNET_NAME] = unet

    # Diffusion transformer
    transformer = getattr(pipeline, "transformer", None)
    if transformer is not None:
        if not is_flux_or_qwen:  # The following will be handled by `ModelBuilder` if `is_flux`.
            transformer.config.requires_aesthetics_score = getattr(pipeline.config, "requires_aesthetics_score", False)
            transformer.config.text_encoder_projection_dim = projection_dim
            # apply optimized scaled_dot_product_attention
            sdpa_original = torch.nn.functional.scaled_dot_product_attention

            def attention_wrapper(query, key, value, attn_mask=None, dropout_p=None, scale=None, is_causal=None):
                if attn_mask is not None:
                    return sdpa_original(
                        query, key, value, attn_mask=attn_mask, dropout_p=dropout_p, is_causal=is_causal
                    )
                else:
                    return neuron_scaled_dot_product_attention(
                        query, key, value, attn_mask=attn_mask, dropout_p=dropout_p, is_causal=is_causal
                    )

            torch.nn.functional.scaled_dot_product_attention = attention_wrapper
        transformer.config.export_model_type = _get_diffusers_submodel_type(transformer)
        models_for_export[DIFFUSION_MODEL_TRANSFORMER_NAME] = transformer

    if pipeline.vae.config.get("force_upcast", None) is True:
        pipeline.vae.to(dtype=torch.float32)

    # VAE Encoder
    vae_encoder = copy.deepcopy(pipeline.vae)
    vae_encoder.forward = lambda sample: {"latent_parameters": vae_encoder.encode(x=sample)["latent_dist"].parameters}
    models_for_export[DIFFUSION_MODEL_VAE_ENCODER_NAME] = vae_encoder

    # VAE Decoder
    vae_decoder = copy.deepcopy(pipeline.vae)
    unet_or_transformer = unet or transformer
    vae_decoder.forward = lambda latent_sample: vae_decoder.decode(z=latent_sample)
    if vae_decoder.dtype is torch.float32 and unet_or_transformer.dtype is not torch.float32:
        vae_decoder = f32Wrapper(vae_decoder)
    models_for_export[DIFFUSION_MODEL_VAE_DECODER_NAME] = vae_decoder

    # ControlNets
    controlnets = load_controlnets(controlnet_ids)
    if controlnets:
        for idx, controlnet in enumerate(controlnets):
            controlnet.config.text_encoder_projection_dim = pipeline.unet.config.text_encoder_projection_dim
            controlnet.config.requires_aesthetics_score = pipeline.unet.config.requires_aesthetics_score
            controlnet.config.time_cond_proj_dim = pipeline.unet.config.time_cond_proj_dim
            models_for_export[DIFFUSION_MODEL_CONTROLNET_NAME + "_" + str(idx)] = controlnet

    # Image Encoder
    image_encoder = getattr(pipeline, "image_encoder", None)
    if image_encoder is not None:
        models_for_export["image_encoder"] = image_encoder

    return models_for_export


def check_mandatory_input_shapes(neuron_config_constructor, task, input_shapes):
    mandatory_shapes = neuron_config_constructor.func.get_mandatory_axes_for_task(task)
    for name in mandatory_shapes:
        if input_shapes.get(name, None) is None:
            raise AttributeError(
                f"Cannot find the value of `{name}` which is mandatory for exporting the model to the neuron format, please set the value explicitly."
            )
    input_shapes = {axis: input_shapes[axis] for axis in mandatory_shapes}
    return input_shapes


def replace_stable_diffusion_submodels(pipeline, submodels):
    if submodels is not None:
        unet_id = submodels.pop("unet", None)
        if unet_id is not None:
            unet = UNet2DConditionModel.from_pretrained(unet_id)
            pipeline.unet = unet

    return pipeline


class f32Wrapper(torch.nn.Module):
    def __init__(self, model):
        super().__init__()
        self.original = model

    def forward(self, x):
        y = x.to(torch.float32)
        output = self.original(y)
        return output

    def __getattr__(self, name):
        # Delegate attribute/method lookup to the wrapped model if not found in this wrapper
        if name == "original":
            return super().__getattr__(name)
        return getattr(self.original, name)


_DIFFUSERS_CLASS_NAME_TO_SUBMODEL_TYPE = {
    "CLIPTextModel": "clip-text-model",
    "CLIPTextModelWithProjection": "clip-text-with-projection",
    "FluxTransformer2DModel": "flux-transformer-2d",
    "SD3Transformer2DModel": "sd3-transformer-2d",
    "UNet2DConditionModel": "unet",
    "PixArtTransformer2DModel": "pixart-transformer-2d",
    "T5EncoderModel": "t5",
    "Qwen2_5_VLForConditionalGeneration": "qwen2-5-vl",
    "QwenImageTransformer2DModel": "qwen-image-transformer-2d",
}


def _get_diffusers_submodel_type(submodel):
    export_model_type = _DIFFUSERS_CLASS_NAME_TO_SUBMODEL_TYPE.get(submodel.__class__.__name__)
    if "t5" in export_model_type:
        export_model_type = "t5-encoder"
    return export_model_type


def get_encoder_decoder_models_for_export(
    model: "PreTrainedModel",
    task: str,
    tensor_parallel_size: int,
    input_shapes: dict[str, int],
    dynamic_batch_size: bool | None = False,
    output_attentions: bool = False,
    output_hidden_states: bool = False,
    model_name_or_path: str | Path | None = None,
    preprocessors: list | None = None,
) -> dict[str, tuple["PreTrainedModel", "NeuronDefaultConfig"]]:
    """
    Returns the components of an encoder-decoder model and their subsequent neuron configs.
    The encoder includes the compute of encoder hidden states and the initialization of KV
    cache. The decoder the autoprogressive process of generating tokens, which takes past
    key values as inputs to save the compute.

    Args:
        model ("PreTrainedModel"):
            The model to export.
        task (`str`):
            The task to export the model for. If not specified, the task will be auto-inferred based on the model.
        tensor_parallel_size (`int`):
            Tensor parallelism size, the number of Neuron cores on which to shard the model.
        input_shapes (`dict[str, int]`):
            Static shapes used for compiling the encoder and the decoder.
        dynamic_batch_size (`bool`, defaults to `False`):
            Whether the Neuron compiled model supports dynamic batch size.
        output_attentions (`bool`, defaults to `False`):
            Whether or not for the traced model to return the attentions tensors of all attention layers.
        output_hidden_states (`bool`, defaults to `False`):
            Whether or not for the traced model to return the hidden states of all layers.
        model_name_or_path (`str | Path | None`, defaults to `None`):
            The location from where the model is loaded, this is needed in the case of tensor parallelism, since we need to load the model within the tracing API.

    Returns:
        `dict[str, tuple["PreTrainedModel", "NeuronDefaultConfig"]]`: A dict containing the model and
        Neuron configs for the different components of the model.
    """
    models_for_export = {}

    # Encoder
    model_type = getattr(model.config, "model_type") + "-encoder"
    encoder_config_constructor = TasksManager.get_exporter_config_constructor(
        exporter="neuron",
        model_type=model_type,
        task=task,
        library_name="transformers",
    )
    check_mandatory_input_shapes(encoder_config_constructor, task, input_shapes)
    input_shape_args = InputShapesArguments(**input_shapes)
    # Whisper specific
    if getattr(model.config, "model_type", None) == "whisper":
        setattr(model.config, "stride", [model.model.encoder.conv1.stride[0], model.model.encoder.conv2.stride[0]])
    encoder_neuron_config = encoder_config_constructor(
        config=model.config,
        task=task,
        dynamic_batch_size=dynamic_batch_size,
        tensor_parallel_size=tensor_parallel_size,
        input_shapes=input_shape_args,
        preprocessors=preprocessors,
    )
    if not tensor_parallel_size > 1:
        models_for_export[ENCODER_NAME] = (model, encoder_neuron_config)
    else:
        if model_name_or_path:
            models_for_export[ENCODER_NAME] = (model_name_or_path, encoder_neuron_config)
        else:
            raise ValueError(
                f"you need to precise `model_name_or_path` when the parallelism is on, but now it's {model_name_or_path}."
            )

    # Decoder
    model_type = getattr(model.config, "model_type") + "-decoder"
    decoder_config_constructor = TasksManager.get_exporter_config_constructor(
        exporter="neuron",
        model_type=model_type,
        task=task,
        library_name="transformers",
    )
    check_mandatory_input_shapes(decoder_config_constructor, task, input_shapes)
    decoder_neuron_config = decoder_config_constructor(
        config=model.config,
        task=task,
        dynamic_batch_size=dynamic_batch_size,
        tensor_parallel_size=tensor_parallel_size,
        output_attentions=output_attentions,
        output_hidden_states=output_hidden_states,
        input_shapes=input_shape_args,
    )
    if not tensor_parallel_size > 1:
        models_for_export[DECODER_NAME] = (model, decoder_neuron_config)
    else:
        if model_name_or_path:
            models_for_export[DECODER_NAME] = (model_name_or_path, decoder_neuron_config)
        else:
            raise ValueError(
                f"you need to precise `model_name_or_path` when the parallelism is on, but now it's {model_name_or_path}."
            )

    return models_for_export

<|MERGE_RESOLUTION|>--- conflicted
+++ resolved
@@ -427,11 +427,7 @@
     is_stable_diffusion_xl = isinstance(
         pipeline, (StableDiffusionXLImg2ImgPipeline, StableDiffusionXLInpaintPipeline, StableDiffusionXLPipeline)
     )
-<<<<<<< HEAD
-    is_flux_or_qwen = isinstance(pipeline, (FluxPipeline, FluxImg2ImgPipeline, FluxInpaintPipeline, QwenImagePipeline))
-=======
-    is_flux = isinstance(pipeline, (FluxPipeline, FluxImg2ImgPipeline, FluxInpaintPipeline, FluxKontextPipeline))
->>>>>>> 1018b81e
+    is_flux_or_qwen = isinstance(pipeline, (FluxPipeline, FluxImg2ImgPipeline, FluxInpaintPipeline, FluxKontextPipeline, QwenImagePipeline))
 
     # Lora
     pipeline = _load_lora_weights_to_pipeline(pipeline=pipeline, lora_args=lora_args)
