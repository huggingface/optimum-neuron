--- conflicted
+++ resolved
@@ -223,18 +223,9 @@
                 "Stable diffusion export is not supported by neuron-cc on inf1, please use neuronx-cc on either inf2/trn1 instead."
             )
         input_shapes = infer_stable_diffusion_shapes_from_diffusers(input_shapes, model)
-<<<<<<< HEAD
         # Test for img2img Ghibli
         input_shapes["vae_encoder_input_shapes"]["height"] = 384
         input_shapes["vae_encoder_input_shapes"]["width"] = 786
-        models_and_neuron_configs = get_stable_diffusion_models_for_export(
-            pipeline=model,
-            task=task,
-            dynamic_batch_size=dynamic_batch_size,
-            **input_shapes,
-        )
-=======
->>>>>>> fd29acd2
 
         # Saving the model config and preprocessor as this is needed sometimes.
         model.scheduler.save_pretrained(output.joinpath("scheduler"))
