# coding=utf-8
# Copyright 2023 The HuggingFace Team. All rights reserved.
#
# Licensed under the Apache License, Version 2.0 (the "License");
# you may not use this file except in compliance with the License.
# You may obtain a copy of the License at
#
#     http://www.apache.org/licenses/LICENSE-2.0
#
# Unless required by applicable law or agreed to in writing, software
# distributed under the License is distributed on an "AS IS" BASIS,
# WITHOUT WARRANTIES OR CONDITIONS OF ANY KIND, either express or implied.
# See the License for the specific language governing permissions and
# limitations under the License.
"""Entry point to the optimum.exporters.neuron command line."""

import argparse
import inspect
import os
from argparse import ArgumentParser
from pathlib import Path
from typing import TYPE_CHECKING, Any, Dict, List, Optional, Union

from requests.exceptions import ConnectionError as RequestsConnectionError
from transformers import AutoConfig, PretrainedConfig

from ...neuron import NeuronModelForCausalLM
from ...neuron.utils import (
    DECODER_NAME,
    DIFFUSION_MODEL_TEXT_ENCODER_2_NAME,
    DIFFUSION_MODEL_TEXT_ENCODER_NAME,
    DIFFUSION_MODEL_UNET_NAME,
    DIFFUSION_MODEL_VAE_DECODER_NAME,
    DIFFUSION_MODEL_VAE_ENCODER_NAME,
    ENCODER_NAME,
    NEURON_FILE_NAME,
    is_neuron_available,
    is_neuronx_available,
)
from ...neuron.utils.version_utils import check_compiler_compatibility_for_stable_diffusion
from ...utils import is_diffusers_available, logging
from ...utils.save_utils import maybe_save_preprocessors
from ..error_utils import AtolError, OutputMatchError, ShapeError
from ..tasks import TasksManager
from .base import NeuronDecoderConfig
from .convert import export_models, validate_models_outputs
from .model_configs import *  # noqa: F403
from .utils import (
    build_stable_diffusion_components_mandatory_shapes,
    get_encoder_decoder_models_for_export,
    get_stable_diffusion_models_for_export,
    replace_stable_diffusion_submodels,
)


if is_neuron_available():
    from ...commands.export.neuron import parse_args_neuron

    NEURON_COMPILER = "Neuron"


if is_neuronx_available():
    from ...commands.export.neuronx import parse_args_neuronx as parse_args_neuron  # noqa: F811

    NEURON_COMPILER = "Neuronx"

if is_diffusers_available():
    from diffusers import StableDiffusionXLPipeline


if TYPE_CHECKING:
    from transformers import PreTrainedModel

    if is_diffusers_available():
        from diffusers import DiffusionPipeline, StableDiffusionPipeline


logger = logging.get_logger()
logger.setLevel(logging.INFO)


def infer_compiler_kwargs(args: argparse.Namespace) -> Dict[str, Any]:
    # infer compiler kwargs
    auto_cast = None if args.auto_cast == "none" else args.auto_cast
    auto_cast_type = None if auto_cast is None else args.auto_cast_type
    compiler_kwargs = {"auto_cast": auto_cast, "auto_cast_type": auto_cast_type}
    if hasattr(args, "disable_fast_relayout"):
        compiler_kwargs["disable_fast_relayout"] = getattr(args, "disable_fast_relayout")
    if hasattr(args, "disable_fallback"):
        compiler_kwargs["disable_fallback"] = getattr(args, "disable_fallback")

    return compiler_kwargs


def infer_task(task: str, model_name_or_path: str) -> str:
    if task == "auto":
        try:
            task = TasksManager.infer_task_from_model(model_name_or_path)
        except KeyError as e:
            raise KeyError(
                "The task could not be automatically inferred. Please provide the argument --task with the task "
                f"from {', '.join(TasksManager.get_all_tasks())}. Detailed error: {e}"
            )
        except RequestsConnectionError as e:
            raise RequestsConnectionError(
                f"The task could not be automatically inferred as this is available only for models hosted on the Hugging Face Hub. Please provide the argument --task with the relevant task from {', '.join(TasksManager.get_all_tasks())}. Detailed error: {e}"
            )
    return task


# This function is not applicable for diffusers / sentence transformers models
def get_input_shapes_and_config_class(task: str, args: argparse.Namespace) -> Dict[str, int]:
    config = AutoConfig.from_pretrained(args.model)

    model_type = config.model_type.replace("_", "-")
    if config.is_encoder_decoder:
        model_type = model_type + "-encoder"

    neuron_config_constructor = TasksManager.get_exporter_config_constructor(
        model_type=model_type,
        exporter="neuron",
        task=task,
        library_name="transformers",
    )
    input_args = neuron_config_constructor.func.get_input_args_for_task(task)
    input_shapes = {name: getattr(args, name) for name in input_args}
    return input_shapes, neuron_config_constructor.func


def normalize_sentence_transformers_input_shapes(args: argparse.Namespace) -> Dict[str, int]:
    args = vars(args) if isinstance(args, argparse.Namespace) else args
    mandatory_axes = {"batch_size", "sequence_length"}
    if "clip" in args.get("model", "").lower():
        mandatory_axes.update(["num_channels", "width", "height"])
    if not mandatory_axes.issubset(set(args.keys())):
        raise AttributeError(
            f"Shape of {mandatory_axes} are mandatory for neuron compilation, while {mandatory_axes.difference(args.keys())} are not given."
        )
    mandatory_shapes = {name: args[name] for name in mandatory_axes}
    return mandatory_shapes


def customize_optional_outputs(args: argparse.Namespace) -> Dict[str, bool]:
    """
    Customize optional outputs of the traced model, eg. if `output_attentions=True`, the attentions tensors will be traced.
    """
    possible_outputs = ["output_attentions", "output_hidden_states"]

    customized_outputs = {}
    for name in possible_outputs:
        customized_outputs[name] = getattr(args, name, False)
    return customized_outputs


def parse_optlevel(args: argparse.Namespace) -> Dict[str, bool]:
    """
    (NEURONX ONLY) Parse the level of optimization the compiler should perform. If not specified apply `O2`(the best balance between model performance and compile time).
    """
    if is_neuronx_available():
        if args.O1:
            optlevel = "1"
        elif args.O2:
            optlevel = "2"
        elif args.O3:
            optlevel = "3"
        else:
            optlevel = "2"
    else:
        optlevel = None
    return optlevel


def normalize_stable_diffusion_input_shapes(
    args: argparse.Namespace,
) -> Dict[str, Dict[str, int]]:
    args = vars(args) if isinstance(args, argparse.Namespace) else args
    mandatory_axes = set(getattr(inspect.getfullargspec(build_stable_diffusion_components_mandatory_shapes), "args"))
    # Remove `sequence_length` as diffusers will pad it to the max and remove number of channels.
    mandatory_axes = mandatory_axes - {
        "sequence_length",
        "unet_num_channels",
        "vae_encoder_num_channels",
        "vae_decoder_num_channels",
        "num_images_per_prompt",  # default to 1
    }
    if not mandatory_axes.issubset(set(args.keys())):
        raise AttributeError(
            f"Shape of {mandatory_axes} are mandatory for neuron compilation, while {mandatory_axes.difference(args.keys())} are not given."
        )
    mandatory_shapes = {name: args[name] for name in mandatory_axes}
    mandatory_shapes["num_images_per_prompt"] = args.get("num_images_per_prompt", 1)
    input_shapes = build_stable_diffusion_components_mandatory_shapes(**mandatory_shapes)
    return input_shapes


def infer_stable_diffusion_shapes_from_diffusers(
    input_shapes: Dict[str, Dict[str, int]],
    model: Union["StableDiffusionPipeline", "StableDiffusionXLPipeline"],
):
    if model.tokenizer is not None:
        sequence_length = model.tokenizer.model_max_length
    elif hasattr(model, "tokenizer_2") and model.tokenizer_2 is not None:
        sequence_length = model.tokenizer_2.model_max_length
    else:
        raise AttributeError(f"Cannot infer sequence_length from {type(model)} as there is no tokenizer as attribute.")
    unet_num_channels = model.unet.config.in_channels
    vae_encoder_num_channels = model.vae.config.in_channels
    vae_decoder_num_channels = model.vae.config.latent_channels
    vae_scale_factor = 2 ** (len(model.vae.config.block_out_channels) - 1) or 8
    height = input_shapes["unet_input_shapes"]["height"]
    scaled_height = height // vae_scale_factor
    width = input_shapes["unet_input_shapes"]["width"]
    scaled_width = width // vae_scale_factor

    input_shapes["text_encoder_input_shapes"].update({"sequence_length": sequence_length})
    input_shapes["unet_input_shapes"].update(
        {
            "sequence_length": sequence_length,
            "num_channels": unet_num_channels,
            "height": scaled_height,
            "width": scaled_width,
        }
    )
    input_shapes["vae_encoder_input_shapes"].update(
        {"num_channels": vae_encoder_num_channels, "height": height, "width": width}
    )
    input_shapes["vae_decoder_input_shapes"].update(
        {"num_channels": vae_decoder_num_channels, "height": scaled_height, "width": scaled_width}
    )

    return input_shapes


def _get_submodels_and_neuron_configs(
    model: Union["PreTrainedModel", "DiffusionPipeline"],
    input_shapes: Dict[str, int],
    task: str,
    output: Path,
    library_name: Optional[str] = None,
    dynamic_batch_size: bool = False,
    model_name_or_path: Optional[Union[str, Path]] = None,
    submodels: Optional[Dict[str, Union[Path, str]]] = None,
    output_attentions: bool = False,
    output_hidden_states: bool = False,
    lora_model_ids: Optional[Union[str, List[str]]] = None,
    lora_weight_names: Optional[Union[str, List[str]]] = None,
    lora_adapter_names: Optional[Union[str, List[str]]] = None,
    lora_scales: Optional[Union[float, List[float]]] = None,
):
    is_stable_diffusion = "stable-diffusion" in task
    is_encoder_decoder = (
        getattr(model.config, "is_encoder_decoder", False) if isinstance(model.config, PretrainedConfig) else False
    )

    if is_stable_diffusion:
        # TODO: Enable optional outputs for Stable Diffusion
        if output_attentions or output_hidden_states:
            raise ValueError(
                f"`output_attentions` and `output_hidden_states` are not supported by the {task} task yet."
            )
        models_and_neuron_configs, output_model_names = _get_submodels_and_neuron_configs_for_stable_diffusion(
<<<<<<< HEAD
            model=model,
            input_shapes=input_shapes,
            task=task,
            output=output,
            dynamic_batch_size=dynamic_batch_size,
            submodels=submodels,
            lora_model_ids=lora_model_ids,
            lora_weight_names=lora_weight_names,
            lora_adapter_names=lora_adapter_names,
            lora_scales=lora_scales,
=======
            model,
            input_shapes,
            task,
            output,
            dynamic_batch_size,
            submodels,
>>>>>>> 881d3993
        )
    elif is_encoder_decoder:
        optional_outputs = {"output_attentions": output_attentions, "output_hidden_states": output_hidden_states}
        models_and_neuron_configs, output_model_names = _get_submodels_and_neuron_configs_for_encoder_decoder(
            model, input_shapes, task, output, dynamic_batch_size, model_name_or_path, **optional_outputs
        )
    else:
        # TODO: Enable optional outputs for encoders
        if output_attentions or output_hidden_states:
            raise ValueError(
                f"`output_attentions` and `output_hidden_states` are not supported by the {task} task yet."
            )
        neuron_config_constructor = TasksManager.get_exporter_config_constructor(
            model=model,
            exporter="neuron",
            task=task,
            library_name=library_name,
        )
        neuron_config = neuron_config_constructor(model.config, dynamic_batch_size=dynamic_batch_size, **input_shapes)
        model_name = getattr(model, "name_or_path", None) or model_name_or_path
        model_name = model_name.split("/")[-1] if model_name else model.config.model_type
        output_model_names = {model_name: "model.neuron"}
        models_and_neuron_configs = {model_name: (model, neuron_config)}
        maybe_save_preprocessors(model_name_or_path, output)
    return models_and_neuron_configs, output_model_names


def _normalize_lora_params(lora_model_ids, lora_weight_names, lora_adapter_names, lora_scales):
    if isinstance(lora_model_ids, str):
        lora_model_ids = [
            lora_model_ids,
        ]
    if isinstance(lora_weight_names, str):
        lora_weight_names = [
            lora_weight_names,
        ]
    if isinstance(lora_adapter_names, str):
        lora_adapter_names = [
            lora_adapter_names,
        ]
    if isinstance(lora_scales, float):
        lora_scales = [
            lora_scales,
        ]
    return lora_model_ids, lora_weight_names, lora_adapter_names, lora_scales


def _get_submodels_and_neuron_configs_for_stable_diffusion(
    model: Union["PreTrainedModel", "DiffusionPipeline"],
    input_shapes: Dict[str, int],
    task: str,
    output: Path,
    dynamic_batch_size: bool = False,
    submodels: Optional[Dict[str, Union[Path, str]]] = None,
    lora_model_ids: Optional[Union[str, List[str]]] = None,
    lora_weight_names: Optional[Union[str, List[str]]] = None,
    lora_adapter_names: Optional[Union[str, List[str]]] = None,
    lora_scales: Optional[Union[float, List[float]]] = None,
):
    check_compiler_compatibility_for_stable_diffusion()
    model = replace_stable_diffusion_submodels(model, submodels)
    if is_neuron_available():
        raise RuntimeError(
            "Stable diffusion export is not supported by neuron-cc on inf1, please use neuronx-cc on either inf2/trn1 instead."
        )
    input_shapes = infer_stable_diffusion_shapes_from_diffusers(input_shapes, model)

    # Saving the model config and preprocessor as this is needed sometimes.
    model.scheduler.save_pretrained(output.joinpath("scheduler"))
    if getattr(model, "tokenizer", None) is not None:
        model.tokenizer.save_pretrained(output.joinpath("tokenizer"))
    if getattr(model, "tokenizer_2", None) is not None:
        model.tokenizer_2.save_pretrained(output.joinpath("tokenizer_2"))
    if getattr(model, "feature_extractor", None) is not None:
        model.feature_extractor.save_pretrained(output.joinpath("feature_extractor"))
    model.save_config(output)

    lora_model_ids, lora_weight_names, lora_adapter_names, lora_scales = _normalize_lora_params(
        lora_model_ids, lora_weight_names, lora_adapter_names, lora_scales
    )
    models_and_neuron_configs = get_stable_diffusion_models_for_export(
        pipeline=model,
        task=task,
        dynamic_batch_size=dynamic_batch_size,
        lora_model_ids=lora_model_ids,
        lora_weight_names=lora_weight_names,
        lora_adapter_names=lora_adapter_names,
        lora_scales=lora_scales,
        **input_shapes,
    )
    output_model_names = {
        DIFFUSION_MODEL_UNET_NAME: os.path.join(DIFFUSION_MODEL_UNET_NAME, NEURON_FILE_NAME),
        DIFFUSION_MODEL_VAE_ENCODER_NAME: os.path.join(DIFFUSION_MODEL_VAE_ENCODER_NAME, NEURON_FILE_NAME),
        DIFFUSION_MODEL_VAE_DECODER_NAME: os.path.join(DIFFUSION_MODEL_VAE_DECODER_NAME, NEURON_FILE_NAME),
    }
    if getattr(model, "text_encoder", None) is not None:
        output_model_names[DIFFUSION_MODEL_TEXT_ENCODER_NAME] = os.path.join(
            DIFFUSION_MODEL_TEXT_ENCODER_NAME, NEURON_FILE_NAME
        )
    if getattr(model, "text_encoder_2", None) is not None:
        output_model_names[DIFFUSION_MODEL_TEXT_ENCODER_2_NAME] = os.path.join(
            DIFFUSION_MODEL_TEXT_ENCODER_2_NAME, NEURON_FILE_NAME
        )
    del model

    return models_and_neuron_configs, output_model_names


def _get_submodels_and_neuron_configs_for_encoder_decoder(
    model: "PreTrainedModel",
    input_shapes: Dict[str, int],
    task: str,
    output: Path,
    dynamic_batch_size: bool = False,
    model_name_or_path: Optional[Union[str, Path]] = None,
    output_attentions: bool = False,
    output_hidden_states: bool = False,
):
    if is_neuron_available():
        raise RuntimeError(
            "Encoder-decoder models export is not supported by neuron-cc on inf1, please use neuronx-cc on either inf2/trn1 instead."
        )

    models_and_neuron_configs = get_encoder_decoder_models_for_export(
        model=model,
        task=task,
        dynamic_batch_size=dynamic_batch_size,
        input_shapes=input_shapes,
        output_attentions=output_attentions,
        output_hidden_states=output_hidden_states,
    )
    output_model_names = {
        ENCODER_NAME: os.path.join(ENCODER_NAME, NEURON_FILE_NAME),
        DECODER_NAME: os.path.join(DECODER_NAME, NEURON_FILE_NAME),
    }
    maybe_save_preprocessors(model_name_or_path, output)

    return models_and_neuron_configs, output_model_names


def main_export(
    model_name_or_path: str,
    output: Union[str, Path],
    compiler_kwargs: Dict[str, Any],
    task: str = "auto",
    dynamic_batch_size: bool = False,
    atol: Optional[float] = None,
    cache_dir: Optional[str] = None,
    compiler_workdir: Optional[Union[str, Path]] = None,
    inline_weights_to_neff: bool = True,
    optlevel: str = "2",
    trust_remote_code: bool = False,
    subfolder: str = "",
    revision: str = "main",
    force_download: bool = False,
    local_files_only: bool = False,
    use_auth_token: Optional[Union[bool, str]] = None,
    do_validation: bool = True,
    submodels: Optional[Dict[str, Union[Path, str]]] = None,
    output_attentions: bool = False,
    output_hidden_states: bool = False,
    library_name: Optional[str] = None,
    lora_model_ids: Optional[Union[str, List[str]]] = None,
    lora_weight_names: Optional[Union[str, List[str]]] = None,
    lora_adapter_names: Optional[Union[str, List[str]]] = None,
    lora_scales: Optional[Union[float, List[float]]] = None,
    **input_shapes,
):
    output = Path(output)
    if not output.parent.exists():
        output.parent.mkdir(parents=True)

    task = TasksManager.map_from_synonym(task)
    is_stable_diffusion = "stable-diffusion" in task
    library_name = TasksManager.infer_library_from_model(
        model_name_or_path, subfolder=subfolder, library_name=library_name
    )

    model_kwargs = {
        "task": task,
        "model_name_or_path": model_name_or_path,
        "subfolder": subfolder,
        "revision": revision,
        "cache_dir": cache_dir,
        "use_auth_token": use_auth_token,
        "local_files_only": local_files_only,
        "force_download": force_download,
        "trust_remote_code": trust_remote_code,
        "framework": "pt",
        "library_name": library_name,
    }
    model = TasksManager.get_model_from_task(**model_kwargs)

    models_and_neuron_configs, output_model_names = _get_submodels_and_neuron_configs(
        model=model,
        input_shapes=input_shapes,
        task=task,
        library_name=library_name,
        output=output,
        dynamic_batch_size=dynamic_batch_size,
        model_name_or_path=model_name_or_path,
        submodels=submodels,
        output_attentions=output_attentions,
        output_hidden_states=output_hidden_states,
        lora_model_ids=lora_model_ids,
        lora_weight_names=lora_weight_names,
        lora_adapter_names=lora_adapter_names,
        lora_scales=lora_scales,
    )

    _, neuron_outputs = export_models(
        models_and_neuron_configs=models_and_neuron_configs,
        output_dir=output,
        compiler_workdir=compiler_workdir,
        inline_weights_to_neff=inline_weights_to_neff,
        optlevel=optlevel,
        output_file_names=output_model_names,
        compiler_kwargs=compiler_kwargs,
    )

    # Validate compiled model
    if do_validation is True:
        if is_stable_diffusion:
            # Do not validate vae encoder due to the sampling randomness
            del neuron_outputs[-2]  # -2 is the index of `vae_encoder`
            models_and_neuron_configs.pop("vae_encoder", None)
            output_model_names.pop("vae_encoder", None)

        try:
            validate_models_outputs(
                models_and_neuron_configs=models_and_neuron_configs,
                neuron_named_outputs=neuron_outputs,
                output_dir=output,
                atol=atol,
                neuron_files_subpaths=output_model_names,
            )

            logger.info(
                f"The {NEURON_COMPILER} export succeeded and the exported model was saved at: " f"{output.as_posix()}"
            )
        except ShapeError as e:
            raise e
        except AtolError as e:
            logger.warning(
                f"The {NEURON_COMPILER} export succeeded with the warning: {e}.\n The exported model was saved at: "
                f"{output.as_posix()}"
            )
        except OutputMatchError as e:
            logger.warning(
                f"The {NEURON_COMPILER} export succeeded with the warning: {e}.\n The exported model was saved at: "
                f"{output.as_posix()}"
            )
        except Exception as e:
            logger.error(
                f"An error occured with the error message: {e}.\n The exported model was saved at: "
                f"{output.as_posix()}"
            )


def decoder_export(
    model_name_or_path: str,
    output: Union[str, Path],
    **kwargs,
):
    output = Path(output)
    if not output.parent.exists():
        output.parent.mkdir(parents=True)

    model = NeuronModelForCausalLM.from_pretrained(model_name_or_path, export=True, **kwargs)
    model.save_pretrained(output)


def main():
    parser = ArgumentParser(f"Hugging Face Optimum {NEURON_COMPILER} exporter")

    parse_args_neuron(parser)

    # Retrieve CLI arguments
    args = parser.parse_args()

    task = infer_task(args.task, args.model)
    is_stable_diffusion = "stable-diffusion" in task
    is_sentence_transformers = args.library_name == "sentence_transformers"

    if is_stable_diffusion:
        input_shapes = normalize_stable_diffusion_input_shapes(args)
        submodels = {"unet": args.unet}
    elif is_sentence_transformers:
        input_shapes = normalize_sentence_transformers_input_shapes(args)
        submodels = None
    else:
        input_shapes, neuron_config_class = get_input_shapes_and_config_class(task, args)
        if NeuronDecoderConfig in inspect.getmro(neuron_config_class):
            # TODO: warn about ignored args:
            # dynamic_batch_size, compiler_workdir, optlevel,
            # atol, disable_validation, library_name
            decoder_export(
                model_name_or_path=args.model,
                output=args.output,
                task=task,
                cache_dir=args.cache_dir,
                trust_remote_code=args.trust_remote_code,
                subfolder=args.subfolder,
                auto_cast_type=args.auto_cast_type,
                num_cores=args.num_cores,
                **input_shapes,
            )
            return
        submodels = None

    compiler_kwargs = infer_compiler_kwargs(args)
    optional_outputs = customize_optional_outputs(args)
    optlevel = parse_optlevel(args)

    main_export(
        model_name_or_path=args.model,
        output=args.output,
        compiler_kwargs=compiler_kwargs,
        task=task,
        dynamic_batch_size=args.dynamic_batch_size,
        atol=args.atol,
        cache_dir=args.cache_dir,
        compiler_workdir=args.compiler_workdir,
        inline_weights_to_neff=not args.disable_weights_neff_inline,
        optlevel=optlevel,
        trust_remote_code=args.trust_remote_code,
        subfolder=args.subfolder,
        do_validation=not args.disable_validation,
        submodels=submodels,
        library_name=args.library_name,
        lora_model_ids=getattr(args, "lora_model_ids", None),
        lora_weight_names=getattr(args, "lora_weight_names", None),
        lora_adapter_names=getattr(args, "lora_adapter_names", None),
        lora_scales=getattr(args, "lora_scales", None),
        **optional_outputs,
        **input_shapes,
    )


if __name__ == "__main__":
    main()<|MERGE_RESOLUTION|>--- conflicted
+++ resolved
@@ -259,7 +259,6 @@
                 f"`output_attentions` and `output_hidden_states` are not supported by the {task} task yet."
             )
         models_and_neuron_configs, output_model_names = _get_submodels_and_neuron_configs_for_stable_diffusion(
-<<<<<<< HEAD
             model=model,
             input_shapes=input_shapes,
             task=task,
@@ -270,14 +269,6 @@
             lora_weight_names=lora_weight_names,
             lora_adapter_names=lora_adapter_names,
             lora_scales=lora_scales,
-=======
-            model,
-            input_shapes,
-            task,
-            output,
-            dynamic_batch_size,
-            submodels,
->>>>>>> 881d3993
         )
     elif is_encoder_decoder:
         optional_outputs = {"output_attentions": output_attentions, "output_hidden_states": output_hidden_states}
