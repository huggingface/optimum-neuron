# coding=utf-8
# Copyright 2023 The HuggingFace Team. All rights reserved.
#
# Licensed under the Apache License, Version 2.0 (the "License");
# you may not use this file except in compliance with the License.
# You may obtain a copy of the License at
#
#     http://www.apache.org/licenses/LICENSE-2.0
#
# Unless required by applicable law or agreed to in writing, software
# distributed under the License is distributed on an "AS IS" BASIS,
# WITHOUT WARRANTIES OR CONDITIONS OF ANY KIND, either express or implied.
# See the License for the specific language governing permissions and
# limitations under the License.
"""Entry point to the optimum.exporters.neuron command line."""

import argparse
import inspect
import os


os.environ["TORCHDYNAMO_DISABLE"] = "1"  # Always turn off torchdynamo as it's incompatible with neuron
from argparse import ArgumentParser
from dataclasses import fields
from pathlib import Path
from typing import TYPE_CHECKING, Any

import torch
from requests.exceptions import ConnectionError as RequestsConnectionError
from transformers import AutoConfig, AutoTokenizer, PretrainedConfig

from optimum.exporters.error_utils import AtolError, OutputMatchError, ShapeError
from optimum.exporters.tasks import TasksManager
from optimum.utils import is_diffusers_available, logging
from optimum.utils.save_utils import maybe_load_preprocessors, maybe_save_preprocessors

from ...neuron.models.auto_model import get_neuron_model_class, has_neuron_model_class
from ...neuron.utils import (
    DECODER_NAME,
    DIFFUSION_MODEL_CONTROLNET_NAME,
    DIFFUSION_MODEL_TEXT_ENCODER_2_NAME,
    DIFFUSION_MODEL_TEXT_ENCODER_NAME,
    DIFFUSION_MODEL_TRANSFORMER_NAME,
    DIFFUSION_MODEL_UNET_NAME,
    DIFFUSION_MODEL_VAE_DECODER_NAME,
    DIFFUSION_MODEL_VAE_ENCODER_NAME,
    ENCODER_NAME,
    NEURON_FILE_NAME,
    ImageEncoderArguments,
    InputShapesArguments,
    IPAdapterArguments,
    LoRAAdapterArguments,
    is_neuron_available,
    is_neuronx_available,
    map_torch_dtype,
)
from ...neuron.utils.version_utils import (
    check_compiler_compatibility_for_stable_diffusion,
)
from .base import NeuronExportConfig
from .convert import export_models, validate_models_outputs
from .model_configs import *  # noqa: F403
from .utils import (
    build_stable_diffusion_components_mandatory_shapes,
    check_mandatory_input_shapes,
    get_diffusion_models_for_export,
    get_encoder_decoder_models_for_export,
    replace_stable_diffusion_submodels,
)


if is_neuron_available():
    from ...commands.export.neuron import parse_args_neuron

    NEURON_COMPILER = "Neuron"


if is_neuronx_available():
    from ...commands.export.neuronx import parse_args_neuronx as parse_args_neuron  # noqa: F811

    NEURON_COMPILER = "Neuronx"


if TYPE_CHECKING:
    from transformers import PreTrainedModel

    if is_diffusers_available():
        from diffusers import (
            DiffusionPipeline,
            FluxPipeline,
            ModelMixin,
            StableDiffusionPipeline,
            StableDiffusionXLPipeline,
        )


logger = logging.get_logger()
logger.setLevel(logging.INFO)


def infer_compiler_kwargs(args: argparse.Namespace) -> dict[str, Any]:
    # infer compiler kwargs
    auto_cast = None if args.auto_cast == "none" else args.auto_cast
    auto_cast_type = None if auto_cast is None else args.auto_cast_type
    compiler_kwargs = {"auto_cast": auto_cast, "auto_cast_type": auto_cast_type}
    if hasattr(args, "disable_fast_relayout"):
        compiler_kwargs["disable_fast_relayout"] = getattr(args, "disable_fast_relayout")
    if hasattr(args, "disable_fallback"):
        compiler_kwargs["disable_fallback"] = getattr(args, "disable_fallback")

    return compiler_kwargs


def infer_task(model_name_or_path: str) -> str:
    try:
        return TasksManager.infer_task_from_model(model_name_or_path)
    except KeyError as e:
        raise KeyError(
            "The task could not be automatically inferred. Please provide the argument --task with the task "
            f"from {', '.join(TasksManager.get_all_tasks())}. Detailed error: {e}"
        )
    except RequestsConnectionError as e:
        raise RequestsConnectionError(
            f"The task could not be automatically inferred as this is available only for models hosted on the Hugging Face Hub. Please provide the argument --task with the relevant task from {', '.join(TasksManager.get_all_tasks())}. Detailed error: {e}"
        )


# This function is not applicable for diffusers / sentence transformers models
def get_input_shapes(task: str, args: argparse.Namespace) -> dict[str, int]:
    neuron_config_constructor = get_neuron_config_class(task, args.model)
    input_args = neuron_config_constructor.func.get_input_args_for_task(task)
    return {name: getattr(args, name) for name in input_args}


def get_neuron_config_class(task: str, model_id: str) -> NeuronExportConfig:
    config = AutoConfig.from_pretrained(model_id)

    model_type = config.model_type.replace("_", "-")
    if config.is_encoder_decoder:
        model_type = model_type + "-encoder"

    neuron_config_constructor = TasksManager.get_exporter_config_constructor(
        model_type=model_type,
        exporter="neuron",
        task=task,
        library_name="transformers",
    )
    return neuron_config_constructor


def normalize_sentence_transformers_input_shapes(args: argparse.Namespace) -> dict[str, int]:
    args = vars(args) if isinstance(args, argparse.Namespace) else args
    if "clip" in args.get("model", "").lower():
        mandatory_axes = {"text_batch_size", "image_batch_size", "sequence_length", "num_channels", "width", "height"}
    else:
        mandatory_axes = {"batch_size", "sequence_length"}

    if not mandatory_axes.issubset(set(args.keys())):
        raise AttributeError(
            f"Shape of {mandatory_axes} are mandatory for neuron compilation, while {mandatory_axes.difference(args.keys())} are not given."
        )
    mandatory_shapes = {name: args[name] for name in mandatory_axes}
    return mandatory_shapes


def customize_optional_outputs(args: argparse.Namespace) -> dict[str, bool]:
    """
    Customize optional outputs of the traced model, eg. if `output_attentions=True`, the attentions tensors will be traced.
    """
    possible_outputs = ["output_attentions", "output_hidden_states"]

    customized_outputs = {}
    for name in possible_outputs:
        customized_outputs[name] = getattr(args, name, False)
    return customized_outputs


def parse_optlevel(args: argparse.Namespace) -> dict[str, bool]:
    """
    (NEURONX ONLY) Parse the level of optimization the compiler should perform. If not specified apply `O2`(the best balance between model performance and compile time).
    """
    if is_neuronx_available():
        if args.O1:
            optlevel = "1"
        elif args.O2:
            optlevel = "2"
        elif args.O3:
            optlevel = "3"
        else:
            optlevel = "2"
    else:
        optlevel = None
    return optlevel


def normalize_diffusers_input_shapes(
    args: argparse.Namespace,
) -> dict[str, dict[str, int]]:
    args = vars(args) if isinstance(args, argparse.Namespace) else args
    mandatory_axes = set(getattr(inspect.getfullargspec(build_stable_diffusion_components_mandatory_shapes), "args"))
    mandatory_axes = mandatory_axes - {
        "sequence_length",  # `sequence_length` is optional, diffusers will pad it to the max if not provided.
        # remove number of channels.
        "unet_or_transformer_num_channels",
        "vae_encoder_num_channels",
        "vae_decoder_num_channels",
        "num_images_per_prompt",  # default to 1
    }
    if not mandatory_axes.issubset(set(args.keys())):
        raise AttributeError(
            f"Shape of {mandatory_axes} are mandatory for neuron compilation, while {mandatory_axes.difference(args.keys())} are not given."
        )
    mandatory_shapes = {name: args[name] for name in mandatory_axes}
    mandatory_shapes["num_images_per_prompt"] = args.get("num_images_per_prompt", 1) or 1
    mandatory_shapes["sequence_length"] = args.get("sequence_length", None)
    input_shapes = build_stable_diffusion_components_mandatory_shapes(**mandatory_shapes)
    return input_shapes


def infer_shapes_of_diffusers(
    input_shapes: dict[str, dict[str, int]],
    model: "StableDiffusionPipeline | StableDiffusionXLPipeline | FluxPipeline",
    has_controlnets: bool,
):
    max_sequence_length_1 = model.tokenizer.model_max_length if model.tokenizer is not None else None
    max_sequence_length_2 = (
        model.tokenizer_2.model_max_length if hasattr(model, "tokenizer_2") and model.tokenizer_2 is not None else None
    )

    vae_encoder_num_channels = model.vae.config.in_channels
    vae_decoder_num_channels = model.vae.config.latent_channels
    vae_scale_factor = 2 ** (len(model.vae.config.block_out_channels) - 1) or 8
    height = input_shapes["unet_or_transformer"]["height"]
    scaled_height = height // vae_scale_factor
    width = input_shapes["unet_or_transformer"]["width"]
    scaled_width = width // vae_scale_factor

    # Text encoders
    if input_shapes["text_encoder"].get("sequence_length") is None:
        input_shapes["text_encoder"].update({"sequence_length": max_sequence_length_1})
    if hasattr(model, "text_encoder_2"):
        input_shapes["text_encoder_2"] = {
            "batch_size": input_shapes["text_encoder"]["batch_size"],
            "sequence_length": max_sequence_length_2,
        }

    # UNet or Transformer
    unet_or_transformer_name = "transformer" if hasattr(model, "transformer") else "unet"
    unet_or_transformer_num_channels = getattr(model, unet_or_transformer_name).config.in_channels
    input_shapes["unet_or_transformer"].update(
        {
            "num_channels": unet_or_transformer_num_channels,
            "height": scaled_height,
            "width": scaled_width,
        }
    )
    if input_shapes["unet_or_transformer"].get("sequence_length") is None:
        input_shapes["unet_or_transformer"]["sequence_length"] = max_sequence_length_2 or max_sequence_length_1
    input_shapes["unet_or_transformer"]["vae_scale_factor"] = vae_scale_factor
    input_shapes[unet_or_transformer_name] = input_shapes.pop("unet_or_transformer")
    if unet_or_transformer_name == "transformer":
        input_shapes[unet_or_transformer_name]["encoder_hidden_size"] = model.text_encoder.config.hidden_size
        if hasattr(model.transformer, "pos_embed"):
            input_shapes[unet_or_transformer_name]["rotary_axes_dim"] = sum(model.transformer.pos_embed.axes_dim)

    # VAE
    input_shapes["vae_encoder"].update({"num_channels": vae_encoder_num_channels, "height": height, "width": width})
    input_shapes["vae_decoder"].update(
        {"num_channels": vae_decoder_num_channels, "height": scaled_height, "width": scaled_width}
    )

    # ControlNet
    if has_controlnets:
        encoder_hidden_size = model.text_encoder.config.hidden_size
        if hasattr(model, "text_encoder_2"):
            encoder_hidden_size += model.text_encoder_2.config.hidden_size
        input_shapes["controlnet"] = {
            "batch_size": input_shapes[unet_or_transformer_name]["batch_size"],
            "sequence_length": input_shapes[unet_or_transformer_name]["sequence_length"],
            "num_channels": unet_or_transformer_num_channels,
            "height": scaled_height,
            "width": scaled_width,
            "vae_scale_factor": vae_scale_factor,
            "encoder_hidden_size": encoder_hidden_size,
        }

    # Image encoder
    if getattr(model, "image_encoder", None):
        input_shapes["image_encoder"] = {
            "batch_size": input_shapes[unet_or_transformer_name]["batch_size"],
            "num_channels": model.image_encoder.config.num_channels,
            "width": model.image_encoder.config.image_size,
            "height": model.image_encoder.config.image_size,
        }
        # IP-Adapter: add image_embeds as input for unet/transformer
        # unet has `ip_adapter_image_embeds` with shape [batch_size, 1, (self.image_encoder.config.image_size//patch_size)**2+1, self.image_encoder.config.hidden_size] as input
        if getattr(model.unet.config, "encoder_hid_dim_type", None) == "ip_image_proj":
            input_shapes[unet_or_transformer_name]["image_encoder_shapes"] = ImageEncoderArguments(
                sequence_length=model.image_encoder.vision_model.embeddings.position_embedding.weight.shape[0],
                hidden_size=model.image_encoder.vision_model.embeddings.position_embedding.weight.shape[1],
                projection_dim=getattr(model.image_encoder.config, "projection_dim", None),
            )

    # Format with `InputShapesArguments`
    for sub_model_name in input_shapes.keys():
        input_shapes[sub_model_name] = InputShapesArguments(**input_shapes[sub_model_name])
    return input_shapes


def get_submodels_and_neuron_configs(
    model: "PreTrainedModel | DiffusionPipeline",
    input_shapes: dict[str, int],
    task: str,
    output: Path,
    library_name: str,
    tensor_parallel_size: int = 1,
    subfolder: str = "",
    trust_remote_code: bool = False,
    dynamic_batch_size: bool = False,
    model_name_or_path: str | Path | None = None,
    submodels: dict[str, Path | str] | None = None,
    output_attentions: bool = False,
    output_hidden_states: bool = False,
    controlnet_ids: str | list[str] | None = None,
    lora_args: LoRAAdapterArguments | None = None,
):
    is_encoder_decoder = (
        getattr(model.config, "is_encoder_decoder", False) if isinstance(model.config, PretrainedConfig) else False
    )

    if library_name == "diffusers":
        # TODO: Enable optional outputs for Stable Diffusion
        if output_attentions:
            raise ValueError(f"`output_attentions`is not supported by the {task} task yet.")
<<<<<<< HEAD
        models_and_neuron_configs, output_model_names = _get_submodels_and_neuron_configs_for_diffusion(
=======
        # Custom lowering for Softmax and SILU operations. Mandatory for applying optimized attention score of diffusion models.
        os.environ["NEURON_FUSE_SOFTMAX"] = "1"
        os.environ["NEURON_CUSTOM_SILU"] = "1"
        models_and_neuron_configs, output_model_names = _get_submodels_and_neuron_configs_for_stable_diffusion(
>>>>>>> 62c74ff9
            model=model,
            input_shapes=input_shapes,
            tensor_parallel_size=tensor_parallel_size,
            output=output,
            dynamic_batch_size=dynamic_batch_size,
            model_name_or_path=model_name_or_path,
            submodels=submodels,
            output_hidden_states=output_hidden_states,
            controlnet_ids=controlnet_ids,
            lora_args=lora_args,
        )
    elif is_encoder_decoder:
        optional_outputs = {"output_attentions": output_attentions, "output_hidden_states": output_hidden_states}
        preprocessors = maybe_load_preprocessors(
            src_name_or_path=model_name_or_path,
            subfolder=subfolder,
            trust_remote_code=trust_remote_code,
        )
        models_and_neuron_configs, output_model_names = _get_submodels_and_neuron_configs_for_encoder_decoder(
            model=model,
            input_shapes=input_shapes,
            tensor_parallel_size=tensor_parallel_size,
            task=task,
            output=output,
            dynamic_batch_size=dynamic_batch_size,
            model_name_or_path=model_name_or_path,
            preprocessors=preprocessors,
            **optional_outputs,
        )
    else:
        # TODO: Enable optional outputs for encoders
        if output_attentions or output_hidden_states:
            raise ValueError(
                f"`output_attentions` and `output_hidden_states` are not supported by the {task} task yet."
            )
        neuron_config_constructor = TasksManager.get_exporter_config_constructor(
            model=model,
            exporter="neuron",
            task=task,
            library_name=library_name,
        )
        input_shapes = check_mandatory_input_shapes(neuron_config_constructor, task, input_shapes)
        input_shapes = InputShapesArguments(**input_shapes)
        neuron_config = neuron_config_constructor(
            model.config, dynamic_batch_size=dynamic_batch_size, input_shapes=input_shapes
        )
        model_name = getattr(model, "name_or_path", None) or model_name_or_path
        model_name = model_name.split("/")[-1] if model_name else model.config.model_type
        output_model_names = {model_name: "model.neuron"}
        models_and_neuron_configs = {model_name: (model, neuron_config)}
        maybe_save_preprocessors(model_name_or_path, output, src_subfolder=subfolder)

    models_and_neuron_configs = _reorder_models_and_neuron_configs(models_and_neuron_configs)

    return models_and_neuron_configs, output_model_names


def _reorder_models_and_neuron_configs(models_and_neuron_configs):
    """
    Reorder to ensure that the export starts with NxD backend in case of TP(otherwise, runtime error).
    """
    tp_model = next(
        (
            model_name
            for model_name, (_, config) in models_and_neuron_configs.items()
            if getattr(config, "tensor_parallel_size", 1) > 1
        ),
        None,
    )

    if tp_model:
        models_and_neuron_configs = {
            tp_model: models_and_neuron_configs[tp_model],
            **{k: v for k, v in models_and_neuron_configs.items() if k != tp_model},
        }

    return models_and_neuron_configs


def _get_submodels_and_neuron_configs_for_diffusion(
    model: "PreTrainedModel | DiffusionPipeline",
    input_shapes: dict[str, int],
    tensor_parallel_size: int,
    output: Path,
    dynamic_batch_size: bool = False,
    model_name_or_path: str | Path | None = None,
    submodels: dict[str, Path | str] | None = None,
    output_hidden_states: bool = False,
    controlnet_ids: str | list[str] | None = None,
    lora_args: LoRAAdapterArguments | None = None,
):
    check_compiler_compatibility_for_stable_diffusion()
    model = replace_stable_diffusion_submodels(model, submodels)
    if is_neuron_available():
        raise RuntimeError(
            "Stable diffusion export is not supported by neuron-cc on inf1, please use neuronx-cc on either inf2/trn1 instead."
        )
    input_shapes = infer_shapes_of_diffusers(
        input_shapes=input_shapes,
        model=model,
        has_controlnets=controlnet_ids is not None,
    )
    # Saving the model config and preprocessor as this is needed sometimes.
    model.scheduler.save_pretrained(output.joinpath("scheduler"))
    if getattr(model, "tokenizer", None) is not None:
        model.tokenizer.save_pretrained(output.joinpath("tokenizer"))
    if getattr(model, "tokenizer_2", None) is not None:
        model.tokenizer_2.save_pretrained(output.joinpath("tokenizer_2"))
    if getattr(model, "tokenizer_3", None) is not None:
        model.tokenizer_3.save_pretrained(output.joinpath("tokenizer_3"))
    if getattr(model, "feature_extractor", None) is not None:
        model.feature_extractor.save_pretrained(output.joinpath("feature_extractor"))
    model.save_config(output)

    models_and_neuron_configs = get_diffusion_models_for_export(
        pipeline=model,
        tensor_parallel_size=tensor_parallel_size,
        text_encoder_input_shapes=input_shapes["text_encoder"],
        unet_input_shapes=input_shapes.get("unet", None),
        transformer_input_shapes=input_shapes.get("transformer", None),
        vae_encoder_input_shapes=input_shapes["vae_encoder"],
        vae_decoder_input_shapes=input_shapes["vae_decoder"],
        lora_args=lora_args,
        dynamic_batch_size=dynamic_batch_size,
        output_hidden_states=output_hidden_states,
        controlnet_ids=controlnet_ids,
        controlnet_input_shapes=input_shapes.get("controlnet", None),
        image_encoder_input_shapes=input_shapes.get("image_encoder", None),
        text_encoder_2_input_shapes=input_shapes.get("text_encoder_2", None),
        model_name_or_path=model_name_or_path,
    )
    output_model_names = {
        DIFFUSION_MODEL_VAE_ENCODER_NAME: os.path.join(DIFFUSION_MODEL_VAE_ENCODER_NAME, NEURON_FILE_NAME),
        DIFFUSION_MODEL_VAE_DECODER_NAME: os.path.join(DIFFUSION_MODEL_VAE_DECODER_NAME, NEURON_FILE_NAME),
    }
    if getattr(model, "text_encoder", None) is not None:
        output_model_names[DIFFUSION_MODEL_TEXT_ENCODER_NAME] = os.path.join(
            DIFFUSION_MODEL_TEXT_ENCODER_NAME, NEURON_FILE_NAME
        )
    if getattr(model, "text_encoder_2", None) is not None:
        output_model_names[DIFFUSION_MODEL_TEXT_ENCODER_2_NAME] = os.path.join(
            DIFFUSION_MODEL_TEXT_ENCODER_2_NAME, NEURON_FILE_NAME
        )
    if getattr(model, "unet", None) is not None:
        output_model_names[DIFFUSION_MODEL_UNET_NAME] = os.path.join(DIFFUSION_MODEL_UNET_NAME, NEURON_FILE_NAME)
    if getattr(model, "transformer", None) is not None:
        output_model_names[DIFFUSION_MODEL_TRANSFORMER_NAME] = os.path.join(
            DIFFUSION_MODEL_TRANSFORMER_NAME, NEURON_FILE_NAME
        )
    if getattr(model, "image_encoder", None) is not None:
        output_model_names["image_encoder"] = os.path.join("image_encoder", NEURON_FILE_NAME)

    # ControlNet models
    if controlnet_ids:
        if isinstance(controlnet_ids, str):
            controlnet_ids = [controlnet_ids]
        for idx in range(len(controlnet_ids)):
            controlnet_name = DIFFUSION_MODEL_CONTROLNET_NAME + "_" + str(idx)
            output_model_names[controlnet_name] = os.path.join(controlnet_name, NEURON_FILE_NAME)

    del model

    return models_and_neuron_configs, output_model_names


def _get_submodels_and_neuron_configs_for_encoder_decoder(
    model: "PreTrainedModel",
    input_shapes: dict[str, int],
    tensor_parallel_size: int,
    task: str,
    output: Path,
    preprocessors: list | None = None,
    dynamic_batch_size: bool = False,
    model_name_or_path: str | Path | None = None,
    output_attentions: bool = False,
    output_hidden_states: bool = False,
):
    if is_neuron_available():
        raise RuntimeError(
            "Encoder-decoder models export is not supported by neuron-cc on inf1, please use neuronx-cc on either inf2/trn1 instead."
        )

    models_and_neuron_configs = get_encoder_decoder_models_for_export(
        model=model,
        task=task,
        tensor_parallel_size=tensor_parallel_size,
        dynamic_batch_size=dynamic_batch_size,
        input_shapes=input_shapes,
        output_attentions=output_attentions,
        output_hidden_states=output_hidden_states,
        model_name_or_path=model_name_or_path,
        preprocessors=preprocessors,
    )
    output_model_names = {
        ENCODER_NAME: os.path.join(ENCODER_NAME, NEURON_FILE_NAME),
        DECODER_NAME: os.path.join(DECODER_NAME, NEURON_FILE_NAME),
    }
    model.config.save_pretrained(output)
    model.generation_config.save_pretrained(output)
    maybe_save_preprocessors(model_name_or_path, output)

    return models_and_neuron_configs, output_model_names


def load_models_and_neuron_configs(
    model_name_or_path: str,
    output: Path,
    model: "PreTrainedModel | ModelMixin | None",
    task: str,
    dynamic_batch_size: bool,
    cache_dir: str | None,
    trust_remote_code: bool,
    subfolder: str,
    revision: str,
    library_name: str,
    force_download: bool,
    local_files_only: bool,
    token: bool | str | None,
    submodels: dict[str, Path | str] | None,
    torch_dtype: str | torch.dtype | None = None,
    tensor_parallel_size: int = 1,
    controlnet_ids: str | list[str] | None = None,
    lora_args: LoRAAdapterArguments | None = None,
    ip_adapter_args: IPAdapterArguments | None = None,
    output_attentions: bool = False,
    output_hidden_states: bool = False,
    **input_shapes,
):
    model_kwargs = {
        "task": task,
        "model_name_or_path": model_name_or_path,
        "subfolder": subfolder,
        "revision": revision,
        "cache_dir": cache_dir,
        "token": token,
        "local_files_only": local_files_only,
        "force_download": force_download,
        "trust_remote_code": trust_remote_code,
        "framework": "pt",
        "library_name": library_name,
        "torch_dtype": torch_dtype,
    }
    if model is None:
        model = TasksManager.get_model_from_task(**model_kwargs)
        # Load IP-Adapter if it exists
        if ip_adapter_args is not None and not all(
            getattr(ip_adapter_args, field.name) is None for field in fields(ip_adapter_args)
        ):
            model.load_ip_adapter(
                ip_adapter_args.model_id, subfolder=ip_adapter_args.subfolder, weight_name=ip_adapter_args.weight_name
            )
            model.set_ip_adapter_scale(scale=ip_adapter_args.scale)

    models_and_neuron_configs, output_model_names = get_submodels_and_neuron_configs(
        model=model,
        input_shapes=input_shapes,
        tensor_parallel_size=tensor_parallel_size,
        task=task,
        library_name=library_name,
        output=output,
        subfolder=subfolder,
        trust_remote_code=trust_remote_code,
        dynamic_batch_size=dynamic_batch_size,
        model_name_or_path=model_name_or_path,
        submodels=submodels,
        output_attentions=output_attentions,
        output_hidden_states=output_hidden_states,
        controlnet_ids=controlnet_ids,
        lora_args=lora_args,
    )

    return models_and_neuron_configs, output_model_names


def main_export(
    model_name_or_path: str,
    output: str | Path,
    compiler_kwargs: dict[str, Any],
    torch_dtype: str | torch.dtype | None = None,
    tensor_parallel_size: int = 1,
    model: "PreTrainedModel | ModelMixin | None" = None,
    task: str = "auto",
    dynamic_batch_size: bool = False,
    atol: float | None = None,
    cache_dir: str | None = None,
    disable_neuron_cache: bool | None = False,
    compiler_workdir: str | Path | None = None,
    inline_weights_to_neff: bool = True,
    optlevel: str = "2",
    trust_remote_code: bool = False,
    subfolder: str = "",
    revision: str = "main",
    force_download: bool = False,
    local_files_only: bool = False,
    token: bool | str | None = None,
    do_validation: bool = True,
    submodels: dict[str, Path | str] | None = None,
    output_attentions: bool = False,
    output_hidden_states: bool = False,
    library_name: str | None = None,
    controlnet_ids: str | list[str] | None = None,
    lora_args: LoRAAdapterArguments | None = None,
    ip_adapter_args: IPAdapterArguments | None = None,
    **input_shapes,
):
    output = Path(output)
    torch_dtype = map_torch_dtype(torch_dtype)
    if not output.parent.exists():
        output.parent.mkdir(parents=True)

    task = TasksManager.map_from_synonym(task)
    if library_name is None:
        library_name = TasksManager.infer_library_from_model(
            model_name_or_path, revision=revision, cache_dir=cache_dir, token=token
        )

    models_and_neuron_configs, output_model_names = load_models_and_neuron_configs(
        model_name_or_path=model_name_or_path,
        output=output,
        model=model,
        torch_dtype=torch_dtype,
        tensor_parallel_size=tensor_parallel_size,
        task=task,
        dynamic_batch_size=dynamic_batch_size,
        cache_dir=cache_dir,
        trust_remote_code=trust_remote_code,
        subfolder=subfolder,
        revision=revision,
        library_name=library_name,
        force_download=force_download,
        local_files_only=local_files_only,
        token=token,
        submodels=submodels,
        lora_args=lora_args,
        ip_adapter_args=ip_adapter_args,
        output_attentions=output_attentions,
        output_hidden_states=output_hidden_states,
        controlnet_ids=controlnet_ids,
        **input_shapes,
    )

    _, neuron_outputs = export_models(
        models_and_neuron_configs=models_and_neuron_configs,
        task=task,
        output_dir=output,
        disable_neuron_cache=disable_neuron_cache,
        compiler_workdir=compiler_workdir,
        inline_weights_to_neff=inline_weights_to_neff,
        optlevel=optlevel,
        output_file_names=output_model_names,
        compiler_kwargs=compiler_kwargs,
        model_name_or_path=model_name_or_path,
    )

    # Validate compiled model
    if do_validation and tensor_parallel_size > 1:
        # TODO: support the validation of tp models.
        logger.warning(
            "The validation is not yet supported for tensor parallel model, the validation will be turned off."
        )
        do_validation = False
    if do_validation is True:
        try:
            validate_models_outputs(
                models_and_neuron_configs=models_and_neuron_configs,
                neuron_named_outputs=neuron_outputs,
                output_dir=output,
                atol=atol,
                neuron_files_subpaths=output_model_names,
            )

            logger.info(
                f"The {NEURON_COMPILER} export succeeded and the exported model was saved at: {output.as_posix()}"
            )
        except ShapeError as e:
            raise e
        except AtolError as e:
            logger.warning(
                f"The {NEURON_COMPILER} export succeeded with the warning: {e}.\n The exported model was saved at: "
                f"{output.as_posix()}"
            )
        except OutputMatchError as e:
            logger.warning(
                f"The {NEURON_COMPILER} export succeeded with the warning: {e}.\n The exported model was saved at: "
                f"{output.as_posix()}"
            )
        except Exception as e:
            logger.error(
                f"An error occurred with the error message: {e}.\n The exported model was saved at: {output.as_posix()}"
            )


def maybe_export_from_neuron_model_class(
    model: str,
    output: str | Path,
    task: str = "auto",
    cache_dir: str | None = None,
    subfolder: str = "",
    trust_remote_code: bool = False,
    **kwargs,
):
    """Export the model from the neuron model class if it exists."""
    if task == "auto":
        task = infer_task(model)
    output = Path(output)
    # Remove None values from the kwargs
    kwargs = {key: value for key, value in kwargs.items() if value is not None}
    # Also remove some arguments that are not supported in this context
    kwargs.pop("disable_neuron_cache", None)
    kwargs.pop("inline_weights_neff", None)
    kwargs.pop("O1", None)
    kwargs.pop("O2", None)
    kwargs.pop("O3", None)
    kwargs.pop("disable_validation", None)
    kwargs.pop("dynamic_batch_size", None)
    kwargs.pop("output_hidden_states", None)
    kwargs.pop("output_attentions", None)
    kwargs.pop("tensor_parallel_size", None)
    # Fetch the model config
    config = AutoConfig.from_pretrained(model)
    # Check if we have an auto-model class for the model_type and task
    if not has_neuron_model_class(model_type=config.model_type, task=task, mode="inference"):
        return False
    neuron_model_class = get_neuron_model_class(model_type=config.model_type, task=task, mode="inference")
    neuron_model = neuron_model_class.from_pretrained(
        model_id=model,
        export=True,
        cache_dir=cache_dir,
        subfolder=subfolder,
        config=config,
        trust_remote_code=trust_remote_code,
        load_weights=False,  # Reduce model size for nxd models
        **kwargs,
    )
    if not output.parent.exists():
        output.parent.mkdir(parents=True)
    neuron_model.save_pretrained(output)
    try:
        tokenizer = AutoTokenizer.from_pretrained(model, trust_remote_code=trust_remote_code)
        tokenizer.save_pretrained(output)
    except Exception:
        logger.info(f"No tokenizer found while exporting {model}.")
    return True


def main():
    parser = ArgumentParser(f"Hugging Face Optimum {NEURON_COMPILER} exporter")

    parse_args_neuron(parser)

    # Retrieve CLI arguments
    args = parser.parse_args()

    task = infer_task(args.model) if args.task == "auto" else args.task
    library_name = TasksManager.infer_library_from_model(args.model, cache_dir=args.cache_dir)

    if library_name == "diffusers":
        input_shapes = normalize_diffusers_input_shapes(args)
        submodels = {"unet": args.unet}
    elif library_name == "sentence_transformers":
        input_shapes = normalize_sentence_transformers_input_shapes(args)
        submodels = None
    else:
        # New export mode using dedicated neuron model classes
        kwargs = vars(args).copy()
        if maybe_export_from_neuron_model_class(**kwargs):
            return
        # Fallback to legacy export
        input_shapes = get_input_shapes(task, args)
        submodels = None

    disable_neuron_cache = args.disable_neuron_cache
    compiler_kwargs = infer_compiler_kwargs(args)
    optional_outputs = customize_optional_outputs(args)
    optlevel = parse_optlevel(args)
    lora_args = LoRAAdapterArguments(
        model_ids=getattr(args, "lora_model_ids", None),
        weight_names=getattr(args, "lora_weight_names", None),
        adapter_names=getattr(args, "lora_adapter_names", None),
        scales=getattr(args, "lora_scales", None),
    )
    ip_adapter_args = IPAdapterArguments(
        model_id=getattr(args, "ip_adapter_id", None),
        subfolder=getattr(args, "ip_adapter_subfolder", None),
        weight_name=getattr(args, "ip_adapter_weight_name", None),
        scale=getattr(args, "ip_adapter_scale", None),
    )

    main_export(
        model_name_or_path=args.model,
        output=args.output,
        compiler_kwargs=compiler_kwargs,
        torch_dtype=args.torch_dtype,
        tensor_parallel_size=args.tensor_parallel_size,
        task=task,
        dynamic_batch_size=args.dynamic_batch_size,
        atol=args.atol,
        cache_dir=args.cache_dir,
        disable_neuron_cache=disable_neuron_cache,
        compiler_workdir=args.compiler_workdir,
        inline_weights_to_neff=args.inline_weights_neff,
        optlevel=optlevel,
        trust_remote_code=args.trust_remote_code,
        subfolder=args.subfolder,
        do_validation=not args.disable_validation,
        submodels=submodels,
        library_name=library_name,
        controlnet_ids=getattr(args, "controlnet_ids", None),
        lora_args=lora_args,
        ip_adapter_args=ip_adapter_args,
        **optional_outputs,
        **input_shapes,
    )


if __name__ == "__main__":
    main()<|MERGE_RESOLUTION|>--- conflicted
+++ resolved
@@ -332,14 +332,10 @@
         # TODO: Enable optional outputs for Stable Diffusion
         if output_attentions:
             raise ValueError(f"`output_attentions`is not supported by the {task} task yet.")
-<<<<<<< HEAD
-        models_and_neuron_configs, output_model_names = _get_submodels_and_neuron_configs_for_diffusion(
-=======
         # Custom lowering for Softmax and SILU operations. Mandatory for applying optimized attention score of diffusion models.
         os.environ["NEURON_FUSE_SOFTMAX"] = "1"
         os.environ["NEURON_CUSTOM_SILU"] = "1"
-        models_and_neuron_configs, output_model_names = _get_submodels_and_neuron_configs_for_stable_diffusion(
->>>>>>> 62c74ff9
+        models_and_neuron_configs, output_model_names = _get_submodels_and_neuron_configs_for_diffusion(
             model=model,
             input_shapes=input_shapes,
             tensor_parallel_size=tensor_parallel_size,
