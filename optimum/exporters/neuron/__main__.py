--- conflicted
+++ resolved
@@ -815,14 +815,6 @@
         # We must align the compilation target before neuronx-distributed is initialized
         align_compilation_target(args.instance_type, override=True)
 
-<<<<<<< HEAD
-    # Try new export mode using dedicated neuron model classes first
-    kwargs = vars(args).copy()
-    if maybe_export_from_neuron_model_class(**kwargs):
-        return
-
-    # Fallback to library-specific exports
-=======
     task = infer_task(args.model) if args.task == "auto" else args.task
 
     try:
@@ -854,7 +846,6 @@
 
     library_name = TasksManager.infer_library_from_model(args.model, cache_dir=args.cache_dir)
 
->>>>>>> ce23fde3
     if library_name == "diffusers":
         input_shapes = normalize_diffusers_input_shapes(args)
         submodels = {"unet": args.unet}
@@ -862,10 +853,6 @@
         input_shapes = normalize_sentence_transformers_input_shapes(args)
         submodels = None
     else:
-<<<<<<< HEAD
-        # Fallback to legacy export
-=======
->>>>>>> ce23fde3
         input_shapes = get_input_shapes(task, args)
         submodels = None
 
