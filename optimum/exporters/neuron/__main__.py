# coding=utf-8
# Copyright 2023 The HuggingFace Team. All rights reserved.
#
# Licensed under the Apache License, Version 2.0 (the "License");
# you may not use this file except in compliance with the License.
# You may obtain a copy of the License at
#
#     http://www.apache.org/licenses/LICENSE-2.0
#
# Unless required by applicable law or agreed to in writing, software
# distributed under the License is distributed on an "AS IS" BASIS,
# WITHOUT WARRANTIES OR CONDITIONS OF ANY KIND, either express or implied.
# See the License for the specific language governing permissions and
# limitations under the License.
"""Entry point to the optimum.exporters.neuron command line."""

import argparse
<<<<<<< HEAD
import copy
from argparse import ArgumentParser
from pathlib import Path
from typing import Any, Dict, Optional, Union

from requests.exceptions import ConnectionError as RequestsConnectionError
=======
import inspect
from argparse import ArgumentParser
from pathlib import Path
from typing import Any, Dict, Optional, Union
>>>>>>> 2e16d739

from requests.exceptions import ConnectionError as RequestsConnectionError
from transformers import AutoConfig

from ...neuron.utils import is_neuron_available, is_neuronx_available
from ...utils import logging
from ...utils.save_utils import maybe_save_preprocessors
from ..error_utils import AtolError, OutputMatchError, ShapeError
from ..tasks import TasksManager
from .convert import export_models, validate_models_outputs
from .model_configs import *  # noqa: F403
from .utils import (
    build_stable_diffusion_components_mandatory_shapes,
    get_stable_diffusion_models_for_export,
)


if is_neuron_available():
    from ...commands.export.neuron import parse_args_neuron

    NEURON_COMPILER = "Neuron"


if is_neuronx_available():
    from ...commands.export.neuronx import parse_args_neuronx as parse_args_neuron  # noqa: F811

    NEURON_COMPILER = "Neuronx"


logger = logging.get_logger()
logger.setLevel(logging.INFO)


<<<<<<< HEAD
def infer_task_and_input_shapes(args: argparse.Namespace):
    # Infer the task
    task = args.task
=======
def infer_compiler_kwargs(args: argparse.Namespace) -> Dict[str, Any]:
    # infer compiler kwargs
    auto_cast = None if args.auto_cast == "none" else args.auto_cast
    auto_cast_type = None if auto_cast is None else args.auto_cast_type
    compiler_kwargs = {"auto_cast": auto_cast, "auto_cast_type": auto_cast_type}
    if hasattr(args, "disable_fast_relayout"):
        compiler_kwargs["disable_fast_relayout"] = getattr(args, "disable_fast_relayout")
    if hasattr(args, "disable_fallback"):
        compiler_kwargs["disable_fallback"] = getattr(args, "disable_fallback")

    return compiler_kwargs


def infer_task(task: str, model_name_or_path: str) -> str:
>>>>>>> 2e16d739
    if task == "auto":
        try:
            task = TasksManager.infer_task_from_model(model_name_or_path)
        except KeyError as e:
            raise KeyError(
                "The task could not be automatically inferred. Please provide the argument --task with the task "
                f"from {', '.join(TasksManager.get_all_tasks())}. Detailed error: {e}"
            )
        except RequestsConnectionError as e:
            raise RequestsConnectionError(
                f"The task could not be automatically inferred as this is available only for models hosted on the Hugging Face Hub. Please provide the argument --task with the relevant task from {', '.join(TasksManager.get_all_tasks())}. Detailed error: {e}"
            )
<<<<<<< HEAD

    # infer input shapes
    neuron_config_constructor = TasksManager.get_exporter_config_constructor(
        model=args.model, exporter="neuron", task=task
    )
    input_shapes = {
        name: getattr(args, name) for name in neuron_config_constructor.func.get_mandatory_axes_for_task(task)
    }

    # infer compiler kwargs
    auto_cast = None if args.auto_cast == "none" else args.auto_cast
    auto_cast_type = None if auto_cast is None else args.auto_cast_type
    compiler_kwargs = {"auto_cast": auto_cast, "auto_cast_type": auto_cast_type}
    if hasattr(args, "disable_fast_relayout"):
        compiler_kwargs["disable_fast_relayout"] = getattr(args, "disable_fast_relayout")
    if hasattr(args, "disable_fallback"):
        compiler_kwargs["disable_fallback"] = getattr(args, "disable_fallback")

    return task, compiler_kwargs, input_shapes


def main_export(
    model_name_or_path: str,
    output: Union[str, Path],
    compiler_kwargs: Dict[str, Any],
    task: str = "auto",
    dynamic_batch_size: bool = False,
    atol: Optional[float] = None,
    cache_dir: Optional[str] = None,
    trust_remote_code: bool = False,
    subfolder: str = "",
    revision: str = "main",
    force_download: bool = False,
    use_auth_token: Optional[Union[bool, str]] = None,
    do_validation: bool = True,
    **input_shapes,
):
    output = output.joinpath("model.neuron")

    if not output.parent.exists():
        output.parent.mkdir(parents=True)

    model = TasksManager.get_model_from_task(
        task,
        model_name_or_path,
        subfolder=subfolder,
        revision=revision,
        cache_dir=cache_dir,
        use_auth_token=use_auth_token,
        trust_remote_code=trust_remote_code,
        framework="pt",
    )
    ref_model = copy.deepcopy(model)

    neuron_config_constructor = TasksManager.get_exporter_config_constructor(model=model, exporter="neuron", task=task)
    if is_neuron_available() and dynamic_batch_size is True and "batch_size" in input_shapes:
        input_shapes["batch_size"] = 1
    neuron_config = neuron_config_constructor(model.config, dynamic_batch_size=dynamic_batch_size, **input_shapes)

    if atol is None:
        atol = neuron_config.ATOL_FOR_VALIDATION

    neuron_inputs, neuron_outputs = export(
        model=model,
        config=neuron_config,
        output=output,
        **compiler_kwargs,
    )

    # For torch_neuron, batch_size must be equal to 1 when dynamic batching is on.
    store_compilation_config(
        model.config, input_shapes, compiler_kwargs, neuron_inputs, neuron_outputs, dynamic_batch_size
    )

    # Saving the model config and preprocessor as this is needed sometimes.
    model.config.save_pretrained(output.parent)
    maybe_save_preprocessors(model, output.parent)

    # Validate compiled model
    if do_validation is True:
        try:
            validate_model_outputs(
                config=neuron_config,
                reference_model=ref_model,
                neuron_model_path=output,
                neuron_named_outputs=neuron_config.outputs,
                atol=atol,
            )

            logger.info(
                f"The {NEURON_COMPILER} export succeeded and the exported model was saved at: "
                f"{output.parent.as_posix()}"
            )
        except ShapeError as e:
            raise e
        except AtolError as e:
            logger.warning(
                f"The {NEURON_COMPILER} export succeeded with the warning: {e}.\n The exported model was saved at: "
                f"{output.parent.as_posix()}"
            )
        except OutputMatchError as e:
            logger.warning(
                f"The {NEURON_COMPILER} export succeeded with the warning: {e}.\n The exported model was saved at: "
                f"{output.parent.as_posix()}"
            )
        except Exception as e:
            logger.error(
                f"An error occured with the error message: {e}.\n The exported model was saved at: "
                f"{output.parent.as_posix()}"
            )


def main():
    parser = ArgumentParser(f"Hugging Face Optimum {NEURON_COMPILER} exporter")

    parse_args_neuron(parser)

    # Retrieve CLI arguments
    args = parser.parse_args()

    task, compiler_kwargs, input_shapes = infer_task_and_input_shapes(args)
=======
    return task


def normalize_input_shapes(task: str, args: argparse.Namespace) -> Dict[str, int]:
    if task == "stable-diffusion":
        mandatory_shapes = {
            name: getattr(args, name, None)
            for name in getattr(inspect.getfullargspec(build_stable_diffusion_components_mandatory_shapes), "args")
        }
        input_shapes = build_stable_diffusion_components_mandatory_shapes(**mandatory_shapes)
    else:
        config = AutoConfig.from_pretrained(args.model)
        model_type = config.model_type.replace("_", "-")
        neuron_config_constructor = TasksManager.get_exporter_config_constructor(
            model_type=model_type, exporter="neuron", task=task
        )
        mandatory_axes = neuron_config_constructor.func.get_mandatory_axes_for_task(task)
        input_shapes = {name: getattr(args, name) for name in mandatory_axes}

    return input_shapes


def main_export(
    model_name_or_path: str,
    output: Union[str, Path],
    compiler_kwargs: Dict[str, Any],
    task: str = "auto",
    dynamic_batch_size: bool = False,
    atol: Optional[float] = None,
    cache_dir: Optional[str] = None,
    trust_remote_code: bool = False,
    subfolder: str = "",
    revision: str = "main",
    force_download: bool = False,
    local_files_only: bool = False,
    use_auth_token: Optional[Union[bool, str]] = None,
    do_validation: bool = True,
    **input_shapes,
):
    output = Path(output)
    if not output.parent.exists():
        output.parent.mkdir(parents=True)

    model = TasksManager.get_model_from_task(
        task,
        model_name_or_path,
        subfolder=subfolder,
        revision=revision,
        cache_dir=cache_dir,
        use_auth_token=use_auth_token,
        local_files_only=local_files_only,
        force_download=force_download,
        trust_remote_code=trust_remote_code,
        framework="pt",
    )
    configs = {}

    if task != "stable-diffusion":
        neuron_config_constructor = TasksManager.get_exporter_config_constructor(
            model=model, exporter="neuron", task=task
        )
        if is_neuron_available() and dynamic_batch_size is True and "batch_size" in input_shapes:
            input_shapes["batch_size"] = 1
        neuron_config = neuron_config_constructor(model.config, dynamic_batch_size=dynamic_batch_size, **input_shapes)
        if atol is None:
            atol = neuron_config.ATOL_FOR_VALIDATION
        output_model_names = ["model.neuron"]
        models_and_neuron_configs = {"model": (model, neuron_config)}
        maybe_save_preprocessors(model, output.parent)

    if task == "stable-diffusion":
        if not is_neuronx_available():
            raise RuntimeError("Stable diffusion needs neuronx-cc support which is not installed. ")
        output_model_names = [
            "text_encoder/model.neuron",
            "vae/decoder.neuron",
            "unet/model.neuron",
            "vae/post_quant_conv.neuron",
        ]
        models_and_neuron_configs = get_stable_diffusion_models_for_export(
            model,
            dynamic_batch_size=dynamic_batch_size,
            **input_shapes,
        )
        configs["vae_decoder"] = configs["vae_conv"] = model.vae.config
        # Saving the model config and preprocessor as this is needed sometimes.
        model.tokenizer.save_pretrained(output.joinpath("tokenizer"))
        model.scheduler.save_pretrained(output.joinpath("scheduler"))
        if model.feature_extractor is not None:
            model.feature_extractor.save_pretrained(output.joinpath("feature_extractor"))
        # Save SD pipeline model index
        model.save_config(output)

    neuron_inputs, neuron_outputs = export_models(
        models_and_neuron_configs=models_and_neuron_configs,
        output_dir=output,
        output_file_names=output_model_names,
        compiler_kwargs=compiler_kwargs,
        configs=configs,
    )

    del model

    # Validate compiled model
    if do_validation is True:
        try:
            validate_models_outputs(
                models_and_neuron_configs=models_and_neuron_configs,
                neuron_named_outputs=neuron_outputs,
                output_dir=output,
                atol=atol,
                neuron_files_subpaths=output_model_names,
            )

            logger.info(
                f"The {NEURON_COMPILER} export succeeded and the exported model was saved at: "
                f"{output.parent.as_posix()}"
            )
        except ShapeError as e:
            raise e
        except AtolError as e:
            logger.warning(
                f"The {NEURON_COMPILER} export succeeded with the warning: {e}.\n The exported model was saved at: "
                f"{output.parent.as_posix()}"
            )
        except OutputMatchError as e:
            logger.warning(
                f"The {NEURON_COMPILER} export succeeded with the warning: {e}.\n The exported model was saved at: "
                f"{output.parent.as_posix()}"
            )
        except Exception as e:
            logger.error(
                f"An error occured with the error message: {e}.\n The exported model was saved at: "
                f"{output.parent.as_posix()}"
            )


def main():
    parser = ArgumentParser(f"Hugging Face Optimum {NEURON_COMPILER} exporter")

    parse_args_neuron(parser)

    # Retrieve CLI arguments
    args = parser.parse_args()

    task = infer_task(args.task, args.model)
    compiler_kwargs = infer_compiler_kwargs(args)
    input_shapes = normalize_input_shapes(task, args)
>>>>>>> 2e16d739

    main_export(
        model_name_or_path=args.model,
        output=args.output,
        compiler_kwargs=compiler_kwargs,
        task=task,
        dynamic_batch_size=args.dynamic_batch_size,
        atol=args.atol,
        cache_dir=args.cache_dir,
        trust_remote_code=args.trust_remote_code,
        **input_shapes,
    )


if __name__ == "__main__":
    main()<|MERGE_RESOLUTION|>--- conflicted
+++ resolved
@@ -15,19 +15,10 @@
 """Entry point to the optimum.exporters.neuron command line."""
 
 import argparse
-<<<<<<< HEAD
-import copy
-from argparse import ArgumentParser
-from pathlib import Path
-from typing import Any, Dict, Optional, Union
-
-from requests.exceptions import ConnectionError as RequestsConnectionError
-=======
 import inspect
 from argparse import ArgumentParser
 from pathlib import Path
 from typing import Any, Dict, Optional, Union
->>>>>>> 2e16d739
 
 from requests.exceptions import ConnectionError as RequestsConnectionError
 from transformers import AutoConfig
@@ -61,11 +52,6 @@
 logger.setLevel(logging.INFO)
 
 
-<<<<<<< HEAD
-def infer_task_and_input_shapes(args: argparse.Namespace):
-    # Infer the task
-    task = args.task
-=======
 def infer_compiler_kwargs(args: argparse.Namespace) -> Dict[str, Any]:
     # infer compiler kwargs
     auto_cast = None if args.auto_cast == "none" else args.auto_cast
@@ -80,7 +66,6 @@
 
 
 def infer_task(task: str, model_name_or_path: str) -> str:
->>>>>>> 2e16d739
     if task == "auto":
         try:
             task = TasksManager.infer_task_from_model(model_name_or_path)
@@ -93,129 +78,6 @@
             raise RequestsConnectionError(
                 f"The task could not be automatically inferred as this is available only for models hosted on the Hugging Face Hub. Please provide the argument --task with the relevant task from {', '.join(TasksManager.get_all_tasks())}. Detailed error: {e}"
             )
-<<<<<<< HEAD
-
-    # infer input shapes
-    neuron_config_constructor = TasksManager.get_exporter_config_constructor(
-        model=args.model, exporter="neuron", task=task
-    )
-    input_shapes = {
-        name: getattr(args, name) for name in neuron_config_constructor.func.get_mandatory_axes_for_task(task)
-    }
-
-    # infer compiler kwargs
-    auto_cast = None if args.auto_cast == "none" else args.auto_cast
-    auto_cast_type = None if auto_cast is None else args.auto_cast_type
-    compiler_kwargs = {"auto_cast": auto_cast, "auto_cast_type": auto_cast_type}
-    if hasattr(args, "disable_fast_relayout"):
-        compiler_kwargs["disable_fast_relayout"] = getattr(args, "disable_fast_relayout")
-    if hasattr(args, "disable_fallback"):
-        compiler_kwargs["disable_fallback"] = getattr(args, "disable_fallback")
-
-    return task, compiler_kwargs, input_shapes
-
-
-def main_export(
-    model_name_or_path: str,
-    output: Union[str, Path],
-    compiler_kwargs: Dict[str, Any],
-    task: str = "auto",
-    dynamic_batch_size: bool = False,
-    atol: Optional[float] = None,
-    cache_dir: Optional[str] = None,
-    trust_remote_code: bool = False,
-    subfolder: str = "",
-    revision: str = "main",
-    force_download: bool = False,
-    use_auth_token: Optional[Union[bool, str]] = None,
-    do_validation: bool = True,
-    **input_shapes,
-):
-    output = output.joinpath("model.neuron")
-
-    if not output.parent.exists():
-        output.parent.mkdir(parents=True)
-
-    model = TasksManager.get_model_from_task(
-        task,
-        model_name_or_path,
-        subfolder=subfolder,
-        revision=revision,
-        cache_dir=cache_dir,
-        use_auth_token=use_auth_token,
-        trust_remote_code=trust_remote_code,
-        framework="pt",
-    )
-    ref_model = copy.deepcopy(model)
-
-    neuron_config_constructor = TasksManager.get_exporter_config_constructor(model=model, exporter="neuron", task=task)
-    if is_neuron_available() and dynamic_batch_size is True and "batch_size" in input_shapes:
-        input_shapes["batch_size"] = 1
-    neuron_config = neuron_config_constructor(model.config, dynamic_batch_size=dynamic_batch_size, **input_shapes)
-
-    if atol is None:
-        atol = neuron_config.ATOL_FOR_VALIDATION
-
-    neuron_inputs, neuron_outputs = export(
-        model=model,
-        config=neuron_config,
-        output=output,
-        **compiler_kwargs,
-    )
-
-    # For torch_neuron, batch_size must be equal to 1 when dynamic batching is on.
-    store_compilation_config(
-        model.config, input_shapes, compiler_kwargs, neuron_inputs, neuron_outputs, dynamic_batch_size
-    )
-
-    # Saving the model config and preprocessor as this is needed sometimes.
-    model.config.save_pretrained(output.parent)
-    maybe_save_preprocessors(model, output.parent)
-
-    # Validate compiled model
-    if do_validation is True:
-        try:
-            validate_model_outputs(
-                config=neuron_config,
-                reference_model=ref_model,
-                neuron_model_path=output,
-                neuron_named_outputs=neuron_config.outputs,
-                atol=atol,
-            )
-
-            logger.info(
-                f"The {NEURON_COMPILER} export succeeded and the exported model was saved at: "
-                f"{output.parent.as_posix()}"
-            )
-        except ShapeError as e:
-            raise e
-        except AtolError as e:
-            logger.warning(
-                f"The {NEURON_COMPILER} export succeeded with the warning: {e}.\n The exported model was saved at: "
-                f"{output.parent.as_posix()}"
-            )
-        except OutputMatchError as e:
-            logger.warning(
-                f"The {NEURON_COMPILER} export succeeded with the warning: {e}.\n The exported model was saved at: "
-                f"{output.parent.as_posix()}"
-            )
-        except Exception as e:
-            logger.error(
-                f"An error occured with the error message: {e}.\n The exported model was saved at: "
-                f"{output.parent.as_posix()}"
-            )
-
-
-def main():
-    parser = ArgumentParser(f"Hugging Face Optimum {NEURON_COMPILER} exporter")
-
-    parse_args_neuron(parser)
-
-    # Retrieve CLI arguments
-    args = parser.parse_args()
-
-    task, compiler_kwargs, input_shapes = infer_task_and_input_shapes(args)
-=======
     return task
 
 
@@ -364,7 +226,6 @@
     task = infer_task(args.task, args.model)
     compiler_kwargs = infer_compiler_kwargs(args)
     input_shapes = normalize_input_shapes(task, args)
->>>>>>> 2e16d739
 
     main_export(
         model_name_or_path=args.model,
