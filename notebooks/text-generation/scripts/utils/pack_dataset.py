from functools import partial
from itertools import chain


# empty list to save remainder from batches to use in next batch
remainder = {"input_ids": [], "attention_mask": [], "token_type_ids": []}


<<<<<<< HEAD
# empty list to save remainder from batches to use in next batch
def pack_dataset(dataset, chunk_length=2048, num_proc=1):
=======
def pack_dataset(dataset, chunk_length=2048):
>>>>>>> 2430f9fa
    print(f"Chunking dataset into chunks of {chunk_length} tokens.")

    def chunk(sample, chunk_length=chunk_length):
        # define global remainder variable to save remainder from batches to use in next batch
        global remainder
        # Concatenate all texts and add remainder from previous batch
        concatenated_examples = {k: list(chain(*sample[k])) for k in sample.keys()}
        concatenated_examples = {k: remainder[k] + concatenated_examples[k] for k in concatenated_examples.keys()}
        # get total number of tokens for batch
        batch_total_length = len(concatenated_examples[list(sample.keys())[0]])

        # get max number of chunks for batch
        if batch_total_length >= chunk_length:
            batch_chunk_length = (batch_total_length // chunk_length) * chunk_length

        # Split by chunks of max_len.
        result = {
            k: [t[i : i + chunk_length] for i in range(0, batch_chunk_length, chunk_length)]
            for k, t in concatenated_examples.items()
        }
        # add remainder to global variable for next batch
        remainder = {k: concatenated_examples[k][batch_chunk_length:] for k in concatenated_examples.keys()}
        # prepare labels
        result["labels"] = result["input_ids"].copy()
        return result

    # tokenize and chunk dataset
    lm_dataset = dataset.map(
        partial(chunk, chunk_length=chunk_length),
        batched=True,
        num_proc=num_proc,
    )
    print(f"Total number of samples: {len(lm_dataset)}")
    return lm_dataset<|MERGE_RESOLUTION|>--- conflicted
+++ resolved
@@ -6,12 +6,9 @@
 remainder = {"input_ids": [], "attention_mask": [], "token_type_ids": []}
 
 
-<<<<<<< HEAD
+
 # empty list to save remainder from batches to use in next batch
 def pack_dataset(dataset, chunk_length=2048, num_proc=1):
-=======
-def pack_dataset(dataset, chunk_length=2048):
->>>>>>> 2430f9fa
     print(f"Chunking dataset into chunks of {chunk_length} tokens.")
 
     def chunk(sample, chunk_length=chunk_length):
