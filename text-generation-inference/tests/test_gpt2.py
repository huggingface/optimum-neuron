--- conflicted
+++ resolved
@@ -45,13 +45,8 @@
         ],
         [
             "It was a bright cold day in April, and the clocks were striking thirteen.",
-<<<<<<< HEAD
-            1439,
-            " All",
-=======
             383,
             " The",
->>>>>>> 4701f998
             True,
         ],
     ],
@@ -74,11 +69,7 @@
         [
             "It was a bright cold day in April, and the clocks were striking thirteen.",
             20,
-<<<<<<< HEAD
-            " All day the sun had set, as was well-known. The first thing I noticed when I",
-=======
             " The sun was set just three miles south of the city. There were no houses, just shops,",
->>>>>>> 4701f998
             True,
         ],
     ],
