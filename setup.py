--- conflicted
+++ resolved
@@ -15,11 +15,7 @@
 INSTALL_REQUIRES = [
     "transformers == 4.43.2",
     "accelerate == 0.29.2",
-<<<<<<< HEAD
-    "optimum @ git+https://github.com/huggingface/optimum.git",  # Need to release which includes #1947
-=======
-    "optimum ~= 1.21.0",
->>>>>>> f8b52594
+    "optimum ~= 1.22.0",
     "huggingface_hub >= 0.20.1",
     "numpy>=1.22.2, <=1.25.2",
     "protobuf<4",
