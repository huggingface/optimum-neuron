--- conflicted
+++ resolved
@@ -24,11 +24,8 @@
 TESTS_REQUIRE = [
     "pytest <= 8.0.0",
     "pytest-rerunfailures",
-<<<<<<< HEAD
     "cloudpickle",
-=======
     "pytest-timeout",
->>>>>>> ed0148db
     "psutil",
     "parameterized",
     "GitPython",
