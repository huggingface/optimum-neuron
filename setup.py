--- conflicted
+++ resolved
@@ -13,14 +13,8 @@
 
 
 INSTALL_REQUIRES = [
-<<<<<<< HEAD
-    "transformers ~= 4.49.0",
-    "optimum ~= 1.24.0",
-=======
     "transformers ~= 4.51.0",
-    "accelerate == 0.29.2",
     "optimum ~= 1.23.3",
->>>>>>> b1536b14
     "huggingface_hub >= 0.29.0",
     "numpy>=1.22.2, <=1.25.2",
     "protobuf>=3.20.3, <4",
