import re

from setuptools import find_namespace_packages, setup


# Ensure we match the version set in optimum/neuron/version.py
filepath = "optimum/neuron/version.py"
try:
    with open(filepath) as version_file:
        (__version__,) = re.findall('__version__ = "(.*)"', version_file.read())
except Exception as error:
    assert False, "Error: Could not open '%s' due %s\n" % (filepath, error)


INSTALL_REQUIRES = [
    "transformers ~= 4.51.0",
    "accelerate == 0.29.2",
    "optimum ~= 1.23.3",
    "huggingface_hub >= 0.29.0",
    "numpy>=1.22.2, <=1.25.2",
    "protobuf>=3.20.3, <4",
]

TESTS_REQUIRE = [
    "pytest <= 8.0.0",
    "pytest-rerunfailures",
    "cloudpickle",
    "psutil",
    "parameterized",
    "GitPython",
    "sentencepiece",
    "datasets",
    "sacremoses",
    "diffusers>=0.29.0, <=0.30.3",
    "safetensors",
    "sentence-transformers >= 2.2.0",
    "peft==0.14.0",
    "trl==0.11.4",
    "compel",
    "rjieba",
    "soundfile",
    "librosa",
    "opencv-python-headless",
    "controlnet-aux",
    "mediapipe",
    "timm >= 1.0.0",
    "hf_transfer",
]

QUALITY_REQUIRES = [
    "ruff",
    "isort",
    "hf_doc_builder @ git+https://github.com/huggingface/doc-builder.git",
]

TRAINING_REQUIRES = [
    "trl == 0.11.4",
    "peft == 0.14.0",
    "evaluate == 0.4.3",
    "neuronx_distributed==0.13.14393",
]

EXTRAS_REQUIRE = {
    "tests": TESTS_REQUIRE,
    "quality": QUALITY_REQUIRES,
    "training": TRAINING_REQUIRES,
    "neuron": [
        "wheel",
        "torch-neuron==1.13.1.2.9.74.0",
        "torch==1.13.1.*",
        "neuron-cc[tensorflow]==1.22.0.0",
        "protobuf",
        "torchvision",
        "numpy==1.22.3",
    ],
    "neuronx": [
        "wheel",
        "neuronx-cc==2.19.8089.0",
<<<<<<< HEAD
        "torch-neuronx==2.6.0.2.8.6734",
        "torch==2.6.0.*",
        "torchvision==0.21.*",
=======
        "torch-neuronx==2.7.0.2.8",
        "torch==2.7.0.*",
        "torchvision==0.22.*",
>>>>>>> e1725df0
        "neuronx_distributed==0.13.14393",
        "libneuronxla==2.2.4410.0",
    ],
    "diffusers": ["diffusers>=0.28.0, <=0.30.3", "peft==0.14.0"],
    "sentence-transformers": ["sentence-transformers >= 2.2.0"],
}

setup(
    name="optimum-neuron",
    version=__version__,
    description=(
        "Optimum Neuron is the interface between the Hugging Face Transformers and Diffusers libraries and AWS "
        "Trainium and Inferentia accelerators. It provides a set of tools enabling easy model loading, training and "
        "inference on single and multiple neuron core settings for different downstream tasks."
    ),
    long_description=open("README.md", "r", encoding="utf-8").read(),
    long_description_content_type="text/markdown",
    classifiers=[
        "Development Status :: 2 - Pre-Alpha",
        "License :: OSI Approved :: Apache Software License",
        "Intended Audience :: Developers",
        "Intended Audience :: Education",
        "Intended Audience :: Science/Research",
        "Operating System :: OS Independent",
        "Programming Language :: Python :: 3.10",
        "Topic :: Scientific/Engineering :: Artificial Intelligence",
    ],
    keywords="transformers, diffusers, mixed-precision training, fine-tuning, inference, trainium, inferentia, aws",
    url="https://huggingface.co/hardware/aws",
    author="HuggingFace Inc. Special Ops Team",
    author_email="hardware@huggingface.co",
    license="Apache",
    packages=find_namespace_packages(include=["optimum*"]),
    install_requires=INSTALL_REQUIRES,
    extras_require=EXTRAS_REQUIRE,
    dependency_links=["https://pip.repos.neuron.amazonaws.com"],
    include_package_data=True,
    zip_safe=False,
    entry_points={
        "console_scripts": [
            "optimum-cli=optimum.commands.optimum_cli:main",
            "neuron_parallel_compile=optimum.neuron.utils.neuron_parallel_compile:main",
        ]
    },
)<|MERGE_RESOLUTION|>--- conflicted
+++ resolved
@@ -76,15 +76,9 @@
     "neuronx": [
         "wheel",
         "neuronx-cc==2.19.8089.0",
-<<<<<<< HEAD
-        "torch-neuronx==2.6.0.2.8.6734",
-        "torch==2.6.0.*",
-        "torchvision==0.21.*",
-=======
         "torch-neuronx==2.7.0.2.8",
         "torch==2.7.0.*",
         "torchvision==0.22.*",
->>>>>>> e1725df0
         "neuronx_distributed==0.13.14393",
         "libneuronxla==2.2.4410.0",
     ],
