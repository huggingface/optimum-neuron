- sections:
  - local: index
    title: 🤗 Optimum Neuron
  - local: installation
    title: Installation
  - local: quickstart
    title: Quickstart
  - sections:
    - local: tutorials/overview
      title: Overview
    - local: tutorials/fine_tune_bert
      title: Fine-tune BERT for Text Classification on AWS Trainium
    - local: tutorials/stable_diffusion
      title: Generate images with Stable Diffusion models on AWS Inferentia
    - local: tutorials/notebooks
      title: Notebooks
    - local: tutorials/llama2-13b-chatbot
      title: Create your own chatbot with llama-2-13B on AWS Inferentia
    title: Tutorials
  - sections:
    - local: guides/overview
      title: Overview
    - local: guides/setup_aws_instance
      title: Set up AWS Trainium instance
    - local: guides/cache_system
      title: Neuron model cache
    - local: guides/fine_tune
      title: Fine-tune Transformers with AWS Trainium
    - local: guides/distributed_training
      title: Distributed Training
    - local: guides/models
<<<<<<< HEAD
      title: Neuron models for inference 
    - local: guides/export_model
      title: Export a model to Inferentia
=======
      title: Neuron models for inference
>>>>>>> 99f080ff
    - local: guides/pipelines
      title: Inference pipelines with AWS Neuron
    title: How-To Guides
  - sections:
    - local: package_reference/trainer
      title: Neuron Trainer
    - local: package_reference/distributed
      title: Neuron Distributed
    - local: package_reference/export
      title: Neuron Exporter
    - local: package_reference/modeling
      title: Neuron Models
    title: Reference
  title: Optimum Neuron
  isExpanded: true<|MERGE_RESOLUTION|>--- conflicted
+++ resolved
@@ -29,13 +29,9 @@
     - local: guides/distributed_training
       title: Distributed Training
     - local: guides/models
-<<<<<<< HEAD
       title: Neuron models for inference 
     - local: guides/export_model
       title: Export a model to Inferentia
-=======
-      title: Neuron models for inference
->>>>>>> 99f080ff
     - local: guides/pipelines
       title: Inference pipelines with AWS Neuron
     title: How-To Guides
