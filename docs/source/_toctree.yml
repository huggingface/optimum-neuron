--- conflicted
+++ resolved
@@ -75,13 +75,10 @@
       title: Neuron Trainer
     - local: training_api/trl_trainers
       title: Neuron TRL Trainers
-<<<<<<< HEAD
+    - local: training_api/transformations
+      title: Model Weight Transformation Specs
     - local: training_api/lora
       title: LoRA for Neuron
-=======
-    - local: training_api/transformations
-      title: Model Weight Transformation Specs
->>>>>>> 9fe34d93
     title: Training API
   - sections:
     - isExpanded: false
