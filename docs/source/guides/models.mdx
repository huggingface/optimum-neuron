--- conflicted
+++ resolved
@@ -129,11 +129,7 @@
 pip install diffusers >= 0.17.0
 ```
 
-<<<<<<< HEAD
-You can also accelerate the inference of stable diffusion on neuronx devices (inf2 / trn1). Here below are components which need to be exported to `.neuron` format to boost the performance:
-=======
 You can also accelerate the inference of stable diffusion on neuronx devices (inf / trn1). There are three components which need to be exported to the `.neuron` format to boost the performance:
->>>>>>> 42c239c0
 
 * Text encoder
 * U-Net
