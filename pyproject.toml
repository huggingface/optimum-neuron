--- conflicted
+++ resolved
@@ -37,11 +37,7 @@
     "Topic :: Scientific/Engineering :: Artificial Intelligence",
 ]
 dependencies = [
-<<<<<<< HEAD
-    "transformers ~= 4.53.0",
-=======
     "transformers ~= 4.55.4",
->>>>>>> 1018b81e
     "accelerate == 1.8.1",
     "optimum ~= 1.24.0",
     "huggingface_hub >= 0.29.0",
