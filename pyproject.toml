--- conflicted
+++ resolved
@@ -39,12 +39,7 @@
 ]
 dependencies = [
     "transformers ~= 4.57.1",
-<<<<<<< HEAD
-    "accelerate == 1.8.1",
     "optimum ~= 2.1.0",
-=======
-    "optimum ~= 2.0.0",
->>>>>>> 6adb3c0b
     "huggingface_hub >= 0.35.3",
 ]
 
