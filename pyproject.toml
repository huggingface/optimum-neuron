#  Copyright 2022 The HuggingFace Team. All rights reserved.
#
#  Licensed under the Apache License, Version 2.0 (the "License");
#  you may not use this file except in compliance with the License.
#  You may obtain a copy of the License at
#
#      http://www.apache.org/licenses/LICENSE-2.0
#
#  Unless required by applicable law or agreed to in writing, software
#  distributed under the License is distributed on an "AS IS" BASIS,
#  WITHOUT WARRANTIES OR CONDITIONS OF ANY KIND, either express or implied.
#  See the License for the specific language governing permissions and
#  limitations under the License.
[build-system]
requires = ["setuptools==69.5.1", "wheel"]
build-backend = "setuptools.build_meta"

[project]
name = "optimum-neuron"
dynamic = ["version"]
description = "Optimum Neuron serves as the bridge between Hugging Face libraries, such as Transformers, Diffusers, and PEFT, and AWS Trainium and Inferentia accelerators. It provides a set of tools enabling easy model loading, training, and inference on both single and multiple Neuron core configurations, across a wide range of downstream tasks."
readme = "README.md"
requires-python = ">=3.10"
license = {text = "Apache-2.0"}
authors = [
    {name = "HuggingFace Inc. Special Ops Team", email = "hardware@huggingface.co"},
]
keywords = ["transformers", "diffusers", "mixed-precision training", "fine-tuning", "inference", "trainium", "inferentia", "aws"]
classifiers = [
    "Development Status :: 2 - Pre-Alpha",
    "License :: OSI Approved :: Apache Software License",
    "Intended Audience :: Developers",
    "Intended Audience :: Education",
    "Intended Audience :: Science/Research",
    "Operating System :: OS Independent",
    "Programming Language :: Python :: 3.10",
    "Topic :: Scientific/Engineering :: Artificial Intelligence",
]
dependencies = [
    "transformers ~= 4.55.4",
    "accelerate == 1.8.1",
    "optimum ~= 1.24.0",
    "huggingface_hub >= 0.29.0",
    "numpy>=1.22.2, <=1.26.4",
    "protobuf>=3.20.3, <4",
]

[project.urls]
Homepage = "https://huggingface.co/docs/optimum-neuron/index"

[project.optional-dependencies]
tests = [
    "pytest <= 8.0.0",
    "pytest-rerunfailures",
    "cloudpickle",
    "pytest-timeout",
    "pytest-forked",
    "psutil",
    "parameterized",
    "GitPython",
    "sentencepiece",
    "datasets",
    "sacremoses",
    "safetensors",
    "sentence-transformers >= 2.2.0",
    "rjieba",
    "soundfile",
    "librosa",
    "controlnet-aux",
    "hf_transfer",
<<<<<<< HEAD
    "docker",
    "pytest-asyncio",
    "openai",
=======
>>>>>>> 5a01d929
]
quality = [
    "pre-commit",
    "ruff==0.13.0",
    "isort",
]
training = [
    "trl == 0.11.4",
    "peft == 0.17.0",
    "evaluate == 0.4.3",
]
neuron = [
    "wheel",
    "torch-neuron==1.13.1.2.9.74.0",
    "torch==1.13.1.*",
    "neuron-cc[tensorflow]==1.22.0.0",
    "protobuf",
    "torchvision",
    "numpy==1.22.3",
]
neuronx = [
    "wheel",
    "neuronx-cc==2.21.18209.0",
    "torch-neuronx==2.8.0.2.10.13553",
    "torch==2.8.0.*",
    "torchvision==0.23.*",
    "neuronx_distributed==0.15.22404",
    "libneuronxla==2.2.12677.0",
]
diffusers = [
    "diffusers==0.35.*",
    "peft==0.17.0",
]
diffusers-tests = [
    "compel==2.1.1",
]
sentence-transformers = [
    "sentence-transformers >= 2.2.0",
]
vllm = [
    "vllm == 0.10.2",
]
vllm-tests = [
    "docker",
    "pytest-asyncio",
    "openai",
]

[project.scripts]
optimum-cli = "optimum.commands.optimum_cli:main"
neuron_parallel_compile = "optimum.neuron.utils.neuron_parallel_compile:main"

[project.entry-points."vllm.platform_plugins"]
optimum_neuron = "optimum.neuron.vllm.plugin:register"

[tool.setuptools.dynamic]
version = {attr = "optimum.neuron.version.__version__"}

[tool.setuptools.packages.find]
include = ["optimum*"]

[tool.setuptools.package-data]
"*" = ["*"]

[tool.ruff]
line-length = 119

[tool.ruff.lint]
# Never enforce `E501` (line length violations).
ignore = ["C901", "E501", "E741", "W605"]
select = ["C", "E", "F", "I", "W"]
exclude = ["*.ipynb"]

[tool.ruff.format]
exclude = ["*.ipynb"]

# Ignore import violations in all `__init__.py` files.
[tool.ruff.lint.per-file-ignores]
"__init__.py" = ["E402", "F401", "F403", "F811"]

[tool.ruff.lint.isort]
lines-after-imports = 2
known-first-party = ["optimum.neuron"]

[tool.pytest.ini_options]
markers = [
    "is_staging_test",
    "is_trainium_test",
    "is_inferentia_test",
    "neuron_parallel_compile",
    "flagship_model",
]<|MERGE_RESOLUTION|>--- conflicted
+++ resolved
@@ -68,12 +68,9 @@
     "librosa",
     "controlnet-aux",
     "hf_transfer",
-<<<<<<< HEAD
     "docker",
     "pytest-asyncio",
     "openai",
-=======
->>>>>>> 5a01d929
 ]
 quality = [
     "pre-commit",
