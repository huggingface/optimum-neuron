from tempfile import TemporaryDirectory

import pytest
from huggingface_hub import get_token, snapshot_download


# Do not collect tests from this file if vllm is not installed
pytest.importorskip("vllm")


@pytest.fixture
async def multi_model_vllm_service(vllm_launcher, neuron_llm_config):
    model_name_or_path = neuron_llm_config["neuron_model_path"]
    service_name = neuron_llm_config["name"]
    with vllm_launcher(service_name, model_name_or_path) as vllm_service:
        await vllm_service.health(600)
        yield vllm_service


@pytest.mark.asyncio
@pytest.fixture(params=["local_neuron", "hub_neuron", "hub_explicit", "hub_implicit", "local_implicit"])
async def vllm_service_from_model(request, vllm_launcher, base_neuron_llm_config):
    service_name = base_neuron_llm_config["name"]
    if request.param == "hub_explicit":
        model_name_or_path = base_neuron_llm_config["model_id"]
        export_kwargs = base_neuron_llm_config["export_kwargs"]
        batch_size = export_kwargs["batch_size"]
        sequence_length = export_kwargs["sequence_length"]
        tensor_parallel_size = export_kwargs["tensor_parallel_size"]
        with vllm_launcher(
            service_name,
            model_name_or_path,
            batch_size=batch_size,
            sequence_length=sequence_length,
            tensor_parallel_size=tensor_parallel_size,
        ) as vllm_service:
            await vllm_service.health(600)
            yield vllm_service
    elif request.param == "local_implicit":
        served_model_name = base_neuron_llm_config["model_id"]
        with TemporaryDirectory() as local_model_path:
            # Manually download weights
            token = get_token()
            snapshot_download(
                served_model_name,
                local_dir=local_model_path,
                token=token,
                allow_patterns=[
                    "model*.safetensors",
                    "*.json",
                ],
            )
            model_name_or_path = local_model_path
            with vllm_launcher(service_name, model_name_or_path, served_model_name) as vllm_service:
                await vllm_service.health(600)
                yield vllm_service
    else:
        if request.param == "local_neuron":
            model_name_or_path = base_neuron_llm_config["neuron_model_path"]
        elif request.param == "hub_neuron":
            model_name_or_path = base_neuron_llm_config["neuron_model_id"]
        elif request.param == "hub_implicit":
            model_name_or_path = base_neuron_llm_config["model_id"]
        else:
            raise ValueError(f"Unknown request.param: {request.param}")
        with vllm_launcher(service_name, model_name_or_path) as vllm_service:
            await vllm_service.health(600)
            yield vllm_service


@pytest.mark.asyncio
<<<<<<< HEAD
async def test_vllm_service_from_model(vllm_service_from_model):
    prompt = "What is Deep Learning?"
    max_output_tokens = 17
=======
@pytest.mark.parametrize(
    "prompt, max_output_tokens", [("What is Deep Learning?", 17), ("What is the colour of the sky ?", 24)]
)
async def test_vllm_service_from_model(vllm_service_from_model, prompt, max_output_tokens):
>>>>>>> 277ed85c
    greedy_tokens, greedy_text = await vllm_service_from_model.client.greedy(
        prompt, max_output_tokens=max_output_tokens
    )
    print(f"Greedy output: {greedy_text}")
    assert greedy_tokens == max_output_tokens


@pytest.mark.asyncio
async def test_vllm_service_greedy_generation(multi_model_vllm_service):
    prompt = "What is Deep Learning?"
    max_output_tokens = 17
    # Greedy bounded without input
    greedy_tokens, _ = await multi_model_vllm_service.client.greedy(prompt, max_output_tokens=max_output_tokens)

    assert greedy_tokens == max_output_tokens<|MERGE_RESOLUTION|>--- conflicted
+++ resolved
@@ -69,16 +69,10 @@
 
 
 @pytest.mark.asyncio
-<<<<<<< HEAD
-async def test_vllm_service_from_model(vllm_service_from_model):
-    prompt = "What is Deep Learning?"
-    max_output_tokens = 17
-=======
 @pytest.mark.parametrize(
-    "prompt, max_output_tokens", [("What is Deep Learning?", 17), ("What is the colour of the sky ?", 24)]
+    "prompt, max_output_tokens", [("What is Deep Learning ?", 17), ("What is the colour of the sky ?", 24)]
 )
 async def test_vllm_service_from_model(vllm_service_from_model, prompt, max_output_tokens):
->>>>>>> 277ed85c
     greedy_tokens, greedy_text = await vllm_service_from_model.client.greedy(
         prompt, max_output_tokens=max_output_tokens
     )
