from tempfile import TemporaryDirectory

import pytest
from huggingface_hub import get_token, snapshot_download


# Do not collect tests from this file if docker or vllm are not installed
pytest.importorskip("docker")
pytest.importorskip("vllm")


@pytest.mark.asyncio
@pytest.fixture(params=["local_neuron", "hub_neuron", "hub_explicit", "hub_implicit", "local_implicit"])
async def vllm_docker_service_from_model(request, vllm_docker_launcher, base_neuron_llm_config):
    service_name = base_neuron_llm_config["name"]
    if request.param == "hub_explicit":
        model_name_or_path = base_neuron_llm_config["model_id"]
        export_kwargs = base_neuron_llm_config["export_kwargs"]
        batch_size = export_kwargs["batch_size"]
        sequence_length = export_kwargs["sequence_length"]
        tensor_parallel_size = export_kwargs["tensor_parallel_size"]
        with vllm_docker_launcher(
            service_name,
            model_name_or_path,
            batch_size=batch_size,
            sequence_length=sequence_length,
            tensor_parallel_size=tensor_parallel_size,
        ) as vllm_service:
            await vllm_service.health(600)
            yield vllm_service
    elif request.param == "local_implicit":
        served_model_name = base_neuron_llm_config["model_id"]
        with TemporaryDirectory() as local_model_path:
            # Manually download weights
            token = get_token()
            snapshot_download(
                served_model_name,
                local_dir=local_model_path,
                token=token,
                allow_patterns=[
                    "model*.safetensors",
                    "*.json",
                ],
            )
            model_name_or_path = local_model_path
            with vllm_docker_launcher(service_name, model_name_or_path, served_model_name) as vllm_service:
                await vllm_service.health(600)
                yield vllm_service
    else:
        if request.param == "local_neuron":
            model_name_or_path = base_neuron_llm_config["neuron_model_path"]
        elif request.param == "hub_neuron":
            model_name_or_path = base_neuron_llm_config["neuron_model_id"]
        elif request.param == "hub_implicit":
            model_name_or_path = base_neuron_llm_config["model_id"]
        else:
            raise ValueError(f"Unknown request.param: {request.param}")
        with vllm_docker_launcher(service_name, model_name_or_path) as vllm_service:
            await vllm_service.health(600)
            yield vllm_service


@pytest.mark.asyncio
<<<<<<< HEAD
async def test_vllm_docker_service_from_model(vllm_docker_service_from_model):
    prompt = "What is the colour of the sky ?"
    max_output_tokens = 24
=======
@pytest.mark.parametrize(
    "prompt, max_output_tokens",
    [
        ("What is Deep Learning?", 17),
        ("What is the colour of the sky ?", 24),
    ],
)
async def test_vllm_docker_service_from_model(vllm_docker_service_from_model, prompt, max_output_tokens):
>>>>>>> 277ed85c
    greedy_tokens, greedy_text = await vllm_docker_service_from_model.client.greedy(
        prompt, max_output_tokens=max_output_tokens
    )
    print(f"Greedy output: {greedy_text}")
    assert greedy_tokens == max_output_tokens


@pytest.mark.asyncio
async def test_vllm_docker_service_sampling_parameters(base_neuron_llm_config, vllm_docker_launcher):
    prompt = "What is Deep Learning?"
    max_output_tokens = 17
    with vllm_docker_launcher(
        base_neuron_llm_config["name"],
        base_neuron_llm_config["neuron_model_path"],
    ) as vllm_docker_service_from_local_neuron_model:
        await vllm_docker_service_from_local_neuron_model.health(600)

        # Greedy bounded without input
        greedy_tokens, greedy_text = await vllm_docker_service_from_local_neuron_model.client.greedy(
            prompt, max_output_tokens=max_output_tokens
        )

        assert greedy_tokens == max_output_tokens

        # Sampling
        sample_tokens, sample_text = await vllm_docker_service_from_local_neuron_model.client.sample(
            prompt,
            max_output_tokens=max_output_tokens,
            temperature=0.8,
            top_p=0.9,
        )
        assert sample_tokens == max_output_tokens
        # The response must be different
        assert sample_text != greedy_text

        # Greedy with stop sequence (using one of the words returned from the previous test)
        stop_sequence = greedy_text.split(" ")[-5]
        (
            greedy_tokens_with_stop,
            greedy_text_with_stop,
        ) = await vllm_docker_service_from_local_neuron_model.client.greedy(
            prompt,
            max_output_tokens=max_output_tokens,
            stop=[stop_sequence],
        )
        assert greedy_tokens_with_stop < max_output_tokens
        assert greedy_text.startswith(greedy_text_with_stop + stop_sequence)<|MERGE_RESOLUTION|>--- conflicted
+++ resolved
@@ -61,20 +61,14 @@
 
 
 @pytest.mark.asyncio
-<<<<<<< HEAD
-async def test_vllm_docker_service_from_model(vllm_docker_service_from_model):
-    prompt = "What is the colour of the sky ?"
-    max_output_tokens = 24
-=======
 @pytest.mark.parametrize(
     "prompt, max_output_tokens",
     [
-        ("What is Deep Learning?", 17),
+        ("What is Deep Learning ?", 17),
         ("What is the colour of the sky ?", 24),
     ],
 )
 async def test_vllm_docker_service_from_model(vllm_docker_service_from_model, prompt, max_output_tokens):
->>>>>>> 277ed85c
     greedy_tokens, greedy_text = await vllm_docker_service_from_model.client.greedy(
         prompt, max_output_tokens=max_output_tokens
     )
