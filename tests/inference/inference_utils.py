--- conflicted
+++ resolved
@@ -50,14 +50,13 @@
     "xlm-roberta": "hf-internal-testing/tiny-xlm-roberta",
 }
 
-<<<<<<< HEAD
 LORA_WEIGHTS_TINY = {
     "stable-diffusion": ("Jingya/tiny-stable-diffusion-lora-64", "pytorch_lora_weights.safetensors", "pokemon"),
-=======
+}
+
 SENTENCE_TRANSFORMERS_MODEL_NAMES = {
     "transformer": "sentence-transformers/all-MiniLM-L6-v2",
     "clip": "sentence-transformers/clip-ViT-B-32",
->>>>>>> 196f3c76
 }
 
 
