--- conflicted
+++ resolved
@@ -134,7 +134,6 @@
 # Might not work for every tasks.
 shape = list(xla_inputs.values())[0].shape
 
-<<<<<<< HEAD
 vocab_size = getattr(model.config, "vocab_size", None)
 
 if is_parallel:
@@ -152,21 +151,6 @@
 else:
     model = model.to("xla")
     filename = "original.bin"
-=======
-xla_inputs = dict()
-sig = signature(model.forward)
-for k, v in inputs.items():
-    if k not in sig.parameters:
-        continue
-    xla_inputs[k] = v.to("xla")
-    decoder_input_name = "decoder_" + k
-    if model.config.is_encoder_decoder and decoder_input_name in sig.parameters:
-        xla_inputs[decoder_input_name] = v.to("xla")
-
-# We take the shape of the first input to "predict" the shape of the labels.
-# Might not work for every tasks.
-shape = list(xla_inputs.values())[0].shape
->>>>>>> 2d824bad
 
 if computing_loss_is_supported:
     xla_inputs.update(generate_dummy_labels(model, shape, vocab_size=vocab_size, device="xla", seed=SEED))
