# coding=utf-8
# Copyright 2023 The HuggingFace Inc. team. All rights reserved.
#
# Licensed under the Apache License, Version 2.0 (the "License");
# you may not use this file except in compliance with the License.
# You may obtain a copy of the License at
#
#     http://www.apache.org/licenses/LICENSE-2.0
#
# Unless required by applicable law or agreed to in writing, software
# distributed under the License is distributed on an "AS IS" BASIS,
# WITHOUT WARRANTIES OR CONDITIONS OF ANY KIND, either express or implied.
# See the License for the specific language governing permissions and
# limitations under the License.
"""Tests validating that models can be parallelized correctly."""

import os
import subprocess
import unittest
from pathlib import Path
from tempfile import TemporaryDirectory
from typing import TYPE_CHECKING, Dict, List, Optional, Type, Union

import torch
from parameterized import parameterized
from transformers.models.auto.modeling_auto import (
    MODEL_FOR_AUDIO_CLASSIFICATION_MAPPING_NAMES,
    MODEL_FOR_BACKBONE_MAPPING_NAMES,
    MODEL_FOR_CAUSAL_LM_MAPPING_NAMES,
    MODEL_FOR_CTC_MAPPING_NAMES,
    MODEL_FOR_DOCUMENT_QUESTION_ANSWERING_MAPPING_NAMES,
    MODEL_FOR_IMAGE_CLASSIFICATION_MAPPING_NAMES,
    MODEL_FOR_MASKED_IMAGE_MODELING_MAPPING_NAMES,
    MODEL_FOR_MASKED_LM_MAPPING_NAMES,
    MODEL_FOR_NEXT_SENTENCE_PREDICTION_MAPPING_NAMES,
    MODEL_FOR_PRETRAINING_MAPPING_NAMES,
    MODEL_FOR_QUESTION_ANSWERING_MAPPING_NAMES,
    MODEL_FOR_SEMANTIC_SEGMENTATION_MAPPING_NAMES,
    MODEL_FOR_SEQ_TO_SEQ_CAUSAL_LM_MAPPING_NAMES,
    MODEL_FOR_SEQUENCE_CLASSIFICATION_MAPPING_NAMES,
    MODEL_FOR_SPEECH_SEQ_2_SEQ_MAPPING_NAMES,
    MODEL_FOR_TOKEN_CLASSIFICATION_MAPPING_NAMES,
    MODEL_FOR_ZERO_SHOT_IMAGE_CLASSIFICATION_MAPPING_NAMES,
)

from optimum.neuron.utils.cache_utils import get_num_neuron_cores, set_neuron_cache_path
from optimum.neuron.utils.import_utils import is_neuronx_available

from ..test_utils import is_trainium_test


if TYPE_CHECKING:
    from transformers import PretrainedConfig


TEMPLATE_FILE_NAME = "model_parallel_test_template.txt"
if is_neuronx_available():
    NUM_NEURON_CORES_AVAILABLE = get_num_neuron_cores()
else:
    NUM_NEURON_CORES_AVAILABLE = 0


CLASSES_TO_IGNORE = [
    "T5ForSequenceClassification",
]


def _generate_supported_model_class_names(
    model_name: Type["PretrainedConfig"],
    supported_tasks: Optional[Union[str, List[str]]] = None,
) -> List[str]:
    task_mapping = {
        # TODO: enable that when base models are supported.
        # "default": MODEL_MAPPING_NAMES,
        "pretraining": MODEL_FOR_PRETRAINING_MAPPING_NAMES,
        "next-sentence-prediction": MODEL_FOR_NEXT_SENTENCE_PREDICTION_MAPPING_NAMES,
        "masked-lm": MODEL_FOR_MASKED_LM_MAPPING_NAMES,
        "causal-lm": MODEL_FOR_CAUSAL_LM_MAPPING_NAMES,
        "seq2seq-lm": MODEL_FOR_SEQ_TO_SEQ_CAUSAL_LM_MAPPING_NAMES,
        "speech-seq2seq": MODEL_FOR_SPEECH_SEQ_2_SEQ_MAPPING_NAMES,
        # Those architectures are more painful to deal with because the input is different.
        # "multiple-choice": MODEL_FOR_MULTIPLE_CHOICE_MAPPING_NAMES,
        "document-question-answering": MODEL_FOR_DOCUMENT_QUESTION_ANSWERING_MAPPING_NAMES,
        "question-answering": MODEL_FOR_QUESTION_ANSWERING_MAPPING_NAMES,
        "sequence-classification": MODEL_FOR_SEQUENCE_CLASSIFICATION_MAPPING_NAMES,
        "token-classification": MODEL_FOR_TOKEN_CLASSIFICATION_MAPPING_NAMES,
        "masked-image-modeling": MODEL_FOR_MASKED_IMAGE_MODELING_MAPPING_NAMES,
        "image-classification": MODEL_FOR_IMAGE_CLASSIFICATION_MAPPING_NAMES,
        "zero-shot-image-classification": MODEL_FOR_ZERO_SHOT_IMAGE_CLASSIFICATION_MAPPING_NAMES,
        "ctc": MODEL_FOR_CTC_MAPPING_NAMES,
        "audio-classification": MODEL_FOR_AUDIO_CLASSIFICATION_MAPPING_NAMES,
        "semantic-segmentation": MODEL_FOR_SEMANTIC_SEGMENTATION_MAPPING_NAMES,
        "backbone": MODEL_FOR_BACKBONE_MAPPING_NAMES,
    }

    if supported_tasks is None:
        supported_tasks = task_mapping.keys()
    if isinstance(supported_tasks, str):
        supported_tasks = [supported_tasks]

    model_class_names = []
    for task in supported_tasks:
        class_name = task_mapping[task].get(model_name, None)
        if class_name is not None and class_name not in CLASSES_TO_IGNORE:
            model_class_names.append(class_name)

    return list(set(model_class_names))


MODEL_TYPES_TO_TEST = [
    ("bert", "hf-internal-testing/tiny-random-bert"),
    ("roberta", "hf-internal-testing/tiny-random-roberta"),
    ("gpt_neo", "hf-internal-testing/tiny-random-GPTNeoModel"),
    ("llama", "fxmarty/tiny-llama-fast-tokenizer"),
    ("llama", "anushehchaudry/llama-2-tiny-random"),
    ("t5", "hf-tiny-model-private/tiny-random-T5ForConditionalGeneration", {"d_ff": "64"}),
]

MODELS_TO_TEST = []
for entry in MODEL_TYPES_TO_TEST:
    if len(entry) == 2:
        model_type, model_name_or_path = entry
        config_overwrite = {}
    else:
        model_type, model_name_or_path, config_overwrite = entry
    for model_class_name in _generate_supported_model_class_names(model_type):
        MODELS_TO_TEST.append((model_class_name, model_name_or_path, config_overwrite))


@is_trainium_test
class ModelParallelizationTestCase(unittest.TestCase):
    def _test_model_parallel(
        self,
        tp_size: int,
        model_class_name: str,
        model_name_or_path: str,
        from_config: bool,
        with_lazy_load: bool,
        parallelize_embeddings: bool,
        num_neuron_cores: int = NUM_NEURON_CORES_AVAILABLE,
        run_test_in_parallel: bool = False,
        overwrite_model_config: Optional[Dict[str, str]] = None,
    ):
        if num_neuron_cores < tp_size:
            raise ValueError(
                "The number of Neuron cores available is lower than the TP size, failing since the test might not be "
                "testing what is expected."
            )

        if run_test_in_parallel and (NUM_NEURON_CORES_AVAILABLE // num_neuron_cores) < 2:
            raise ValueError(
                "The test cannot be run in parallel because there is not enough Neuron cores available to preserve the "
                f"number of Neuron cores requested ({NUM_NEURON_CORES_AVAILABLE} cores available and {num_neuron_cores} "
                "were requested)"
            )

        template_content = None
        current_directory = Path(__file__).parent.resolve()
        template_file_path = current_directory / TEMPLATE_FILE_NAME
        with open(template_file_path, "r") as fp:
            template_content = fp.read()

        specialization_env = {
            "from_config": "true" if from_config else "false",
            "lazy_load": "true" if with_lazy_load else "false",
            "parallelize_embeddings": "true" if parallelize_embeddings else "false",
            **os.environ,
        }

        # Updating the Python path to be able to use `tests/distributed/utils.py`.
        python_path = specialization_env.get("PYTHONPATH", "")
        python_path = f"{current_directory}:{python_path}"
        specialization_env["PYTHONPATH"] = python_path

        if overwrite_model_config is not None:
            specialization_env["config_overwrite"] = ",".join(
                f"{key}={value}" for key, value in overwrite_model_config.items()
            )

        with TemporaryDirectory() as tmpdirname:
            specialization_data = {
                "model_class": model_class_name,
                "model_name_or_path": model_name_or_path,
                "parallelize_embeddings": "True" if parallelize_embeddings else "False",
                "tp_size": tp_size,
                "output_path": tmpdirname,
            }
            specialized_content = template_content.format(**specialization_data)
            with open(f"{tmpdirname}/code.py", "w") as fp:
                fp.write(specialized_content)

            cmd = ["torchrun", f"--nproc_per_node={num_neuron_cores}", f"{tmpdirname}/code.py"]

            # When running the test in parallel, we need 2 rendez-vous endpoints: one for the script running the
            # original model and one for the script running the parallel model.
            rdzv_endpoint_host = "localhost"
            rdzv_endpoint_port = 29400

            orig_neuron_cc_flags = os.environ.get("NEURON_CC_FLAGS", "")
            set_neuron_cache_path(tmpdirname)
            neuron_cc_flags = os.environ["NEURON_CC_FLAGS"]
            os.environ["NEURON_CC_FLAGS"] = orig_neuron_cc_flags

            # Original model.
            env = {"is_parallel": "false", **specialization_env, "NEURON_CC_FLAGS": neuron_cc_flags}
            if run_test_in_parallel:
                # Setting the rendez-vous endpoint for the original model process.
                cmd.insert(1, f"--rdzv_endpoint={rdzv_endpoint_host}:{rdzv_endpoint_port}")
                env["NEURON_RT_VISIBLE_CORES"] = f"0-{num_neuron_cores - 1}"

            p_original = subprocess.Popen(cmd, stdout=subprocess.PIPE, stderr=subprocess.STDOUT, env=env)

            # When running tests in parallel, synchronization is done after both processes started.
            if not run_test_in_parallel:
                stdout, _ = p_original.communicate()
                stdout = stdout.decode("utf-8")
                full_output = f"Original model standard output:\n{stdout}"
                print(full_output)

            # Parallel model.
            env = {"is_parallel": "true", **specialization_env, "NEURON_CC_FLAGS": neuron_cc_flags}
            if run_test_in_parallel:
                # Updating the rendez-vous endpoint for the parallel model process.
                cmd[1] = f"--rdzv_endpoint={rdzv_endpoint_host}:{rdzv_endpoint_port + 1}"
                env["NEURON_RT_VISIBLE_CORES"] = f"{num_neuron_cores}-{2 * num_neuron_cores - 1}"
            p_parallel = subprocess.Popen(cmd, stdout=subprocess.PIPE, stderr=subprocess.STDOUT, env=env)

            if run_test_in_parallel:
                stdout, _ = p_original.communicate()
                stdout = stdout.decode("utf-8")
                full_output = f"Original model standard output:\n{stdout}"
                print(full_output)

            stdout, _ = p_parallel.communicate()
            stdout = stdout.decode("utf-8")
            full_output = f"Parallel model standard output:\n{stdout}"
            print(full_output)

            temporary_dir = Path(tmpdirname)
            original_model_outputs = torch.load(temporary_dir / "original.bin")
            parallel_model_outputs = torch.load(temporary_dir / "parallel.bin")
            for name, t in parallel_model_outputs.items():
                if not isinstance(t, torch.Tensor):
                    continue
                print(f"Testing that {name} match.")
                print(t, original_model_outputs[name])
                torch.testing.assert_close(t, original_model_outputs[name])
<<<<<<< HEAD
                print("Ok!")
=======
>>>>>>> 0cb9880b

    @parameterized.expand(MODELS_TO_TEST)
    def test_model_parallel_from_config_without_lazy_load(
        self, model_class_name: str, model_name_or_path: str, config_overwrite: Dict[str, str]
    ):
        self._test_model_parallel(
            num_neuron_cores=8,
            tp_size=2,
            run_test_in_parallel=True,
            model_class_name=model_class_name,
            model_name_or_path=model_name_or_path,
            from_config=True,
            with_lazy_load=False,
            parallelize_embeddings=True,
            overwrite_model_config=config_overwrite,
        )

    @parameterized.expand(MODELS_TO_TEST)
    def test_model_parallel_from_pretrained_without_lazy_load(
        self, model_class_name: str, model_name_or_path: str, config_overwrite: Dict[str, str]
    ):
        self._test_model_parallel(
            num_neuron_cores=8,
            tp_size=2,
            model_class_name=model_class_name,
            model_name_or_path=model_name_or_path,
            from_config=False,
            with_lazy_load=False,
            parallelize_embeddings=False,  # Should be True once it's working.
            overwrite_model_config=config_overwrite,
        )

    @unittest.skipIf(
        NUM_NEURON_CORES_AVAILABLE < 32,
        f"This test requires 32 Neuron cores, but only {NUM_NEURON_CORES_AVAILABLE} are available",
    )
    def test_llama_v2_gqa_variants(self):
        llama_v2_model_name = "anushehchaudry/llama-2-tiny-random"
        # MHA setup
        # TP size = 2, num_attention_heads = 8, num_key_value_heads = 8
        self._test_model_parallel(
            num_neuron_cores=8,
            tp_size=2,
            run_test_in_parallel=True,
            model_class_name="LlamaForCausalLM",
            model_name_or_path=llama_v2_model_name,
            from_config=True,
            with_lazy_load=False,
            parallelize_embeddings=False,
            overwrite_model_config={
                "num_hidden_layers": "2",
                "num_attention_heads": "8",
                "num_key_value_heads": "8",
            },
        )

        # GQA setup with num_key_value_heads > tp_size.
        # TP size = 2, num_attention_heads = 8, num_key_value_heads = 4
        self._test_model_parallel(
            num_neuron_cores=8,
            tp_size=2,
            run_test_in_parallel=True,
            model_class_name="LlamaForCausalLM",
            model_name_or_path=llama_v2_model_name,
            from_config=True,
            with_lazy_load=False,
            parallelize_embeddings=False,
            overwrite_model_config={
                "num_hidden_layers": "2",
                "num_attention_heads": "8",
                "num_key_value_heads": "4",
            },
        )

        # GQA setup with num_key_value_heads = tp_size.
        # TP size = 8, num_attention_heads = 16, num_key_value_heads = 8
        self._test_model_parallel(
            num_neuron_cores=8,
            tp_size=8,
            run_test_in_parallel=True,
            model_class_name="LlamaForCausalLM",
            model_name_or_path=llama_v2_model_name,
            from_config=True,
            with_lazy_load=False,
            parallelize_embeddings=False,
            overwrite_model_config={
                "num_hidden_layers": "2",
                "hidden_size": "32",
                "num_attention_heads": "16",
                "num_key_value_heads": "8",
            },
        )

        # GQA setup with num_key_value_heads < tp_size.
        # TP size = 8, num_attention_heads = 16, num_key_value_heads = 2
        self._test_model_parallel(
            num_neuron_cores=8,
            tp_size=8,
            run_test_in_parallel=True,
            model_class_name="LlamaForCausalLM",
            model_name_or_path=llama_v2_model_name,
            from_config=True,
            with_lazy_load=False,
            parallelize_embeddings=False,
            overwrite_model_config={
                "num_hidden_layers": "2",
                "hidden_size": "32",
                "num_attention_heads": "16",
                "num_key_value_heads": "2",
            },
        )

        # MQA setup
        # TP size = 8, num_attention_heads = 16, num_key_value_heads = 1
        self._test_model_parallel(
            num_neuron_cores=8,
            tp_size=8,
            run_test_in_parallel=True,
            model_class_name="LlamaForCausalLM",
            model_name_or_path=llama_v2_model_name,
            from_config=True,
            with_lazy_load=False,
            parallelize_embeddings=False,
            overwrite_model_config={
                "num_hidden_layers": "2",
                "hidden_size": "32",
                "num_attention_heads": "16",
                "num_key_value_heads": "1",
            },
        )

    # TODO: enable that once it's working.
    # @parameterized.expand(MODELS_TO_TEST)
    # def test_model_parallel_without_parallelizing_embeddings(self, model_class_name: str, model_name_or_path: str):
    #     self._test_model_parallel(model_class_name, model_name_or_path, False, False, False)

    # TODO: enable that.
    # @parameterized.expand(MODELS_TO_TEST)
    # def test_model_parallel_from_pretrained_with_lazy_load(self, model_class_name: str, model_name_or_path: str):
    #     self._test_model_parallel(model_class_name, model_name_or_path, False, True)<|MERGE_RESOLUTION|>--- conflicted
+++ resolved
@@ -245,10 +245,7 @@
                 print(f"Testing that {name} match.")
                 print(t, original_model_outputs[name])
                 torch.testing.assert_close(t, original_model_outputs[name])
-<<<<<<< HEAD
                 print("Ok!")
-=======
->>>>>>> 0cb9880b
 
     @parameterized.expand(MODELS_TO_TEST)
     def test_model_parallel_from_config_without_lazy_load(
