# coding=utf-8
# Copyright 2023 The HuggingFace Team. All rights reserved.
#
# Licensed under the Apache License, Version 2.0 (the "License");
# you may not use this file except in compliance with the License.
# You may obtain a copy of the License at
#
#     http://www.apache.org/licenses/LICENSE-2.0
#
# Unless required by applicable law or agreed to in writing, software
# distributed under the License is distributed on an "AS IS" BASIS,
# WITHOUT WARRANTIES OR CONDITIONS OF ANY KIND, either express or implied.
# See the License for the specific language governing permissions and
# limitations under the License.

import copy

import pytest
import torch
from transformers import AutoTokenizer
from transformers.generation import StoppingCriteria

from optimum.neuron import NeuronModelForCausalLM
from optimum.neuron.models.inference.backend.modules.decoder import NxDModelForCausalLM
from optimum.neuron.models.inference.backend.modules.generation.generation_utils import prepare_sampling_params
from optimum.neuron.models.inference.llama.modeling_llama import LlamaNxDModelForCausalLM
from optimum.neuron.utils.testing_utils import is_inferentia_test, requires_neuronx


@pytest.fixture(scope="module")
def model_and_tokenizer(neuron_decoder_path):
    model = NeuronModelForCausalLM.from_pretrained(neuron_decoder_path)
    tokenizer = AutoTokenizer.from_pretrained(neuron_decoder_path)
    yield (model, tokenizer)


def _test_generation(model, batch_size, input_length, **gen_kwargs):
    input_ids = torch.ones((batch_size, input_length), dtype=torch.int64)
    sample_output = model.generate(input_ids, **gen_kwargs)
    assert sample_output.shape[0] == batch_size


@pytest.mark.parametrize(
    "gen_kwargs",
    [
        {"do_sample": True},
        {"do_sample": True, "temperature": 0.7},
        {"do_sample": False},
        {"do_sample": False, "repetition_penalty": 1.2},
    ],
    ids=["sample", "sample-with-temp", "greedy", "greedy_no-repeat"],
)
@is_inferentia_test
@requires_neuronx
def test_decoder_generation_base(model_and_tokenizer, gen_kwargs):
    model = model_and_tokenizer[0]
    _test_generation(model, model.neuron_config.batch_size, 10, **gen_kwargs)


@is_inferentia_test
@requires_neuronx
def test_decoder_generation_input_dimensions(model_and_tokenizer):
    model, tokenizer = model_and_tokenizer
    batch_size = model.neuron_config.batch_size
    sequence_length = model.neuron_config.sequence_length
    # Using valid input dimensions
    _test_generation(model, batch_size, sequence_length // 2)
    # Using an incompatible batch_size
    with pytest.raises(ValueError, match="The specified batch_size"):
        _test_generation(model, batch_size + 1, sequence_length)
    # Using an incompatible input length
    with pytest.raises(ValueError, match="The input sequence length"):
        _test_generation(model, batch_size, input_length=sequence_length * 2)


@is_inferentia_test
@requires_neuronx
def test_decoder_generation_custom_stopping_criteria(model_and_tokenizer):
    model = model_and_tokenizer[0]

    class CustomStoppingCriteria(StoppingCriteria):
        def __init__(self):
            self.called = False

        def __call__(self, input_ids: torch.LongTensor, scores: torch.FloatTensor, **kwargs) -> bool:
            self.called = True
            return True

    criteria = CustomStoppingCriteria()
    model.generate(input_ids=torch.ones([1, 10], dtype=torch.int64), stopping_criteria=[criteria])
    assert criteria.called, "Custom StoppingCriteria should have been called"


@is_inferentia_test
@requires_neuronx
def test_decoder_generation_padded_inputs(model_and_tokenizer):
    model, tokenizer = model_and_tokenizer
    if isinstance(model, NxDModelForCausalLM):
        pytest.skip("NxDModelForCausalLM use right padding and are not prone to this error")
    prompt = "One of my fondest memory is of my grandmother making homemade bread"
    first_input = tokenizer(prompt)
    first_ids = first_input["input_ids"]
    first_mask = first_input["attention_mask"]
    max_padding = 12
    input_len = len(first_ids)
    for i in range(max_padding):
        second_ids = [tokenizer.eos_token_id] * i + first_ids[: input_len - i]
        second_mask = [0] * i + [1] * (input_len - i)
        input_ids = torch.tensor([first_ids, second_ids], dtype=torch.int64)
        attention_mask = torch.tensor([first_mask, second_mask], dtype=torch.int64)
        outputs = model.generate(
            input_ids=input_ids, attention_mask=attention_mask, do_sample=False, max_new_tokens=10
        )
        # Verify we did not generate any unknown token
        assert torch.all(outputs[:, -1] != 0), f"Unknown token generated for padding {i}"


@is_inferentia_test
@requires_neuronx
def test_decoder_generation_greedy_expectations(neuron_decoder_config):
    neuron_decoder_path = neuron_decoder_config["neuron_model_path"]
    model = NeuronModelForCausalLM.from_pretrained(neuron_decoder_path)
    tokenizer = AutoTokenizer.from_pretrained(neuron_decoder_path)
    prompt = "What is Deep Learning?"
    inputs = tokenizer(prompt, return_tensors="pt")
    outputs = model.generate(**inputs, do_sample=False, max_new_tokens=17)
    expectations = {
        "llama": " and how does it work?\nDeep learning is a subset of machine learning that uses artificial",
        "qwen2": "Deep Learning is a subset of Machine Learning that involves the use of artificial neural networks",
        "qwen3": " What is the difference between Deep Learning and Machine Learning?\n\nDeep Learning is a subset of",
<<<<<<< HEAD
        "granite": "\n\nDeep learning is a subset of machine learning techniques based on artificial neural networks",
=======
        "granite": "\n\nDeep Learning is a subset of machine learning that is inspired by the structure and",
>>>>>>> b6ad72c0
        "phi": "\n\nDeep learning is a subfield of machine learning that focuses on creating",
    }
    config_name = neuron_decoder_config["name"]
    generated_text = tokenizer.decode(outputs[0])
    expected_text = expectations[config_name]
    assert generated_text.endswith(expected_text)


@is_inferentia_test
@requires_neuronx
def test_decoder_generation_multiple_eos_token_ids(model_and_tokenizer):
    model, tokenizer = model_and_tokenizer
    prompt = "Name three fruits:"
    tokens = tokenizer(prompt, return_tensors="pt")
    generation_config = copy.deepcopy(model.generation_config)
    if not isinstance(generation_config.eos_token_id, list):
        generation_config.eos_token_id = [generation_config.eos_token_id]
    generation_config.max_new_tokens = 256
    outputs = model.generate(**tokens, do_sample=False, generation_config=generation_config)
    # Extract the last non-eos generated token and use it as a fake eos_token_id
    fake_eos_token_id = outputs[0, -2]
    generation_config.eos_token_id.append(fake_eos_token_id)
    # Generate again an verify we stopped on that id
    outputs = model.generate(**tokens, do_sample=False, generation_config=generation_config)
    assert outputs[0, -1] == fake_eos_token_id


@is_inferentia_test
@requires_neuronx
def test_decoder_generation_stop_strings(model_and_tokenizer):
    model, tokenizer = model_and_tokenizer
    prompt = "Name three fruits:"
    tokens = tokenizer(prompt, return_tensors="pt")
    generation_config = copy.deepcopy(model.generation_config)
    generation_config.max_new_tokens = model.neuron_config.sequence_length - tokens["input_ids"].shape[-1]
    # Generate once
    outputs = model.generate(**tokens, do_sample=False, generation_config=generation_config)
    output_string = tokenizer.batch_decode(outputs, skip_special_tokens=True)[0]
    # Now create a generation_config with stop_strings corresponding to the beginning of the outputs
    sos = len(prompt)
    stop_string = output_string[sos : sos + 10]
    generation_config.stop_strings = [stop_string]
    # Generate and verify we stopped on the stop string
    outputs = model.generate(**tokens, do_sample=False, generation_config=generation_config, tokenizer=tokenizer)
    new_output_string = tokenizer.batch_decode(outputs, skip_special_tokens=True)[0]
    # Verify we stopped on the stop string
    assert len(new_output_string) < len(output_string)
    # Verify the stop string is in the generated string (but not necessarily exactly at the end because of tokenization)
    assert stop_string in output_string


@is_inferentia_test
@requires_neuronx
def test_continuous_batching_two_requests(model_and_tokenizer):
    """This test verifies that it is possible to:
    - prefill a first input at a first index,
    - decode a few tokens,
    - prefill a second input at a different index,
    - resume decoding for both inputs.
    Both generated tokens must match since we are using greedy.
    """
    model, tokenizer = model_and_tokenizer
    if not model.neuron_config.continuous_batching:
        pytest.skip("Model does not support continuous batching")

    # Assume by default that we are not doing on-device sampling
    on_device_sampling = getattr(model.neuron_config, "on_device_sampling", False)

    # We need at least three inputs
    assert model.neuron_config.batch_size >= 3

    inputs = tokenizer("Once upon a time", return_tensors="pt")

    # A few helper functions we need while prefilling and decoding
    def get_next_tokens(**kwargs):
        outputs = model.forward(**kwargs)
        if on_device_sampling:
            # on-device sampling directly returns the next token
            return outputs.hidden_states.unsqueeze(1)
        return outputs.logits[:, -1, :].argmax(dim=-1, keepdim=True)

    def increase_attention_mask(attention_mask):
        batch_size = attention_mask.shape[0]
        attention_mask_lengths = torch.sum(attention_mask, dim=1)
        attention_mask_length = attention_mask_lengths.max().item()
        new_attention_mask = torch.zeros(batch_size, attention_mask_length + 1, dtype=torch.int64)
        for i in range(batch_size):
            attention_mask_length = attention_mask_lengths[i].item() + 1
            new_attention_mask[i, :attention_mask_length] = 1
        return new_attention_mask

    # Prefill a single input at index 0, remembering the generated token
    first_inputs = {
        "input_ids": inputs.input_ids,
        "attention_mask": inputs.attention_mask,
        "seq_ids": torch.tensor([0]),
    }
    if on_device_sampling:
        first_inputs["sampling_params"] = prepare_sampling_params(batch_size=1)
    first_generated_tokens = get_next_tokens(**model.prepare_inputs_for_prefill(**first_inputs))
    # Decode a few tokens
    first_inputs["input_ids"] = first_generated_tokens
    for _ in range(5):
        # For decode we can only pass the next token, but we need to pass the full attention mask
        first_inputs["attention_mask"] = increase_attention_mask(first_inputs["attention_mask"])
        next_tokens = get_next_tokens(**model.prepare_inputs_for_decode(**first_inputs))
        first_generated_tokens = torch.cat([first_generated_tokens, next_tokens], dim=-1)
        first_inputs["input_ids"] = next_tokens
    # Prefill a second input at index 2
    second_inputs = {
        "input_ids": inputs.input_ids,
        "attention_mask": inputs.attention_mask,
        "seq_ids": torch.tensor([2]),
    }
    if on_device_sampling:
        second_inputs["sampling_params"] = prepare_sampling_params(batch_size=1)
    second_generated_tokens = get_next_tokens(**model.prepare_inputs_for_prefill(**second_inputs))
    # Resize the second request attention mask to the size of the first request
    second_attention_mask = torch.zeros_like(first_inputs["attention_mask"])
    second_attention_mask[:, : second_inputs["attention_mask"].shape[1]] = 1
    # Concatenate the last decode token from the first input and the prefill token from the second
    two_requests_inputs = {
        "input_ids": torch.cat([first_generated_tokens[:, -1:], second_generated_tokens], dim=0),
        "attention_mask": torch.cat([first_inputs["attention_mask"], second_attention_mask], dim=0),
        "seq_ids": torch.tensor([0, 2]),
    }
    if on_device_sampling:
        two_requests_inputs["sampling_params"] = prepare_sampling_params(batch_size=2)
    # Decode more tokens
    for _ in range(10):
        two_requests_inputs["attention_mask"] = increase_attention_mask(two_requests_inputs["attention_mask"])
        next_tokens = get_next_tokens(**model.prepare_inputs_for_decode(**two_requests_inputs))
        first_generated_tokens = torch.cat([first_generated_tokens, next_tokens[0:1, :]], dim=-1)
        second_generated_tokens = torch.cat([second_generated_tokens, next_tokens[1:, :]], dim=-1)
        two_requests_inputs["input_ids"] = next_tokens
    assert torch.equal(second_generated_tokens, first_generated_tokens[:, : second_generated_tokens.shape[1]])


@is_inferentia_test
@requires_neuronx
def test_generation_assisted_decoding(speculation):
    model_path, draft_model_path = speculation
    model = LlamaNxDModelForCausalLM.from_pretrained(model_path)
    tokenizer = AutoTokenizer.from_pretrained(model_path)
    assistant_model = LlamaNxDModelForCausalLM.from_pretrained(draft_model_path)
    prompt = "What is Deep Learning?"
    inputs = tokenizer(prompt, return_tensors="pt")
    outputs = model.generate(**inputs, do_sample=False, max_new_tokens=17, assistant_model=assistant_model)
    generated_text = tokenizer.decode(outputs[0])
    expected_text = " and How Does it Work?\nDeep learning is a subset of machine learning that uses artificial neural"
    assert generated_text.endswith(expected_text)<|MERGE_RESOLUTION|>--- conflicted
+++ resolved
@@ -128,11 +128,7 @@
         "llama": " and how does it work?\nDeep learning is a subset of machine learning that uses artificial",
         "qwen2": "Deep Learning is a subset of Machine Learning that involves the use of artificial neural networks",
         "qwen3": " What is the difference between Deep Learning and Machine Learning?\n\nDeep Learning is a subset of",
-<<<<<<< HEAD
-        "granite": "\n\nDeep learning is a subset of machine learning techniques based on artificial neural networks",
-=======
         "granite": "\n\nDeep Learning is a subset of machine learning that is inspired by the structure and",
->>>>>>> b6ad72c0
         "phi": "\n\nDeep learning is a subfield of machine learning that focuses on creating",
     }
     config_name = neuron_decoder_config["name"]
