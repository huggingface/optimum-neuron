# coding=utf-8
# Copyright 2023 The HuggingFace Team. All rights reserved.
#
# Licensed under the Apache License, Version 2.0 (the "License");
# you may not use this file except in compliance with the License.
# You may obtain a copy of the License at
#
#     http://www.apache.org/licenses/LICENSE-2.0
#
# Unless required by applicable law or agreed to in writing, software
# distributed under the License is distributed on an "AS IS" BASIS,
# WITHOUT WARRANTIES OR CONDITIONS OF ANY KIND, either express or implied.
# See the License for the specific language governing permissions and
# limitations under the License.
import copy
import random
from pathlib import Path
from tempfile import NamedTemporaryFile
from typing import Dict, Optional
from unittest import TestCase

from parameterized import parameterized
from transformers import AutoConfig

from optimum.exporters.neuron import NeuronConfig, export, validate_model_outputs
from optimum.exporters.neuron.model_configs import *  # noqa: F403
from optimum.exporters.tasks import TasksManager
from optimum.neuron.utils.testing_utils import is_inferentia_test
from optimum.utils import DEFAULT_DUMMY_SHAPES, logging

from .exporters_utils import EXPORT_MODELS_TINY


logger = logging.get_logger(__name__)  # pylint: disable=invalid-name


def _get_models_to_test(export_models_dict: Dict, random_pick: Optional[int] = None):
    models_to_test = []
    for model_type, model_names_tasks in export_models_dict.items():
        model_type = model_type.replace("_", "-")
        task_config_mapping = TasksManager.get_supported_tasks_for_model_type(model_type, "neuron")

        if isinstance(model_names_tasks, str):  # test export of all tasks on the same model
            tasks = list(task_config_mapping.keys())
            model_tasks = {model_names_tasks: tasks}
        else:
            n_tested_tasks = sum(len(tasks) for tasks in model_names_tasks.values())
            if n_tested_tasks != len(task_config_mapping):
                logger.warning(f"Not all tasks are tested for {model_type}.")
            model_tasks = model_names_tasks  # possibly, test different tasks on different models

        for model_name, tasks in model_tasks.items():
            for task in tasks:
                default_shapes = dict(DEFAULT_DUMMY_SHAPES)
                neuron_config_constructor = TasksManager.get_exporter_config_constructor(
                    model_type=model_type,
                    exporter="neuron",
                    task=task,
                    model_name=model_name,
                    exporter_config_kwargs={**default_shapes},
                )

                models_to_test.append(
                    (f"{model_type}_{task}", model_type, model_name, task, neuron_config_constructor)
                )

    if random_pick is not None:
        return sorted(random.choices(models_to_test, k=random_pick))
    else:
        return sorted(models_to_test)


@is_inferentia_test
class NeuronExportTestCase(TestCase):
    """
    Integration tests ensuring supported models are correctly exported.
    """

    def _neuronx_export(
        self,
        test_name: str,
        model_type: str,
        model_name: str,
        task: str,
        neuron_config_constructor: "NeuronConfig",
        dynamic_batch_size: bool = False,
    ):
        model_class = TasksManager.get_model_class_for_task(task, framework="pt")
        config = AutoConfig.from_pretrained(model_name)
        model = model_class.from_config(config)
        reference_model = copy.deepcopy(model)

<<<<<<< HEAD
        neuron_config_constructor.func.get_mandatory_axes_for_task(task)
        mandatory_shapes = {
            name: DEFAULT_DUMMY_SHAPES[name]
            for name in neuron_config_constructor.func.get_mandatory_axes_for_task(task)
        }
        neuron_config = neuron_config_constructor(config=model.config, task=task, **mandatory_shapes)
=======
        neuron_config = neuron_config_constructor(
            config=model.config, task=task, dynamic_batch_size=dynamic_batch_size, batch_size=2, sequence_length=18
        )
>>>>>>> fafad350

        atol = neuron_config.ATOL_FOR_VALIDATION

        with NamedTemporaryFile("w") as output:
            try:
                _, neuron_outputs = export(
                    model=model,
                    config=neuron_config,
                    output=Path(output.name),
                )

                validate_model_outputs(
                    config=neuron_config,
                    reference_model=reference_model,
                    neuron_model_path=Path(output.name),
                    neuron_named_outputs=neuron_outputs,
                    atol=atol,
                )
            except (RuntimeError, ValueError) as e:
                self.fail(f"{model_type}, {task} -> {e}")

    @parameterized.expand(_get_models_to_test(EXPORT_MODELS_TINY))
    def test_export(self, test_name, name, model_name, task, neuron_config_constructor):
        self._neuronx_export(test_name, name, model_name, task, neuron_config_constructor)

    @parameterized.expand(_get_models_to_test(EXPORT_MODELS_TINY), skip_on_empty=True)  # , random_pick=1
    def test_export_with_dynamic_batch_size(self, test_name, name, model_name, task, neuron_config_constructor):
        self._neuronx_export(test_name, name, model_name, task, neuron_config_constructor, dynamic_batch_size=True)<|MERGE_RESOLUTION|>--- conflicted
+++ resolved
@@ -90,18 +90,13 @@
         model = model_class.from_config(config)
         reference_model = copy.deepcopy(model)
 
-<<<<<<< HEAD
-        neuron_config_constructor.func.get_mandatory_axes_for_task(task)
         mandatory_shapes = {
             name: DEFAULT_DUMMY_SHAPES[name]
             for name in neuron_config_constructor.func.get_mandatory_axes_for_task(task)
         }
-        neuron_config = neuron_config_constructor(config=model.config, task=task, **mandatory_shapes)
-=======
         neuron_config = neuron_config_constructor(
-            config=model.config, task=task, dynamic_batch_size=dynamic_batch_size, batch_size=2, sequence_length=18
+            config=model.config, task=task, dynamic_batch_size=dynamic_batch_size, **mandatory_shapes
         )
->>>>>>> fafad350
 
         atol = neuron_config.ATOL_FOR_VALIDATION
 
